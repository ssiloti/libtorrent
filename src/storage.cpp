/*

Copyright (c) 2003-2016, Arvid Norberg, Daniel Wallin
All rights reserved.

Redistribution and use in source and binary forms, with or without
modification, are permitted provided that the following conditions
are met:

    * Redistributions of source code must retain the above copyright
      notice, this list of conditions and the following disclaimer.
    * Redistributions in binary form must reproduce the above copyright
      notice, this list of conditions and the following disclaimer in
      the documentation and/or other materials provided with the distribution.
    * Neither the name of the author nor the names of its
      contributors may be used to endorse or promote products derived
      from this software without specific prior written permission.

THIS SOFTWARE IS PROVIDED BY THE COPYRIGHT HOLDERS AND CONTRIBUTORS "AS IS"
AND ANY EXPRESS OR IMPLIED WARRANTIES, INCLUDING, BUT NOT LIMITED TO, THE
IMPLIED WARRANTIES OF MERCHANTABILITY AND FITNESS FOR A PARTICULAR PURPOSE
ARE DISCLAIMED. IN NO EVENT SHALL THE COPYRIGHT OWNER OR CONTRIBUTORS BE
LIABLE FOR ANY DIRECT, INDIRECT, INCIDENTAL, SPECIAL, EXEMPLARY, OR
CONSEQUENTIAL DAMAGES (INCLUDING, BUT NOT LIMITED TO, PROCUREMENT OF
SUBSTITUTE GOODS OR SERVICES; LOSS OF USE, DATA, OR PROFITS; OR BUSINESS
INTERRUPTION) HOWEVER CAUSED AND ON ANY THEORY OF LIABILITY, WHETHER IN
CONTRACT, STRICT LIABILITY, OR TORT (INCLUDING NEGLIGENCE OR OTHERWISE)
ARISING IN ANY WAY OUT OF THE USE OF THIS SOFTWARE, EVEN IF ADVISED OF THE
POSSIBILITY OF SUCH DAMAGE.

*/

#include "libtorrent/config.hpp"
#include "libtorrent/error_code.hpp"
#include "libtorrent/aux_/storage_utils.hpp"

#include <ctime>
#include <algorithm>
#include <set>
#include <functional>
#include <cstdio>

#include "libtorrent/aux_/disable_warnings_push.hpp"

#if defined(__APPLE__)
// for getattrlist()
#include <sys/attr.h>
#include <unistd.h>
// for statfs()
#include <sys/param.h>
#include <sys/mount.h>
#endif

#if defined(__linux__)
#include <sys/statfs.h>
#endif

#if defined(__FreeBSD__)
// for statfs()
#include <sys/param.h>
#include <sys/mount.h>
#endif

#include "libtorrent/aux_/disable_warnings_pop.hpp"

#include "libtorrent/storage.hpp"
#include "libtorrent/torrent.hpp"
#include "libtorrent/aux_/path.hpp"
#include "libtorrent/invariant_check.hpp"
#include "libtorrent/file_pool.hpp"
#include "libtorrent/aux_/session_impl.hpp"
#include "libtorrent/disk_buffer_holder.hpp"
#include "libtorrent/stat_cache.hpp"
#include "libtorrent/hex.hpp" // to_hex
// for convert_to_wstring and convert_to_native
#include "libtorrent/aux_/escape_string.hpp"

<<<<<<< HEAD
namespace libtorrent {

	default_storage::default_storage(storage_params const& params
		, file_pool& pool)
		: storage_interface(params.files)
		, m_file_priority(params.priorities)
		, m_pool(pool)
=======
#define DEBUG_STORAGE 0
#define DEBUG_DELETE_FILES 0

#if __cplusplus >= 201103L || defined __clang__

#if DEBUG_STORAGE
#define DLOG(...) fprintf(__VA_ARGS__)
#else
#define DLOG(...) do {} while (false)
#endif

#if DEBUG_DELETE_FILES
#define DFLOG(...) fprintf(__VA_ARGS__)
#else
#define DFLOG(...) do {} while (false)
#endif

#else

#if DEBUG_STORAGE
#define DLOG fprintf
#else
#define DLOG TORRENT_WHILE_0 fprintf
#endif

#if DEBUG_DELETE_FILES
#define DFLOG fprintf
#else
#define DFLOG TORRENT_WHILE_0 fprintf
#endif

#endif // cplusplus

namespace libtorrent
{
	int copy_bufs(file::iovec_t const* bufs, int bytes, file::iovec_t* target)
	{
		int size = 0;
		int ret = 1;
		for (;;)
		{
			*target = *bufs;
			size += bufs->iov_len;
			if (size >= bytes)
			{
				target->iov_len -= size - bytes;
				return ret;
			}
			++bufs;
			++target;
			++ret;
		}
	}

	void advance_bufs(file::iovec_t*& bufs, int bytes)
	{
		int size = 0;
		for (;;)
		{
			size += bufs->iov_len;
			if (size >= bytes)
			{
				bufs->iov_base = reinterpret_cast<char*>(bufs->iov_base)
					+ bufs->iov_len - (size - bytes);
				bufs->iov_len = size - bytes;
				return;
			}
			++bufs;
		}
	}

	void clear_bufs(file::iovec_t const* bufs, int num_bufs)
	{
		for (file::iovec_t const* i = bufs, *end(bufs + num_bufs); i < end; ++i)
			std::memset(i->iov_base, 0, i->iov_len);
	}

	namespace {

	int count_bufs(file::iovec_t const* bufs, int bytes)
	{
		int size = 0;
		int count = 1;
		if (bytes == 0) return 0;
		for (file::iovec_t const* i = bufs;; ++i, ++count)
		{
			size += i->iov_len;
			if (size >= bytes) return count;
		}
	}

#ifdef TORRENT_DISK_STATS
	static boost::atomic<int> event_id;
	static mutex disk_access_mutex;

	// this is opened and closed by the disk_io_thread class
	FILE* g_access_log = NULL;

	enum access_log_flags_t
	{
		op_read = 0,
		op_write = 1,
		op_start = 0,
		op_end = 2
	};

	void write_access_log(boost::uint64_t offset, boost::uint32_t fileid, int flags, time_point timestamp)
	{
		if (g_access_log == NULL) return;

		// the event format in the log is:
		// uint64_t timestamp (microseconds)
		// uint64_t file offset
		// uint32_t file-id
		// uint8_t  event (0: start read, 1: start write, 2: complete read, 4: complete write)
		char event[29];
		char* ptr = event;
		detail::write_uint64(timestamp.time_since_epoch().count(), ptr);
		detail::write_uint64(offset, ptr);
		detail::write_uint64(static_cast<boost::uint64_t>(event_id++), ptr);
		detail::write_uint32(fileid, ptr);
		detail::write_uint8(flags, ptr);

		mutex::scoped_lock l(disk_access_mutex);
		int ret = fwrite(event, 1, sizeof(event), g_access_log);
		l.unlock();
		if (ret != sizeof(event))
		{
			fprintf(stderr, "ERROR writing to disk access log: (%d) %s\n"
				, errno, strerror(errno));
		}
	}
#endif

	} // anonymous namespace

	struct write_fileop : fileop
	{
		write_fileop(default_storage& st, int flags)
			: m_storage(st)
			, m_flags(flags)
		{}

		int file_op(int file_index, boost::int64_t file_offset, int size
			, file::iovec_t const* bufs, storage_error& ec)
			TORRENT_OVERRIDE TORRENT_FINAL
		{
			if (m_storage.files().pad_file_at(file_index))
			{
				// writing to a pad-file is a no-op
				return size;
			}

			int num_bufs = count_bufs(bufs, size);

			if (file_index < int(m_storage.m_file_priority.size())
				&& m_storage.m_file_priority[file_index] == 0
				&& m_storage.m_use_part_file)
			{
				TORRENT_ASSERT(m_storage.m_part_file);

				error_code e;
				peer_request map = m_storage.files().map_file(file_index
					, file_offset, 0);
				int ret = m_storage.m_part_file->writev(bufs, num_bufs
					, map.piece, map.start, e);

				if (e)
				{
					ec.ec = e;
					ec.file = file_index;
					ec.operation = storage_error::partfile_write;
					return -1;
				}
				return ret;
			}

			// invalidate our stat cache for this file, since
			// we're writing to it
			m_storage.m_stat_cache.set_dirty(file_index);

			file_handle handle = m_storage.open_file(file_index
				, file::read_write, ec);
			if (ec) return -1;

			// please ignore the adjusted_offset. It's just file_offset.
			boost::int64_t adjusted_offset =
#ifndef TORRENT_NO_DEPRECATE
				m_storage.files().file_base_deprecated(file_index) +
#endif
				file_offset;

#ifdef TORRENT_DISK_STATS
			write_access_log(adjusted_offset, handle->file_id(), op_start | op_write, clock_type::now());
#endif

			error_code e;
			int ret = handle->writev(adjusted_offset
				, bufs, num_bufs, e, m_flags);

			// set this unconditionally in case the upper layer would like to treat
			// short reads as errors
			ec.operation = storage_error::write;

				// we either get an error or 0 or more bytes read
			TORRENT_ASSERT(e || ret >= 0);

#ifdef TORRENT_DISK_STATS
			write_access_log(adjusted_offset + ret , handle->file_id(), op_end | op_write, clock_type::now());
#endif
			TORRENT_ASSERT(ret <= bufs_size(bufs, num_bufs));

			if (e)
			{
				ec.ec = e;
				ec.file = file_index;
				return -1;
			}

			return ret;
		}
	private:
		default_storage& m_storage;
		int m_flags;
	};

	struct read_fileop : fileop
	{
		read_fileop(default_storage& st, int const flags)
			: m_storage(st)
			, m_flags(flags)
		{}

		int file_op(int file_index, boost::int64_t file_offset, int size
			, file::iovec_t const* bufs, storage_error& ec)
			TORRENT_OVERRIDE TORRENT_FINAL
		{
			int num_bufs = count_bufs(bufs, size);

			if (m_storage.files().pad_file_at(file_index))
			{
				// reading from a pad file yields zeroes
				clear_bufs(bufs, num_bufs);
				return size;
			}

			if (file_index < int(m_storage.m_file_priority.size())
				&& m_storage.m_file_priority[file_index] == 0
				&& m_storage.m_use_part_file)
			{
				TORRENT_ASSERT(m_storage.m_part_file);

				error_code e;
				peer_request map = m_storage.files().map_file(file_index
					, file_offset, 0);
				int ret = m_storage.m_part_file->readv(bufs, num_bufs
					, map.piece, map.start, e);

				if (e)
				{
					ec.ec = e;
					ec.file = file_index;
					ec.operation = storage_error::partfile_read;
					return -1;
				}
				return ret;
			}

			file_handle handle = m_storage.open_file(file_index
				, file::read_only | m_flags, ec);
			if (ec) return -1;

			// please ignore the adjusted_offset. It's just file_offset.
			boost::int64_t adjusted_offset =
#ifndef TORRENT_NO_DEPRECATE
				m_storage.files().file_base_deprecated(file_index) +
#endif
				file_offset;

#ifdef TORRENT_DISK_STATS
			write_access_log(adjusted_offset, handle->file_id(), op_start | op_read, clock_type::now());
#endif

			error_code e;
			int ret = handle->readv(adjusted_offset
				, bufs, num_bufs, e, m_flags);

			// set this unconditionally in case the upper layer would like to treat
			// short reads as errors
			ec.operation = storage_error::read;

				// we either get an error or 0 or more bytes read
			TORRENT_ASSERT(e || ret >= 0);

#ifdef TORRENT_DISK_STATS
			write_access_log(adjusted_offset + ret , handle->file_id(), op_end | op_read, clock_type::now());
#endif
			TORRENT_ASSERT(ret <= bufs_size(bufs, num_bufs));

			if (e)
			{
				ec.ec = e;
				ec.file = file_index;
				return -1;
			}

			return ret;
		}

	private:
		default_storage& m_storage;
		int const m_flags;
	};

	default_storage::default_storage(storage_params const& params)
		: m_files(*params.files)
		, m_use_part_file(true)
		, m_pool(*params.pool)
>>>>>>> 91e03c78
		, m_allocate_files(params.mode == storage_mode_allocate)
	{
		if (params.mapped_files) m_mapped_files.reset(new file_storage(*params.mapped_files));

		TORRENT_ASSERT(files().num_files() > 0);
		m_save_path = complete(params.path);
		m_part_file_name = "." + aux::to_hex(params.info_hash) + ".parts";

		file_storage const& fs = files();
		for (file_index_t i(0); i < m_file_priority.end_index(); ++i)
		{
			if (m_file_priority[i] == dont_download && !fs.pad_file_at(i))
			{
				need_partfile();
				break;
			}
		}
	}

	default_storage::~default_storage()
	{
		error_code ec;
		if (m_part_file) m_part_file->flush_metadata(ec);

		// this may be called from a different
		// thread than the disk thread
		m_pool.release(storage_index());
	}

	void default_storage::need_partfile()
	{
		if (m_part_file) return;

		m_part_file.reset(new part_file(
			m_save_path, m_part_file_name
			, files().num_pieces(), files().piece_length()));
	}

	void default_storage::set_file_priority(
		aux::vector<download_priority_t, file_index_t> const& prio
		, storage_error& ec)
	{
		// extend our file priorities in case it's truncated
		// the default assumed priority is 4 (the default)
		if (prio.size() > m_file_priority.size())
			m_file_priority.resize(prio.size(), default_priority);

		file_storage const& fs = files();
		for (file_index_t i(0); i < prio.end_index(); ++i)
		{
			download_priority_t const old_prio = m_file_priority[i];
			download_priority_t new_prio = prio[i];
			if (old_prio == dont_download && new_prio != dont_download)
			{
				// move stuff out of the part file
				file_handle f = open_file(i, open_mode::read_write, ec);
				if (ec) return;

				need_partfile();

				m_part_file->export_file([&f, &ec](std::int64_t file_offset, span<char> buf)
				{
					iovec_t const v = {buf.data(), buf.size()};
					std::int64_t const ret = f->writev(file_offset, v, ec.ec);
					TORRENT_UNUSED(ret);
					TORRENT_ASSERT(ec || ret == std::int64_t(v.size()));
				}, fs.file_offset(i), fs.file_size(i), ec.ec);

				if (ec)
				{
					ec.file(i);
					ec.operation = operation_t::partfile_write;
					return;
				}
			}
			else if (old_prio != dont_download && new_prio == dont_download)
			{
				// move stuff into the part file
				// this is not implemented yet.
				// pretend that we didn't set the priority to 0.

				std::string fp = fs.file_path(i, m_save_path);
				if (exists(fp))
					new_prio = low_priority;
/*
				file_handle f = open_file(i, open_mode::read_only, ec);
				if (ec.ec != boost::system::errc::no_such_file_or_directory)
				{
					if (ec) return;

					need_partfile();

					m_part_file->import_file(*f, fs.file_offset(i), fs.file_size(i), ec.ec);
					if (ec)
					{
						ec.file(i);
						ec.operation = operation_t::partfile_read;
						return;
					}
					// remove the file
					std::string p = fs.file_path(i, m_save_path);
					delete_one_file(p, ec.ec);
					if (ec)
					{
						ec.file(i);
						ec.operation = operation_t::file_remove;
					}
				}
*/
			}
			ec.ec.clear();
			m_file_priority[i] = new_prio;

			if (m_file_priority[i] == dont_download && !fs.pad_file_at(i))
				need_partfile();
		}
		if (m_part_file) m_part_file->flush_metadata(ec.ec);
		if (ec)
		{
			ec.file(file_index_t(-1));
			ec.operation = operation_t::partfile_write;
		}
	}

	void default_storage::initialize(storage_error& ec)
	{
		m_stat_cache.reserve(files().num_files());

#ifdef TORRENT_WINDOWS
		// don't do full file allocations on network drives
		std::wstring file_name = convert_to_wstring(m_save_path);
		int const drive_type = GetDriveTypeW(file_name.c_str());

		if (drive_type == DRIVE_REMOTE)
			m_allocate_files = false;
#endif

		{
			std::unique_lock<std::mutex> l(m_file_created_mutex);
			m_file_created.resize(files().num_files(), false);
		}

		// first, create all missing directories
		std::string last_path;
		file_storage const& fs = files();
		for (file_index_t file_index(0); file_index < fs.end_file(); ++file_index)
		{
			// ignore files that have priority 0
			if (m_file_priority.end_index() > file_index
				&& m_file_priority[file_index] == dont_download)
			{
				continue;
			}

			// ignore pad files
			if (files().pad_file_at(file_index)) continue;

			error_code err;
			std::int64_t size = m_stat_cache.get_filesize(file_index, files()
				, m_save_path, err);

			if (err && err != boost::system::errc::no_such_file_or_directory)
			{
				ec.file(file_index);
				ec.operation = operation_t::file_stat;
				ec.ec = err;
				break;
			}

			// if the file already exists, but is larger than what
			// it's supposed to be, truncate it
			// if the file is empty, just create it either way.
			if ((!err && size > files().file_size(file_index))
				|| (files().file_size(file_index) == 0 && err == boost::system::errc::no_such_file_or_directory))
			{
				std::string file_path = files().file_path(file_index, m_save_path);
				std::string dir = parent_path(file_path);

				if (dir != last_path)
				{
					last_path = dir;

					create_directories(last_path, ec.ec);
					if (ec.ec)
					{
						ec.file(file_index);
						ec.operation = operation_t::mkdir;
						break;
					}
				}
				ec.ec.clear();
				file_handle f = open_file(file_index, open_mode::read_write
					| open_mode::random_access, ec);
				if (ec)
				{
					ec.file(file_index);
					ec.operation = operation_t::file_fallocate;
					return;
				}

				size = files().file_size(file_index);
				f->set_size(size, ec.ec);
				if (ec)
				{
					ec.file(file_index);
					ec.operation = operation_t::file_fallocate;
					break;
				}
			}
			ec.ec.clear();
		}

		// close files that were opened in write mode
		m_pool.release(storage_index());
	}

	bool default_storage::has_any_file(storage_error& ec)
	{
		m_stat_cache.reserve(files().num_files());

		if (aux::has_any_file(files(), m_save_path, m_stat_cache, ec))
			return true;

		if (ec) return false;

		file_status s;
		stat_file(combine_path(m_save_path, m_part_file_name), &s, ec.ec);
		if (!ec) return true;

		// the part file not existing is expected
		if (ec && ec.ec == boost::system::errc::no_such_file_or_directory)
			ec.ec.clear();

		if (ec)
		{
			ec.file(file_index_t(-1));
			ec.operation = operation_t::file_stat;
			return false;
		}
		return false;
	}

	void default_storage::rename_file(file_index_t const index, std::string const& new_filename
		, storage_error& ec)
	{
		if (index < file_index_t(0) || index >= files().end_file()) return;
		std::string old_name = files().file_path(index, m_save_path);
		m_pool.release(storage_index(), index);

		// if the old file doesn't exist, just succeed and change the filename
		// that will be created. This shortcut is important because the
		// destination directory may not exist yet, which would cause a failure
		// even though we're not moving a file (yet). It's better for it to
		// fail later when we try to write to the file the first time, because
		// the user then will have had a chance to make the destination directory
		// valid.
		if (exists(old_name, ec.ec))
		{
			std::string new_path;
			if (is_complete(new_filename)) new_path = new_filename;
			else new_path = combine_path(m_save_path, new_filename);
			std::string new_dir = parent_path(new_path);

			// create any missing directories that the new filename
			// lands in
			create_directories(new_dir, ec.ec);
			if (ec.ec)
			{
				ec.file(index);
				ec.operation = operation_t::file_rename;
				return;
			}

			rename(old_name, new_path, ec.ec);

			// if old_name doesn't exist, that's not an error
			// here. Once we start writing to the file, it will
			// be written to the new filename
			if (ec.ec == boost::system::errc::no_such_file_or_directory)
				ec.ec.clear();

			if (ec)
			{
				ec.file(index);
				ec.operation = operation_t::file_rename;
				return;
			}
		}
		else if (ec.ec)
		{
			// if exists fails, report that error
			ec.file(index);
			ec.operation = operation_t::file_rename;
			return;
		}

		// if old path doesn't exist, just rename the file
		// in our file_storage, so that when it is created
		// it will get the new name
		if (!m_mapped_files)
		{ m_mapped_files.reset(new file_storage(files())); }
		m_mapped_files->rename_file(index, new_filename);
	}

	void default_storage::release_files(storage_error&)
	{
		if (m_part_file)
		{
			error_code ignore;
			m_part_file->flush_metadata(ignore);
		}

		// make sure we don't have the files open
		m_pool.release(storage_index());

		// make sure we can pick up new files added to the download directory when
		// we start the torrent again
		m_stat_cache.clear();
	}

	void default_storage::delete_files(remove_flags_t const options, storage_error& ec)
	{
#if TORRENT_USE_ASSERTS
		// this is a fence job, we expect no other
		// threads to hold any references to any files
		// in this file storage. Assert that that's the
		// case
		if (!m_pool.assert_idle_files(storage_index()))
		{
			TORRENT_ASSERT_FAIL();
		}
#endif

		// make sure we don't have the files open
		m_pool.release(storage_index());

		// if there's a part file open, make sure to destruct it to have it
		// release the underlying part file. Otherwise we may not be able to
		// delete it
		if (m_part_file) m_part_file.reset();

		aux::delete_files(files(), m_save_path, m_part_file_name, options, ec);
	}

	bool default_storage::verify_resume_data(add_torrent_params const& rd
		, aux::vector<std::string, file_index_t> const& links
		, storage_error& ec)
	{
		return aux::verify_resume_data(rd, links, files()
			, m_file_priority, m_stat_cache, m_save_path, ec);
	}

	status_t default_storage::move_storage(std::string const& sp
		, move_flags_t const flags, storage_error& ec)
	{
		m_pool.release(storage_index());

		status_t ret;
		std::tie(ret, m_save_path) = aux::move_storage(files(), m_save_path, sp
			, m_part_file.get(), flags, ec);

		// clear the stat cache in case the new location has new files
		m_stat_cache.clear();

		return ret;
	}

	int default_storage::readv(span<iovec_t const> bufs
		, piece_index_t const piece, int const offset
		, open_mode_t const flags, storage_error& error)
	{
#ifdef TORRENT_SIMULATE_SLOW_READ
		std::this_thread::sleep_for(seconds(1));
#endif
		return readwritev(files(), bufs, piece, offset, error
			, [this, flags](file_index_t const file_index
				, std::int64_t const file_offset
				, span<iovec_t const> vec, storage_error& ec)
		{
			if (files().pad_file_at(file_index))
			{
				// reading from a pad file yields zeroes
				aux::clear_bufs(vec);
				return bufs_size(vec);
			}

			if (file_index < m_file_priority.end_index()
				&& m_file_priority[file_index] == dont_download)
			{
				TORRENT_ASSERT(m_part_file);

				error_code e;
				peer_request map = files().map_file(file_index
					, file_offset, 0);
				int const ret = m_part_file->readv(vec
					, map.piece, map.start, e);

				if (e)
				{
					ec.ec = e;
					ec.file(file_index);
					ec.operation = operation_t::partfile_read;
					return -1;
				}
				return ret;
			}

			file_handle handle = open_file(file_index
				, open_mode::read_only | flags, ec);
			if (ec) return -1;

			error_code e;
			int const ret = int(handle->readv(file_offset
				, vec, e, flags));

			// set this unconditionally in case the upper layer would like to treat
			// short reads as errors
			ec.operation = operation_t::file_read;

			// we either get an error or 0 or more bytes read
			TORRENT_ASSERT(e || ret >= 0);
			TORRENT_ASSERT(ret <= bufs_size(vec));

			if (e)
			{
				ec.ec = e;
				ec.file(file_index);
				return -1;
			}

			return ret;
		});
	}

	int default_storage::writev(span<iovec_t const> bufs
		, piece_index_t const piece, int const offset
		, open_mode_t const flags, storage_error& error)
	{
		return readwritev(files(), bufs, piece, offset, error
			, [this, flags](file_index_t const file_index
				, std::int64_t const file_offset
				, span<iovec_t const> vec, storage_error& ec)
		{
			if (files().pad_file_at(file_index))
			{
<<<<<<< HEAD
				// writing to a pad-file is a no-op
				return bufs_size(vec);
=======
				file_status s;
				error_code error;
				stat_file(fs.file_path(i, m_save_path), &s, error);
				if (!error)
				{
					file_size = s.file_size;
					file_time = s.mtime;
					m_stat_cache.set_cache(i, file_size, file_time);
				}
				else if (error == error_code(boost::system::errc::no_such_file_or_directory
					, generic_category()))
				{
					m_stat_cache.set_noexist(i);
				}
				else
				{
					ec.ec = error;
					ec.file = i;
					ec.operation = storage_error::stat;
					m_stat_cache.set_error(i);
				}
			}
#if TORRENT_USE_INVARIANT_CHECKS
			{
				file_status s;
				error_code error;
				stat_file(fs.file_path(i, m_save_path), &s, error);
				if (s.file_size >= 0 && !error)
				{
					TORRENT_ASSERT_VAL(s.file_size == file_size, file_size);
				}
				else
				{
					TORRENT_ASSERT_VAL(file_size == 0, file_size);
				}
			}
#endif

			fl.push_back(entry(entry::list_t));
			entry::list_type& p = fl.back().list();
			p.push_back(entry(file_size));
			p.push_back(entry(file_time));
		}
	}

	bool default_storage::verify_resume_data(bdecode_node const& rd
		, std::vector<std::string> const* links
		, storage_error& ec)
	{
		// TODO: make this more generic to not just work if files have been
		// renamed, but also if they have been merged into a single file for instance
		// maybe use the same format as .torrent files and reuse some code from torrent_info
		bdecode_node mapped_files = rd.dict_find_list("mapped_files");
		if (mapped_files && mapped_files.list_size() == m_files.num_files())
		{
			m_mapped_files.reset(new file_storage(m_files));
			for (int i = 0; i < m_files.num_files(); ++i)
			{
				std::string new_filename = mapped_files.list_string_value_at(i);
				if (new_filename.empty()) continue;
				m_mapped_files->rename_file(i, new_filename);
			}
		}

		bdecode_node file_priority = rd.dict_find_list("file_priority");
		if (file_priority && file_priority.list_size()
			== files().num_files())
		{
			m_file_priority.resize(file_priority.list_size());
			for (int i = 0; i < file_priority.list_size(); ++i)
				m_file_priority[i] = boost::uint8_t(file_priority.list_int_value_at(i, 1));
		}

		bdecode_node file_sizes_ent = rd.dict_find_list("file sizes");
		if (file_sizes_ent == 0)
		{
			ec.ec = errors::missing_file_sizes;
			ec.file = -1;
			ec.operation = storage_error::check_resume;
			return false;
		}

		if (file_sizes_ent.list_size() == 0)
		{
			ec.ec = errors::no_files_in_resume_data;
			return false;
		}

		file_storage const& fs = files();
		if (file_sizes_ent.list_size() != fs.num_files())
		{
			ec.ec = errors::mismatching_number_of_files;
			ec.file = -1;
			ec.operation = storage_error::check_resume;
			return false;
		}

		bool seed = false;
		bdecode_node slots = rd.dict_find_list("slots");
		if (slots)
		{
			if (slots.list_size() == m_files.num_pieces())
			{
				seed = true;
				for (int i = 0; i < slots.list_size(); ++i)
				{
					if (slots.list_int_value_at(i, -1) >= 0) continue;
					seed = false;
					break;
				}
			}
		}
		else if (bdecode_node pieces = rd.dict_find_string("pieces"))
		{
			if (pieces.string_length() == m_files.num_pieces())
			{
				seed = true;
				char const* p = pieces.string_ptr();
				for (int i = 0; i < pieces.string_length(); ++i)
				{
					if ((p[i] & 1) == 1) continue;
					seed = false;
					break;
				}
			}
		}
		else
		{
			ec.ec = errors::missing_pieces;
			ec.file = -1;
			ec.operation = storage_error::check_resume;
			return false;
		}

		// if some files have priority 0, we would expect therer to be a part file
		// as well. If there isn't, it implies we're not using part files and the
		// original file names are used to store the partial pieces. i.e. 1.0.x
		// behavior
		for (int i = 0; i < m_file_priority.size(); ++i)
		{
			if (m_file_priority[i] == 0 && !fs.pad_file_at(i))
			{
				file_status s;
				stat_file(combine_path(m_save_path, m_part_file_name), &s, ec.ec);
				m_use_part_file = !ec;
				break;
			}
		}

		for (int i = 0; i < file_sizes_ent.list_size(); ++i)
		{
			if (fs.pad_file_at(i)) continue;

			// files with priority zero may not have been saved to disk at their
			// expected location, but is likely to be in a partfile. Just exempt it
			// from checking
			// if we don't have a part-file, this may have been downloaded with a
			// previous version of libtorrent. Then assume the pieces are in the
			// files they belong in.
			if (i < int(m_file_priority.size())
				&& m_file_priority[i] == 0
				&& m_use_part_file)
				continue;

			bdecode_node e = file_sizes_ent.list_at(i);
			if (e.type() != bdecode_node::list_t
				|| e.list_size() < 2
				|| e.list_at(0).type() != bdecode_node::int_t
				|| e.list_at(1).type() != bdecode_node::int_t)
			{
				ec.ec = errors::missing_file_sizes;
				ec.file = i;
				ec.operation = storage_error::check_resume;
				return false;
			}

			boost::int64_t expected_size = e.list_int_value_at(0);
			time_t expected_time = e.list_int_value_at(1);

			// if we're a seed, the expected size should match
			// the actual full size according to the torrent
			if (seed && expected_size < fs.file_size(i))
			{
				ec.ec = errors::mismatching_file_size;
				ec.file = i;
				ec.operation = storage_error::check_resume;
				return false;
			}

			boost::int64_t file_size = m_stat_cache.get_filesize(i);
			time_t file_time;
			if (file_size >= 0)
			{
				file_time = m_stat_cache.get_filetime(i);
			}
			else
			{
				file_status s;
				error_code error;
				std::string file_path = fs.file_path(i, m_save_path);
				stat_file(file_path, &s, error);
				if (error)
				{
					if (error != boost::system::errc::no_such_file_or_directory)
					{
						m_stat_cache.set_error(i);
						ec.ec = error;
						ec.file = i;
						ec.operation = storage_error::stat;
						return false;
					}
					m_stat_cache.set_noexist(i);
					if (expected_size != 0)
					{
						ec.ec = errors::mismatching_file_size;
						ec.file = i;
						ec.operation = storage_error::none;
						return false;
					}
					file_size = 0;
					file_time = 0;
				}
				else
				{
					file_size = s.file_size;
					file_time = s.mtime;
				}
			}

			if (expected_size > file_size)
			{
				ec.ec = errors::mismatching_file_size;
				ec.file = i;
				ec.operation = storage_error::none;
				return false;
			}

			if (settings().get_bool(settings_pack::ignore_resume_timestamps)) continue;

			// allow some slack, because of FAT volumes
			if (expected_time != 0 &&
				(file_time > expected_time + 5 * 60 || file_time < expected_time - 5))
			{
				ec.ec = errors::mismatching_file_timestamp;
				ec.file = i;
				ec.operation = storage_error::stat;
				return false;
			}
		}

		// TODO: 2 we probably need to do this unconditionally in this function.
		// Even if the resume data file appears stale, we need to create these
		// hard links, right?
#ifndef TORRENT_DISABLE_MUTABLE_TORRENTS
		if (links)
		{
			// if this is a mutable torrent, and we need to pick up some files
			// from other torrents, do that now. Note that there is an inherent
			// race condition here. We checked if the files existed on a different
			// thread a while ago. These files may no longer exist or may have been
			// moved. If so, we just fail. The user is responsible to not touch
			// other torrents until a new mutable torrent has been completely
			// added.
			int idx = 0;
			for (std::vector<std::string>::const_iterator i = links->begin();
				i != links->end(); ++i, ++idx)
			{
				if (i->empty()) continue;

				error_code err;
				std::string file_path = fs.file_path(idx, m_save_path);
				hard_link(*i, file_path, err);

				// if the file already exists, that's not an error
				// TODO: 2 is this risky? The upper layer will assume we have the
				// whole file. Perhaps we should verify that at least the size
				// of the file is correct
				if (!err || err == boost::system::errc::file_exists)
					continue;

				ec.ec = err;
				ec.file = idx;
				ec.operation = storage_error::hard_link;
				return false;
>>>>>>> 91e03c78
			}

			if (file_index < m_file_priority.end_index()
				&& m_file_priority[file_index] == dont_download)
			{
				TORRENT_ASSERT(m_part_file);

				error_code e;
				peer_request map = files().map_file(file_index
					, file_offset, 0);
				int const ret = m_part_file->writev(vec
					, map.piece, map.start, e);

				if (e)
				{
					ec.ec = e;
					ec.file(file_index);
					ec.operation = operation_t::partfile_write;
					return -1;
				}
				return ret;
			}

			// invalidate our stat cache for this file, since
			// we're writing to it
			m_stat_cache.set_dirty(file_index);

			file_handle handle = open_file(file_index
				, open_mode::read_write, ec);
			if (ec) return -1;

			error_code e;
			int const ret = int(handle->writev(file_offset
				, vec, e, flags));

			// set this unconditionally in case the upper layer would like to treat
			// short reads as errors
			ec.operation = operation_t::file_write;

			// we either get an error or 0 or more bytes read
			TORRENT_ASSERT(e || ret >= 0);
			TORRENT_ASSERT(ret <= bufs_size(vec));

			if (e)
			{
				ec.ec = e;
				ec.file(file_index);
				return -1;
			}

			return ret;
		});
	}

	file_handle default_storage::open_file(file_index_t const file
		, open_mode_t mode, storage_error& ec) const
	{
		file_handle h = open_file_impl(file, mode, ec.ec);
		if (((mode & open_mode::rw_mask) != open_mode::read_only)
			&& ec.ec == boost::system::errc::no_such_file_or_directory)
		{
			// this means the directory the file is in doesn't exist.
			// so create it
			ec.ec.clear();
			std::string path = files().file_path(file, m_save_path);
			create_directories(parent_path(path), ec.ec);

			if (ec.ec)
			{
				ec.file(file);
				ec.operation = operation_t::mkdir;
				return file_handle();
			}

			// if the directory creation failed, don't try to open the file again
			// but actually just fail
			h = open_file_impl(file, mode, ec.ec);
		}
		if (ec.ec)
		{
			ec.file(file);
			ec.operation = operation_t::file_open;
			return file_handle();
		}
		TORRENT_ASSERT(h);

		if (m_allocate_files && (mode & open_mode::rw_mask) != open_mode::read_only)
		{
			std::unique_lock<std::mutex> l(m_file_created_mutex);
			if (m_file_created.size() != files().num_files())
				m_file_created.resize(files().num_files(), false);

			TORRENT_ASSERT(int(m_file_created.size()) == files().num_files());
			TORRENT_ASSERT(file < m_file_created.end_index());
			// if this is the first time we open this file for writing,
			// and we have m_allocate_files enabled, set the final size of
			// the file right away, to allocate it on the filesystem.
			if (m_file_created[file] == false)
			{
				m_file_created.set_bit(file);
				l.unlock();
				error_code e;
				std::int64_t const size = files().file_size(file);
				h->set_size(size, e);
				if (e)
				{
					ec.ec = e;
					ec.file(file);
					ec.operation = operation_t::file_fallocate;
					return h;
				}
				m_stat_cache.set_dirty(file);
			}
		}
		return h;
	}

	file_handle default_storage::open_file_impl(file_index_t file, open_mode_t mode
		, error_code& ec) const
	{
		if (!m_allocate_files) mode |= open_mode::sparse;

		// files with priority 0 should always be sparse
		if (m_file_priority.end_index() > file
			&& m_file_priority[file] == dont_download)
		{
			mode |= open_mode::sparse;
		}

		if (m_settings && settings().get_bool(settings_pack::no_atime_storage)) mode |= open_mode::no_atime;

		// if we have a cache already, don't store the data twice by leaving it in the OS cache as well
		if (m_settings
			&& settings().get_int(settings_pack::disk_io_write_mode)
			== settings_pack::disable_os_cache)
		{
			mode |= open_mode::no_cache;
		}

		file_handle ret = m_pool.open_file(storage_index(), m_save_path, file
			, files(), mode, ec);
		return ret;
	}

	bool default_storage::tick()
	{
		error_code ec;
		if (m_part_file) m_part_file->flush_metadata(ec);

		return false;
	}

	storage_interface* default_storage_constructor(storage_params const& params
		, file_pool& pool)
	{
		return new default_storage(params, pool);
	}

	// -- disabled_storage --------------------------------------------------

namespace {

		// this storage implementation does not write anything to disk
		// and it pretends to read, and just leaves garbage in the buffers
		// this is useful when simulating many clients on the same machine
		// or when running stress tests and want to take the cost of the
		// disk I/O out of the picture. This cannot be used for any kind
		// of normal bittorrent operation, since it will just send garbage
		// to peers and throw away all the data it downloads. It would end
		// up being banned immediately
		class disabled_storage final : public storage_interface
		{
		public:
			explicit disabled_storage(file_storage const& fs) : storage_interface(fs) {}

			bool has_any_file(storage_error&) override { return false; }
			void set_file_priority(aux::vector<download_priority_t, file_index_t> const&
				, storage_error&) override {}
			void rename_file(file_index_t, std::string const&, storage_error&) override {}
			void release_files(storage_error&) override {}
			void delete_files(remove_flags_t, storage_error&) override {}
			void initialize(storage_error&) override {}
			status_t move_storage(std::string const&, move_flags_t, storage_error&) override { return status_t::no_error; }

			int readv(span<iovec_t const> bufs
				, piece_index_t, int, open_mode_t, storage_error&) override
			{
				return bufs_size(bufs);
			}
			int writev(span<iovec_t const> bufs
				, piece_index_t, int, open_mode_t, storage_error&) override
			{
				return bufs_size(bufs);
			}

			bool verify_resume_data(add_torrent_params const&
				, aux::vector<std::string, file_index_t> const&
				, storage_error&) override { return false; }
		};
	}

	storage_interface* disabled_storage_constructor(storage_params const& params, file_pool&)
	{
		return new disabled_storage(params.files);
	}

	// -- zero_storage ------------------------------------------------------

namespace {

		// this storage implementation always reads zeroes, and always discards
		// anything written to it
		struct zero_storage final : storage_interface
		{
			explicit zero_storage(file_storage const& fs) : storage_interface(fs) {}
			void initialize(storage_error&) override {}

			int readv(span<iovec_t const> bufs
				, piece_index_t, int, open_mode_t, storage_error&) override
			{
				int ret = 0;
				for (auto const& b : bufs)
				{
					std::memset(b.data(), 0, b.size());
					ret += int(b.size());
				}
				return 0;
			}
			int writev(span<iovec_t const> bufs
				, piece_index_t, int, open_mode_t, storage_error&) override
			{
				int ret = 0;
				for (auto const& b : bufs)
					ret += int(b.size());
				return 0;
			}

			bool has_any_file(storage_error&) override { return false; }
			void set_file_priority(aux::vector<download_priority_t, file_index_t> const& /* prio */
				, storage_error&) override {}
			status_t move_storage(std::string const& /* save_path */
				, move_flags_t, storage_error&) override { return status_t::no_error; }
			bool verify_resume_data(add_torrent_params const& /* rd */
				, aux::vector<std::string, file_index_t> const& /* links */
				, storage_error&) override
			{ return false; }
			void release_files(storage_error&) override {}
			void rename_file(file_index_t
				, std::string const& /* new_filename */, storage_error&) override {}
			void delete_files(remove_flags_t, storage_error&) override {}
		};
	}

	storage_interface* zero_storage_constructor(storage_params const& params, file_pool&)
	{
		return new zero_storage(params.files);
	}

} // namespace libtorrent<|MERGE_RESOLUTION|>--- conflicted
+++ resolved
@@ -75,7 +75,6 @@
 // for convert_to_wstring and convert_to_native
 #include "libtorrent/aux_/escape_string.hpp"
 
-<<<<<<< HEAD
 namespace libtorrent {
 
 	default_storage::default_storage(storage_params const& params
@@ -83,326 +82,6 @@
 		: storage_interface(params.files)
 		, m_file_priority(params.priorities)
 		, m_pool(pool)
-=======
-#define DEBUG_STORAGE 0
-#define DEBUG_DELETE_FILES 0
-
-#if __cplusplus >= 201103L || defined __clang__
-
-#if DEBUG_STORAGE
-#define DLOG(...) fprintf(__VA_ARGS__)
-#else
-#define DLOG(...) do {} while (false)
-#endif
-
-#if DEBUG_DELETE_FILES
-#define DFLOG(...) fprintf(__VA_ARGS__)
-#else
-#define DFLOG(...) do {} while (false)
-#endif
-
-#else
-
-#if DEBUG_STORAGE
-#define DLOG fprintf
-#else
-#define DLOG TORRENT_WHILE_0 fprintf
-#endif
-
-#if DEBUG_DELETE_FILES
-#define DFLOG fprintf
-#else
-#define DFLOG TORRENT_WHILE_0 fprintf
-#endif
-
-#endif // cplusplus
-
-namespace libtorrent
-{
-	int copy_bufs(file::iovec_t const* bufs, int bytes, file::iovec_t* target)
-	{
-		int size = 0;
-		int ret = 1;
-		for (;;)
-		{
-			*target = *bufs;
-			size += bufs->iov_len;
-			if (size >= bytes)
-			{
-				target->iov_len -= size - bytes;
-				return ret;
-			}
-			++bufs;
-			++target;
-			++ret;
-		}
-	}
-
-	void advance_bufs(file::iovec_t*& bufs, int bytes)
-	{
-		int size = 0;
-		for (;;)
-		{
-			size += bufs->iov_len;
-			if (size >= bytes)
-			{
-				bufs->iov_base = reinterpret_cast<char*>(bufs->iov_base)
-					+ bufs->iov_len - (size - bytes);
-				bufs->iov_len = size - bytes;
-				return;
-			}
-			++bufs;
-		}
-	}
-
-	void clear_bufs(file::iovec_t const* bufs, int num_bufs)
-	{
-		for (file::iovec_t const* i = bufs, *end(bufs + num_bufs); i < end; ++i)
-			std::memset(i->iov_base, 0, i->iov_len);
-	}
-
-	namespace {
-
-	int count_bufs(file::iovec_t const* bufs, int bytes)
-	{
-		int size = 0;
-		int count = 1;
-		if (bytes == 0) return 0;
-		for (file::iovec_t const* i = bufs;; ++i, ++count)
-		{
-			size += i->iov_len;
-			if (size >= bytes) return count;
-		}
-	}
-
-#ifdef TORRENT_DISK_STATS
-	static boost::atomic<int> event_id;
-	static mutex disk_access_mutex;
-
-	// this is opened and closed by the disk_io_thread class
-	FILE* g_access_log = NULL;
-
-	enum access_log_flags_t
-	{
-		op_read = 0,
-		op_write = 1,
-		op_start = 0,
-		op_end = 2
-	};
-
-	void write_access_log(boost::uint64_t offset, boost::uint32_t fileid, int flags, time_point timestamp)
-	{
-		if (g_access_log == NULL) return;
-
-		// the event format in the log is:
-		// uint64_t timestamp (microseconds)
-		// uint64_t file offset
-		// uint32_t file-id
-		// uint8_t  event (0: start read, 1: start write, 2: complete read, 4: complete write)
-		char event[29];
-		char* ptr = event;
-		detail::write_uint64(timestamp.time_since_epoch().count(), ptr);
-		detail::write_uint64(offset, ptr);
-		detail::write_uint64(static_cast<boost::uint64_t>(event_id++), ptr);
-		detail::write_uint32(fileid, ptr);
-		detail::write_uint8(flags, ptr);
-
-		mutex::scoped_lock l(disk_access_mutex);
-		int ret = fwrite(event, 1, sizeof(event), g_access_log);
-		l.unlock();
-		if (ret != sizeof(event))
-		{
-			fprintf(stderr, "ERROR writing to disk access log: (%d) %s\n"
-				, errno, strerror(errno));
-		}
-	}
-#endif
-
-	} // anonymous namespace
-
-	struct write_fileop : fileop
-	{
-		write_fileop(default_storage& st, int flags)
-			: m_storage(st)
-			, m_flags(flags)
-		{}
-
-		int file_op(int file_index, boost::int64_t file_offset, int size
-			, file::iovec_t const* bufs, storage_error& ec)
-			TORRENT_OVERRIDE TORRENT_FINAL
-		{
-			if (m_storage.files().pad_file_at(file_index))
-			{
-				// writing to a pad-file is a no-op
-				return size;
-			}
-
-			int num_bufs = count_bufs(bufs, size);
-
-			if (file_index < int(m_storage.m_file_priority.size())
-				&& m_storage.m_file_priority[file_index] == 0
-				&& m_storage.m_use_part_file)
-			{
-				TORRENT_ASSERT(m_storage.m_part_file);
-
-				error_code e;
-				peer_request map = m_storage.files().map_file(file_index
-					, file_offset, 0);
-				int ret = m_storage.m_part_file->writev(bufs, num_bufs
-					, map.piece, map.start, e);
-
-				if (e)
-				{
-					ec.ec = e;
-					ec.file = file_index;
-					ec.operation = storage_error::partfile_write;
-					return -1;
-				}
-				return ret;
-			}
-
-			// invalidate our stat cache for this file, since
-			// we're writing to it
-			m_storage.m_stat_cache.set_dirty(file_index);
-
-			file_handle handle = m_storage.open_file(file_index
-				, file::read_write, ec);
-			if (ec) return -1;
-
-			// please ignore the adjusted_offset. It's just file_offset.
-			boost::int64_t adjusted_offset =
-#ifndef TORRENT_NO_DEPRECATE
-				m_storage.files().file_base_deprecated(file_index) +
-#endif
-				file_offset;
-
-#ifdef TORRENT_DISK_STATS
-			write_access_log(adjusted_offset, handle->file_id(), op_start | op_write, clock_type::now());
-#endif
-
-			error_code e;
-			int ret = handle->writev(adjusted_offset
-				, bufs, num_bufs, e, m_flags);
-
-			// set this unconditionally in case the upper layer would like to treat
-			// short reads as errors
-			ec.operation = storage_error::write;
-
-				// we either get an error or 0 or more bytes read
-			TORRENT_ASSERT(e || ret >= 0);
-
-#ifdef TORRENT_DISK_STATS
-			write_access_log(adjusted_offset + ret , handle->file_id(), op_end | op_write, clock_type::now());
-#endif
-			TORRENT_ASSERT(ret <= bufs_size(bufs, num_bufs));
-
-			if (e)
-			{
-				ec.ec = e;
-				ec.file = file_index;
-				return -1;
-			}
-
-			return ret;
-		}
-	private:
-		default_storage& m_storage;
-		int m_flags;
-	};
-
-	struct read_fileop : fileop
-	{
-		read_fileop(default_storage& st, int const flags)
-			: m_storage(st)
-			, m_flags(flags)
-		{}
-
-		int file_op(int file_index, boost::int64_t file_offset, int size
-			, file::iovec_t const* bufs, storage_error& ec)
-			TORRENT_OVERRIDE TORRENT_FINAL
-		{
-			int num_bufs = count_bufs(bufs, size);
-
-			if (m_storage.files().pad_file_at(file_index))
-			{
-				// reading from a pad file yields zeroes
-				clear_bufs(bufs, num_bufs);
-				return size;
-			}
-
-			if (file_index < int(m_storage.m_file_priority.size())
-				&& m_storage.m_file_priority[file_index] == 0
-				&& m_storage.m_use_part_file)
-			{
-				TORRENT_ASSERT(m_storage.m_part_file);
-
-				error_code e;
-				peer_request map = m_storage.files().map_file(file_index
-					, file_offset, 0);
-				int ret = m_storage.m_part_file->readv(bufs, num_bufs
-					, map.piece, map.start, e);
-
-				if (e)
-				{
-					ec.ec = e;
-					ec.file = file_index;
-					ec.operation = storage_error::partfile_read;
-					return -1;
-				}
-				return ret;
-			}
-
-			file_handle handle = m_storage.open_file(file_index
-				, file::read_only | m_flags, ec);
-			if (ec) return -1;
-
-			// please ignore the adjusted_offset. It's just file_offset.
-			boost::int64_t adjusted_offset =
-#ifndef TORRENT_NO_DEPRECATE
-				m_storage.files().file_base_deprecated(file_index) +
-#endif
-				file_offset;
-
-#ifdef TORRENT_DISK_STATS
-			write_access_log(adjusted_offset, handle->file_id(), op_start | op_read, clock_type::now());
-#endif
-
-			error_code e;
-			int ret = handle->readv(adjusted_offset
-				, bufs, num_bufs, e, m_flags);
-
-			// set this unconditionally in case the upper layer would like to treat
-			// short reads as errors
-			ec.operation = storage_error::read;
-
-				// we either get an error or 0 or more bytes read
-			TORRENT_ASSERT(e || ret >= 0);
-
-#ifdef TORRENT_DISK_STATS
-			write_access_log(adjusted_offset + ret , handle->file_id(), op_end | op_read, clock_type::now());
-#endif
-			TORRENT_ASSERT(ret <= bufs_size(bufs, num_bufs));
-
-			if (e)
-			{
-				ec.ec = e;
-				ec.file = file_index;
-				return -1;
-			}
-
-			return ret;
-		}
-
-	private:
-		default_storage& m_storage;
-		int const m_flags;
-	};
-
-	default_storage::default_storage(storage_params const& params)
-		: m_files(*params.files)
-		, m_use_part_file(true)
-		, m_pool(*params.pool)
->>>>>>> 91e03c78
 		, m_allocate_files(params.mode == storage_mode_allocate)
 	{
 		if (params.mapped_files) m_mapped_files.reset(new file_storage(*params.mapped_files));
@@ -790,7 +469,8 @@
 			}
 
 			if (file_index < m_file_priority.end_index()
-				&& m_file_priority[file_index] == dont_download)
+				&& m_file_priority[file_index] == dont_download
+				&& m_use_part_file)
 			{
 				TORRENT_ASSERT(m_part_file);
 
@@ -848,299 +528,13 @@
 		{
 			if (files().pad_file_at(file_index))
 			{
-<<<<<<< HEAD
 				// writing to a pad-file is a no-op
 				return bufs_size(vec);
-=======
-				file_status s;
-				error_code error;
-				stat_file(fs.file_path(i, m_save_path), &s, error);
-				if (!error)
-				{
-					file_size = s.file_size;
-					file_time = s.mtime;
-					m_stat_cache.set_cache(i, file_size, file_time);
-				}
-				else if (error == error_code(boost::system::errc::no_such_file_or_directory
-					, generic_category()))
-				{
-					m_stat_cache.set_noexist(i);
-				}
-				else
-				{
-					ec.ec = error;
-					ec.file = i;
-					ec.operation = storage_error::stat;
-					m_stat_cache.set_error(i);
-				}
-			}
-#if TORRENT_USE_INVARIANT_CHECKS
-			{
-				file_status s;
-				error_code error;
-				stat_file(fs.file_path(i, m_save_path), &s, error);
-				if (s.file_size >= 0 && !error)
-				{
-					TORRENT_ASSERT_VAL(s.file_size == file_size, file_size);
-				}
-				else
-				{
-					TORRENT_ASSERT_VAL(file_size == 0, file_size);
-				}
-			}
-#endif
-
-			fl.push_back(entry(entry::list_t));
-			entry::list_type& p = fl.back().list();
-			p.push_back(entry(file_size));
-			p.push_back(entry(file_time));
-		}
-	}
-
-	bool default_storage::verify_resume_data(bdecode_node const& rd
-		, std::vector<std::string> const* links
-		, storage_error& ec)
-	{
-		// TODO: make this more generic to not just work if files have been
-		// renamed, but also if they have been merged into a single file for instance
-		// maybe use the same format as .torrent files and reuse some code from torrent_info
-		bdecode_node mapped_files = rd.dict_find_list("mapped_files");
-		if (mapped_files && mapped_files.list_size() == m_files.num_files())
-		{
-			m_mapped_files.reset(new file_storage(m_files));
-			for (int i = 0; i < m_files.num_files(); ++i)
-			{
-				std::string new_filename = mapped_files.list_string_value_at(i);
-				if (new_filename.empty()) continue;
-				m_mapped_files->rename_file(i, new_filename);
-			}
-		}
-
-		bdecode_node file_priority = rd.dict_find_list("file_priority");
-		if (file_priority && file_priority.list_size()
-			== files().num_files())
-		{
-			m_file_priority.resize(file_priority.list_size());
-			for (int i = 0; i < file_priority.list_size(); ++i)
-				m_file_priority[i] = boost::uint8_t(file_priority.list_int_value_at(i, 1));
-		}
-
-		bdecode_node file_sizes_ent = rd.dict_find_list("file sizes");
-		if (file_sizes_ent == 0)
-		{
-			ec.ec = errors::missing_file_sizes;
-			ec.file = -1;
-			ec.operation = storage_error::check_resume;
-			return false;
-		}
-
-		if (file_sizes_ent.list_size() == 0)
-		{
-			ec.ec = errors::no_files_in_resume_data;
-			return false;
-		}
-
-		file_storage const& fs = files();
-		if (file_sizes_ent.list_size() != fs.num_files())
-		{
-			ec.ec = errors::mismatching_number_of_files;
-			ec.file = -1;
-			ec.operation = storage_error::check_resume;
-			return false;
-		}
-
-		bool seed = false;
-		bdecode_node slots = rd.dict_find_list("slots");
-		if (slots)
-		{
-			if (slots.list_size() == m_files.num_pieces())
-			{
-				seed = true;
-				for (int i = 0; i < slots.list_size(); ++i)
-				{
-					if (slots.list_int_value_at(i, -1) >= 0) continue;
-					seed = false;
-					break;
-				}
-			}
-		}
-		else if (bdecode_node pieces = rd.dict_find_string("pieces"))
-		{
-			if (pieces.string_length() == m_files.num_pieces())
-			{
-				seed = true;
-				char const* p = pieces.string_ptr();
-				for (int i = 0; i < pieces.string_length(); ++i)
-				{
-					if ((p[i] & 1) == 1) continue;
-					seed = false;
-					break;
-				}
-			}
-		}
-		else
-		{
-			ec.ec = errors::missing_pieces;
-			ec.file = -1;
-			ec.operation = storage_error::check_resume;
-			return false;
-		}
-
-		// if some files have priority 0, we would expect therer to be a part file
-		// as well. If there isn't, it implies we're not using part files and the
-		// original file names are used to store the partial pieces. i.e. 1.0.x
-		// behavior
-		for (int i = 0; i < m_file_priority.size(); ++i)
-		{
-			if (m_file_priority[i] == 0 && !fs.pad_file_at(i))
-			{
-				file_status s;
-				stat_file(combine_path(m_save_path, m_part_file_name), &s, ec.ec);
-				m_use_part_file = !ec;
-				break;
-			}
-		}
-
-		for (int i = 0; i < file_sizes_ent.list_size(); ++i)
-		{
-			if (fs.pad_file_at(i)) continue;
-
-			// files with priority zero may not have been saved to disk at their
-			// expected location, but is likely to be in a partfile. Just exempt it
-			// from checking
-			// if we don't have a part-file, this may have been downloaded with a
-			// previous version of libtorrent. Then assume the pieces are in the
-			// files they belong in.
-			if (i < int(m_file_priority.size())
-				&& m_file_priority[i] == 0
+			}
+
+			if (file_index < m_file_priority.end_index()
+				&& m_file_priority[file_index] == dont_download
 				&& m_use_part_file)
-				continue;
-
-			bdecode_node e = file_sizes_ent.list_at(i);
-			if (e.type() != bdecode_node::list_t
-				|| e.list_size() < 2
-				|| e.list_at(0).type() != bdecode_node::int_t
-				|| e.list_at(1).type() != bdecode_node::int_t)
-			{
-				ec.ec = errors::missing_file_sizes;
-				ec.file = i;
-				ec.operation = storage_error::check_resume;
-				return false;
-			}
-
-			boost::int64_t expected_size = e.list_int_value_at(0);
-			time_t expected_time = e.list_int_value_at(1);
-
-			// if we're a seed, the expected size should match
-			// the actual full size according to the torrent
-			if (seed && expected_size < fs.file_size(i))
-			{
-				ec.ec = errors::mismatching_file_size;
-				ec.file = i;
-				ec.operation = storage_error::check_resume;
-				return false;
-			}
-
-			boost::int64_t file_size = m_stat_cache.get_filesize(i);
-			time_t file_time;
-			if (file_size >= 0)
-			{
-				file_time = m_stat_cache.get_filetime(i);
-			}
-			else
-			{
-				file_status s;
-				error_code error;
-				std::string file_path = fs.file_path(i, m_save_path);
-				stat_file(file_path, &s, error);
-				if (error)
-				{
-					if (error != boost::system::errc::no_such_file_or_directory)
-					{
-						m_stat_cache.set_error(i);
-						ec.ec = error;
-						ec.file = i;
-						ec.operation = storage_error::stat;
-						return false;
-					}
-					m_stat_cache.set_noexist(i);
-					if (expected_size != 0)
-					{
-						ec.ec = errors::mismatching_file_size;
-						ec.file = i;
-						ec.operation = storage_error::none;
-						return false;
-					}
-					file_size = 0;
-					file_time = 0;
-				}
-				else
-				{
-					file_size = s.file_size;
-					file_time = s.mtime;
-				}
-			}
-
-			if (expected_size > file_size)
-			{
-				ec.ec = errors::mismatching_file_size;
-				ec.file = i;
-				ec.operation = storage_error::none;
-				return false;
-			}
-
-			if (settings().get_bool(settings_pack::ignore_resume_timestamps)) continue;
-
-			// allow some slack, because of FAT volumes
-			if (expected_time != 0 &&
-				(file_time > expected_time + 5 * 60 || file_time < expected_time - 5))
-			{
-				ec.ec = errors::mismatching_file_timestamp;
-				ec.file = i;
-				ec.operation = storage_error::stat;
-				return false;
-			}
-		}
-
-		// TODO: 2 we probably need to do this unconditionally in this function.
-		// Even if the resume data file appears stale, we need to create these
-		// hard links, right?
-#ifndef TORRENT_DISABLE_MUTABLE_TORRENTS
-		if (links)
-		{
-			// if this is a mutable torrent, and we need to pick up some files
-			// from other torrents, do that now. Note that there is an inherent
-			// race condition here. We checked if the files existed on a different
-			// thread a while ago. These files may no longer exist or may have been
-			// moved. If so, we just fail. The user is responsible to not touch
-			// other torrents until a new mutable torrent has been completely
-			// added.
-			int idx = 0;
-			for (std::vector<std::string>::const_iterator i = links->begin();
-				i != links->end(); ++i, ++idx)
-			{
-				if (i->empty()) continue;
-
-				error_code err;
-				std::string file_path = fs.file_path(idx, m_save_path);
-				hard_link(*i, file_path, err);
-
-				// if the file already exists, that's not an error
-				// TODO: 2 is this risky? The upper layer will assume we have the
-				// whole file. Perhaps we should verify that at least the size
-				// of the file is correct
-				if (!err || err == boost::system::errc::file_exists)
-					continue;
-
-				ec.ec = err;
-				ec.file = idx;
-				ec.operation = storage_error::hard_link;
-				return false;
->>>>>>> 91e03c78
-			}
-
-			if (file_index < m_file_priority.end_index()
-				&& m_file_priority[file_index] == dont_download)
 			{
 				TORRENT_ASSERT(m_part_file);
 
