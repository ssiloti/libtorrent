/*

Copyright (c) 2003-2016, Arvid Norberg, Daniel Wallin
All rights reserved.

Redistribution and use in source and binary forms, with or without
modification, are permitted provided that the following conditions
are met:

    * Redistributions of source code must retain the above copyright
      notice, this list of conditions and the following disclaimer.
    * Redistributions in binary form must reproduce the above copyright
      notice, this list of conditions and the following disclaimer in
      the documentation and/or other materials provided with the distribution.
    * Neither the name of the author nor the names of its
      contributors may be used to endorse or promote products derived
      from this software without specific prior written permission.

THIS SOFTWARE IS PROVIDED BY THE COPYRIGHT HOLDERS AND CONTRIBUTORS "AS IS"
AND ANY EXPRESS OR IMPLIED WARRANTIES, INCLUDING, BUT NOT LIMITED TO, THE
IMPLIED WARRANTIES OF MERCHANTABILITY AND FITNESS FOR A PARTICULAR PURPOSE
ARE DISCLAIMED. IN NO EVENT SHALL THE COPYRIGHT OWNER OR CONTRIBUTORS BE
LIABLE FOR ANY DIRECT, INDIRECT, INCIDENTAL, SPECIAL, EXEMPLARY, OR
CONSEQUENTIAL DAMAGES (INCLUDING, BUT NOT LIMITED TO, PROCUREMENT OF
SUBSTITUTE GOODS OR SERVICES; LOSS OF USE, DATA, OR PROFITS; OR BUSINESS
INTERRUPTION) HOWEVER CAUSED AND ON ANY THEORY OF LIABILITY, WHETHER IN
CONTRACT, STRICT LIABILITY, OR TORT (INCLUDING NEGLIGENCE OR OTHERWISE)
ARISING IN ANY WAY OUT OF THE USE OF THIS SOFTWARE, EVEN IF ADVISED OF THE
POSSIBILITY OF SUCH DAMAGE.

*/

#include "libtorrent/config.hpp"
#include "libtorrent/error_code.hpp"

#include <ctime>
#include <algorithm>
#include <set>
#include <functional>
#include <cstdio>

#include "libtorrent/aux_/disable_warnings_push.hpp"

#if defined(__APPLE__)
// for getattrlist()
#include <sys/attr.h>
#include <unistd.h>
// for statfs()
#include <sys/param.h>
#include <sys/mount.h>
#endif

#if defined(__linux__)
#include <sys/statfs.h>
#endif

#if defined(__FreeBSD__)
// for statfs()
#include <sys/param.h>
#include <sys/mount.h>
#endif

#include "libtorrent/aux_/disable_warnings_pop.hpp"

#include "libtorrent/storage.hpp"
#include "libtorrent/torrent.hpp"
#include "libtorrent/hasher.hpp"
#include "libtorrent/session.hpp"
#include "libtorrent/peer_id.hpp"
#include "libtorrent/file.hpp"
#include "libtorrent/invariant_check.hpp"
#include "libtorrent/file_pool.hpp"
#include "libtorrent/aux_/session_impl.hpp"
#include "libtorrent/disk_buffer_holder.hpp"
#include "libtorrent/alloca.hpp"
#include "libtorrent/stat_cache.hpp"
#include "libtorrent/hex.hpp" // to_hex
// for convert_to_wstring and convert_to_native
#include "libtorrent/aux_/escape_string.hpp"

//#define TORRENT_PARTIAL_HASH_LOG

#define DEBUG_STORAGE 0
#define DEBUG_DELETE_FILES 0

#if __cplusplus >= 201103L || defined __clang__

#if DEBUG_STORAGE
#define DLOG(...) std::fprintf(__VA_ARGS__)
#else
#define DLOG(...) do {} while (false)
#endif

#if DEBUG_DELETE_FILES
#define DFLOG(...) std::fprintf(__VA_ARGS__)
#else
#define DFLOG(...) do {} while (false)
#endif

#else

#if DEBUG_STORAGE
#define DLOG fprintf
#else
#define DLOG TORRENT_WHILE_0 fprintf
#endif

#if DEBUG_DELETE_FILES
#define DFLOG fprintf
#else
#define DFLOG TORRENT_WHILE_0 fprintf
#endif

#endif // cplusplus

namespace libtorrent
{
	int copy_bufs(span<file::iovec_t const> bufs, int bytes, span<file::iovec_t> target)
	{
		int size = 0;
		for (int i = 0;; i++)
		{
			target[i] = bufs[i];
			size += int(bufs[i].iov_len);
			if (size >= bytes)
			{
				target[i].iov_len -= size - bytes;
				return i + 1;
			}
		}
	}

	span<file::iovec_t> advance_bufs(span<file::iovec_t> bufs, int bytes)
	{
		int size = 0;
		for (;;)
		{
			size += int(bufs.front().iov_len);
			if (size >= bytes)
			{
				bufs.front().iov_base = reinterpret_cast<char*>(bufs.front().iov_base)
					+ bufs.front().iov_len - (size - bytes);
				bufs.front().iov_len = size - bytes;
				return bufs;
			}
			bufs = bufs.subspan(1);
		}
	}

	void clear_bufs(span<file::iovec_t const> bufs)
	{
		for (auto buf : bufs)
			std::memset(buf.iov_base, 0, buf.iov_len);
	}

	namespace {

#if TORRENT_USE_ASSERTS
	int count_bufs(span<file::iovec_t const> bufs, int bytes)
	{
		int size = 0;
		int count = 1;
		if (bytes == 0) return 0;
		for (auto i = bufs.begin();; ++i, ++count)
		{
			size += int(i->iov_len);
			if (size >= bytes) return count;
		}
	}
#endif

#ifdef TORRENT_DISK_STATS
	static std::atomic<int> event_id;
	static std::mutex disk_access_mutex;

	// this is opened and closed by the disk_io_thread class
	FILE* g_access_log = nullptr;

	enum access_log_flags_t
	{
		op_read = 0,
		op_write = 1,
		op_start = 0,
		op_end = 2
	};

	void write_access_log(std::uint64_t offset, std::uint32_t fileid, int flags, time_point timestamp)
	{
		if (g_access_log == nullptr) return;

		// the event format in the log is:
		// uint64_t timestamp (microseconds)
		// uint64_t file offset
		// uint32_t file-id
		// uint8_t  event (0: start read, 1: start write, 2: complete read, 4: complete write)
		char event[29];
		char* ptr = event;
		detail::write_uint64(timestamp.time_since_epoch().count(), ptr);
		detail::write_uint64(offset, ptr);
		detail::write_uint64(static_cast<std::uint64_t>(event_id++), ptr);
		detail::write_uint32(fileid, ptr);
		detail::write_uint8(flags, ptr);

		std::unique_lock<std::mutex> l(disk_access_mutex);
		int const ret = int(fwrite(event, 1, sizeof(event), g_access_log));
		l.unlock();
		if (ret != sizeof(event))
		{
			std::fprintf(stderr, "ERROR writing to disk access log: (%d) %s\n"
				, errno, strerror(errno));
		}
	}
#endif

	} // anonymous namespace

	struct write_fileop : fileop
	{
		write_fileop(default_storage& st, int flags)
			: m_storage(st)
			, m_flags(flags)
		{}

		int file_op(int const file_index
			, std::int64_t const file_offset
			, span<file::iovec_t const> bufs, storage_error& ec)
			final
		{
			if (m_storage.files().pad_file_at(file_index))
			{
				// writing to a pad-file is a no-op
				return bufs_size(bufs);
			}

			if (file_index < int(m_storage.m_file_priority.size())
				&& m_storage.m_file_priority[file_index] == 0)
			{
				m_storage.need_partfile();

				error_code e;
				peer_request map = m_storage.files().map_file(file_index
					, file_offset, 0);
				int ret = m_storage.m_part_file->writev(bufs
					, map.piece, map.start, e);

				if (e)
				{
					ec.ec = e;
					ec.file = file_index;
					ec.operation = storage_error::partfile_write;
					return -1;
				}
				return ret;
			}

			// invalidate our stat cache for this file, since
			// we're writing to it
			m_storage.m_stat_cache.set_dirty(file_index);

			file_handle handle = m_storage.open_file(file_index
				, file::read_write, ec);
			if (ec) return -1;

			// please ignore the adjusted_offset. It's just file_offset.
			std::int64_t adjusted_offset =
#ifndef TORRENT_NO_DEPRECATE
				m_storage.files().file_base_deprecated(file_index) +
#endif
				file_offset;

#ifdef TORRENT_DISK_STATS
			write_access_log(adjusted_offset, handle->file_id(), op_start | op_write, clock_type::now());
#endif

			error_code e;
			int ret = handle->writev(adjusted_offset
				, bufs, e, m_flags);

			// set this unconditionally in case the upper layer would like to treat
			// short reads as errors
			ec.operation = storage_error::write;

				// we either get an error or 0 or more bytes read
			TORRENT_ASSERT(e || ret >= 0);

#ifdef TORRENT_DISK_STATS
			write_access_log(adjusted_offset + ret , handle->file_id(), op_end | op_write, clock_type::now());
#endif
			TORRENT_ASSERT(ret <= bufs_size(bufs));

			if (e)
			{
				ec.ec = e;
				ec.file = file_index;
				return -1;
			}

			return ret;
		}
	private:
		default_storage& m_storage;
		int m_flags;
	};

	struct read_fileop : fileop
	{
		read_fileop(default_storage& st, int const flags)
			: m_storage(st)
			, m_flags(flags)
		{}

		int file_op(int const file_index
			, std::int64_t const file_offset
			, span<file::iovec_t const> bufs, storage_error& ec)
			final
		{
			if (m_storage.files().pad_file_at(file_index))
			{
				// reading from a pad file yields zeroes
				clear_bufs(bufs);
				return bufs_size(bufs);
			}

			if (file_index < int(m_storage.m_file_priority.size())
				&& m_storage.m_file_priority[file_index] == 0)
			{
				m_storage.need_partfile();

				error_code e;
				peer_request map = m_storage.files().map_file(file_index
					, file_offset, 0);
				int ret = m_storage.m_part_file->readv(bufs
					, map.piece, map.start, e);

				if (e)
				{
					ec.ec = e;
					ec.file = file_index;
					ec.operation = storage_error::partfile_read;
					return -1;
				}
				return ret;
			}

			file_handle handle = m_storage.open_file(file_index
				, file::read_only | m_flags, ec);
			if (ec) return -1;

			// please ignore the adjusted_offset. It's just file_offset.
			std::int64_t adjusted_offset =
#ifndef TORRENT_NO_DEPRECATE
				m_storage.files().file_base_deprecated(file_index) +
#endif
				file_offset;

#ifdef TORRENT_DISK_STATS
			write_access_log(adjusted_offset, handle->file_id(), op_start | op_read, clock_type::now());
#endif

			error_code e;
			int ret = handle->readv(adjusted_offset
				, bufs, e, m_flags);

			// set this unconditionally in case the upper layer would like to treat
			// short reads as errors
			ec.operation = storage_error::read;

				// we either get an error or 0 or more bytes read
			TORRENT_ASSERT(e || ret >= 0);

#ifdef TORRENT_DISK_STATS
			write_access_log(adjusted_offset + ret , handle->file_id(), op_end | op_read, clock_type::now());
#endif
			TORRENT_ASSERT(ret <= bufs_size(bufs));

			if (e)
			{
				ec.ec = e;
				ec.file = file_index;
				return -1;
			}

			return ret;
		}

	private:
		default_storage& m_storage;
		int const m_flags;
	};

	default_storage::default_storage(storage_params const& params)
		: m_files(*params.files)
		, m_pool(*params.pool)
		, m_allocate_files(params.mode == storage_mode_allocate)
	{
		if (params.mapped_files) m_mapped_files.reset(new file_storage(*params.mapped_files));
		if (params.priorities) m_file_priority = *params.priorities;

		TORRENT_ASSERT(m_files.num_files() > 0);
		m_save_path = complete(params.path);
		m_part_file_name = "." + (params.info
			? aux::to_hex(params.info->info_hash())
			: params.files->name()) + ".parts";
	}

	default_storage::~default_storage()
	{
		error_code ec;
		if (m_part_file) m_part_file->flush_metadata(ec);

		// this may be called from a different
		// thread than the disk thread
		m_pool.release(this);
	}

	void default_storage::need_partfile()
	{
		if (m_part_file) return;

		m_part_file.reset(new part_file(
			m_save_path, m_part_file_name
			, m_files.num_pieces(), m_files.piece_length()));
	}

	void default_storage::set_file_priority(std::vector<std::uint8_t> const& prio, storage_error& ec)
	{
		// extend our file priorities in case it's truncated
		// the default assumed priority is 1
		if (prio.size() > m_file_priority.size())
			m_file_priority.resize(prio.size(), 1);

		file_storage const& fs = files();
		for (int i = 0; i < int(prio.size()); ++i)
		{
			int const old_prio = m_file_priority[i];
			int new_prio = prio[i];
			if (old_prio == 0 && new_prio != 0)
			{
				// move stuff out of the part file
				file_handle f = open_file(i, file::read_write, ec);
				if (ec) return;

				need_partfile();

				m_part_file->export_file(*f, fs.file_offset(i), fs.file_size(i), ec.ec);
				if (ec)
				{
					ec.file = i;
					ec.operation = storage_error::partfile_write;
					return;
				}
			}
			else if (old_prio != 0 && new_prio == 0)
			{
				// move stuff into the part file
				// this is not implemented yet.
				// pretend that we didn't set the priority to 0.

				std::string fp = fs.file_path(i, m_save_path);
				if (exists(fp))
					new_prio = 1;
/*
				file_handle f = open_file(i, file::read_only, ec);
				if (ec.ec != boost::system::errc::no_such_file_or_directory)
				{
					if (ec) return;

					need_partfile();

					m_part_file->import_file(*f, fs.file_offset(i), fs.file_size(i), ec.ec);
					if (ec)
					{
						ec.file = i;
						ec.operation = storage_error::partfile_read;
						return;
					}
					// remove the file
					std::string p = fs.file_path(i, m_save_path);
					delete_one_file(p, ec.ec);
					if (ec)
					{
						ec.file = i;
						ec.operation = storage_error::remove;
					}
				}
*/
			}
			ec.ec.clear();
			m_file_priority[i] = new_prio;
		}
		if (m_part_file) m_part_file->flush_metadata(ec.ec);
		if (ec)
		{
			ec.file = -1;
			ec.operation = storage_error::partfile_write;
		}
	}

	void default_storage::initialize(storage_error& ec)
	{
		m_stat_cache.reserve(files().num_files());

#ifdef TORRENT_WINDOWS
		// don't do full file allocations on network drives
#if TORRENT_USE_WSTRING
		std::wstring file_name = convert_to_wstring(m_save_path);
		int const drive_type = GetDriveTypeW(file_name.c_str());
#else
		int const drive_type = GetDriveTypeA(m_save_path.c_str());
#endif

		if (drive_type == DRIVE_REMOTE)
			m_allocate_files = false;
#endif

		m_file_created.resize(files().num_files(), false);

		// first, create all missing directories
		std::string last_path;
		for (int file_index = 0; file_index < files().num_files(); ++file_index)
		{
			// ignore files that have priority 0
			if (int(m_file_priority.size()) > file_index
				&& m_file_priority[file_index] == 0)
			{
				continue;
			}

			// ignore pad files
			if (files().pad_file_at(file_index)) continue;

			error_code err;
			std::int64_t size = m_stat_cache.get_filesize(file_index, files()
				, m_save_path, err);

			if (err && err != boost::system::errc::no_such_file_or_directory)
			{
				ec.file = file_index;
				ec.operation = storage_error::stat;
				ec.ec = err;
				break;
			}

			// if the file already exists, but is larger than what
			// it's supposed to be, truncate it
			// if the file is empty, just create it either way.
			if ((!err && size > files().file_size(file_index))
				|| files().file_size(file_index) == 0)
			{
				std::string file_path = files().file_path(file_index, m_save_path);
				std::string dir = parent_path(file_path);

				if (dir != last_path)
				{
					last_path = dir;

					create_directories(last_path, ec.ec);
					if (ec.ec)
					{
						ec.file = file_index;
						ec.operation = storage_error::mkdir;
						break;
					}
				}
				ec.ec.clear();
				file_handle f = open_file(file_index, file::read_write
					| file::random_access, ec);
				if (ec)
				{
					ec.file = file_index;
					ec.operation = storage_error::fallocate;
					return;
				}

				size = files().file_size(file_index);
				f->set_size(size, ec.ec);
				if (ec)
				{
					ec.file = file_index;
					ec.operation = storage_error::fallocate;
					break;
				}
			}
			ec.ec.clear();
		}

		// close files that were opened in write mode
		m_pool.release(this);

#if defined TORRENT_DEBUG_FILE_LEAKS
		print_open_files("release files", m_files.name().c_str());
#endif
	}

#ifndef TORRENT_NO_DEPRECATE
	void default_storage::finalize_file(int, storage_error&) {}
#endif

	bool default_storage::has_any_file(storage_error& ec)
	{
		m_stat_cache.reserve(files().num_files());

		for (int i = 0; i < files().num_files(); ++i)
		{
			std::int64_t const sz = m_stat_cache.get_filesize(
				i, files(), m_save_path, ec.ec);

			if (sz < 0)
			{
				if (ec && ec.ec != boost::system::errc::no_such_file_or_directory)
				{
					ec.file = i;
					ec.operation = storage_error::stat;
					m_stat_cache.clear();
					return false;
				}
				// some files not existing is expected and not an error
				ec.ec.clear();
			}

			if (sz > 0) return true;
		}
		file_status s;
		stat_file(combine_path(m_save_path, m_part_file_name), &s, ec.ec);
		if (!ec) return true;

		// the part file not existing is expected
		if (ec && ec.ec == boost::system::errc::no_such_file_or_directory)
			ec.ec.clear();

		if (ec)
		{
			ec.file = -1;
			ec.operation = storage_error::stat;
			return false;
		}
		return false;
	}

	void default_storage::rename_file(int const index, std::string const& new_filename
		, storage_error& ec)
	{
		if (index < 0 || index >= files().num_files()) return;
		std::string old_name = files().file_path(index, m_save_path);
		m_pool.release(this, index);

		// if the old file doesn't exist, just succeed and change the filename
		// that will be created. This shortcut is important because the
		// destination directory may not exist yet, which would cause a failure
		// even though we're not moving a file (yet). It's better for it to
		// fail later when we try to write to the file the first time, because
		// the user then will have had a chance to make the destination directory
		// valid.
		if (exists(old_name, ec.ec))
		{
#if defined TORRENT_DEBUG_FILE_LEAKS
			print_open_files("release files", m_files.name().c_str());
#endif

			std::string new_path;
			if (is_complete(new_filename)) new_path = new_filename;
			else new_path = combine_path(m_save_path, new_filename);
			std::string new_dir = parent_path(new_path);

			// create any missing directories that the new filename
			// lands in
			create_directories(new_dir, ec.ec);
			if (ec.ec)
			{
				ec.file = index;
				ec.operation = storage_error::rename;
				return;
			}

			rename(old_name, new_path, ec.ec);

			// if old_name doesn't exist, that's not an error
			// here. Once we start writing to the file, it will
			// be written to the new filename
			if (ec.ec == boost::system::errc::no_such_file_or_directory)
				ec.ec.clear();

			if (ec)
			{
				ec.file = index;
				ec.operation = storage_error::rename;
				return;
			}
		}
		else if (ec.ec)
		{
			// if exists fails, report that error
			ec.file = index;
			ec.operation = storage_error::rename;
			return;
		}

		// if old path doesn't exist, just rename the file
		// in our file_storage, so that when it is created
		// it will get the new name
		if (!m_mapped_files)
		{ m_mapped_files.reset(new file_storage(m_files)); }
		m_mapped_files->rename_file(index, new_filename);
	}

	void default_storage::release_files(storage_error&)
	{
		if (m_part_file)
		{
			error_code ignore;
			m_part_file->flush_metadata(ignore);
			m_part_file.reset();
		}

		// make sure we don't have the files open
		m_pool.release(this);

#if defined TORRENT_DEBUG_FILE_LEAKS
		print_open_files("release files", m_files.name().c_str());
#endif
	}

	void default_storage::delete_one_file(std::string const& p, error_code& ec)
	{
		remove(p, ec);

		DFLOG(stderr, "[%p] delete_one_file: %s [%s]\n", static_cast<void*>(this)
			, p.c_str(), ec.message().c_str());

		if (ec == boost::system::errc::no_such_file_or_directory)
			ec.clear();
	}

	void default_storage::delete_files(int const options, storage_error& ec)
	{
		DFLOG(stderr, "[%p] delete_files [%x]\n", static_cast<void*>(this)
			, options);

#if TORRENT_USE_ASSERTS
		// this is a fence job, we expect no other
		// threads to hold any references to any files
		// in this file storage. Assert that that's the
		// case
		if (!m_pool.assert_idle_files(this))
		{
#if defined TORRENT_DEBUG_FILE_LEAKS
			print_open_files("delete-files idle assert failed", m_files.name().c_str());
#endif
			TORRENT_ASSERT_FAIL();
		}
#endif

		// make sure we don't have the files open
		m_pool.release(this);

		// if there's a part file open, make sure to destruct it to have it
		// release the underlying part file. Otherwise we may not be able to
		// delete it
		if (m_part_file) m_part_file.reset();

#if defined TORRENT_DEBUG_FILE_LEAKS
		print_open_files("release files", m_files.name().c_str());
#endif

		if (options == session::delete_files)
		{
#if TORRENT_USE_ASSERTS
			m_pool.mark_deleted(m_files);
#endif
			// delete the files from disk
			std::set<std::string> directories;
			using iter_t = std::set<std::string>::iterator;
			for (int i = 0; i < files().num_files(); ++i)
			{
				std::string const fp = files().file_path(i);
				bool const complete = files().file_absolute_path(i);
				std::string p = complete ? fp : combine_path(m_save_path, fp);
				if (!complete)
				{
					std::string bp = parent_path(fp);
					std::pair<iter_t, bool> ret;
					ret.second = true;
					while (ret.second && !bp.empty())
					{
						ret = directories.insert(combine_path(m_save_path, bp));
						bp = parent_path(bp);
					}
				}
				delete_one_file(p, ec.ec);
				if (ec) { ec.file = i; ec.operation = storage_error::remove; }
			}

			// remove the directories. Reverse order to delete
			// subdirectories first

			for (std::set<std::string>::reverse_iterator i = directories.rbegin()
				, end(directories.rend()); i != end; ++i)
			{
				error_code error;
				delete_one_file(*i, error);
				if (error && !ec) { ec.file = -1; ec.ec = error; ec.operation = storage_error::remove; }
			}
		}

		if (options == session::delete_files
			|| options == session::delete_partfile)
		{
			error_code error;
			remove(combine_path(m_save_path, m_part_file_name), error);
			DFLOG(stderr, "[%p] delete partfile %s/%s [%s]\n", static_cast<void*>(this)
				, m_save_path.c_str(), m_part_file_name.c_str(), error.message().c_str());
			if (error && error != boost::system::errc::no_such_file_or_directory)
			{
				ec.file = -1;
				ec.ec = error;
				ec.operation = storage_error::remove;
			}
		}

		DFLOG(stderr, "[%p] delete_files result: %s\n", static_cast<void*>(this)
			, ec.ec.message().c_str());

#if defined TORRENT_DEBUG_FILE_LEAKS
		print_open_files("delete-files done", m_files.name().c_str());
#endif
	}

	bool default_storage::verify_resume_data(add_torrent_params const& rd
		, std::vector<std::string> const& links
		, storage_error& ec)
	{
		file_storage const& fs = files();

<<<<<<< HEAD
=======
		for (int i = 0; i < file_sizes_ent.list_size(); ++i)
		{
			if (fs.pad_file_at(i)) continue;

			// files with priority zero may not have been saved to disk at their
			// expected location, but is likely to be in a partfile. Just exempt it
			// from checking
			if (i < int(m_file_priority.size())
				&& m_file_priority[i] == 0)
				continue;

			bdecode_node e = file_sizes_ent.list_at(i);
			if (e.type() != bdecode_node::list_t
				|| e.list_size() < 2
				|| e.list_at(0).type() != bdecode_node::int_t
				|| e.list_at(1).type() != bdecode_node::int_t)
			{
				ec.ec = errors::missing_file_sizes;
				ec.file = i;
				ec.operation = storage_error::check_resume;
				return false;
			}

			boost::int64_t expected_size = e.list_int_value_at(0);
			time_t expected_time = e.list_int_value_at(1);

			// if we're a seed, the expected size should match
			// the actual full size according to the torrent
			if (seed && expected_size < fs.file_size(i))
			{
				ec.ec = errors::mismatching_file_size;
				ec.file = i;
				ec.operation = storage_error::check_resume;
				return false;
			}

			boost::int64_t file_size = m_stat_cache.get_filesize(i);
			time_t file_time;
			if (file_size >= 0)
			{
				file_time = m_stat_cache.get_filetime(i);
			}
			else
			{
				file_status s;
				error_code error;
				std::string file_path = fs.file_path(i, m_save_path);
				stat_file(file_path, &s, error);
				if (error)
				{
					if (error != boost::system::errc::no_such_file_or_directory)
					{
						m_stat_cache.set_error(i);
						ec.ec = error;
						ec.file = i;
						ec.operation = storage_error::stat;
						return false;
					}
					m_stat_cache.set_noexist(i);
					if (expected_size != 0)
					{
						ec.ec = errors::mismatching_file_size;
						ec.file = i;
						ec.operation = storage_error::none;
						return false;
					}
					file_size = 0;
					file_time = 0;
				}
				else
				{
					file_size = s.file_size;
					file_time = s.mtime;
				}
			}

			if (expected_size > file_size)
			{
				ec.ec = errors::mismatching_file_size;
				ec.file = i;
				ec.operation = storage_error::none;
				return false;
			}

			if (settings().get_bool(settings_pack::ignore_resume_timestamps)) continue;

			// allow some slack, because of FAT volumes
			if (expected_time != 0 &&
				(file_time > expected_time + 5 * 60 || file_time < expected_time - 5))
			{
				ec.ec = errors::mismatching_file_timestamp;
				ec.file = i;
				ec.operation = storage_error::stat;
				return false;
			}
		}

		// TODO: 2 we probably need to do this unconditionally in this function.
		// Even if the resume data file appears stale, we need to create these
		// hard links, right?
>>>>>>> 7476f787
#ifndef TORRENT_DISABLE_MUTABLE_TORRENTS
		if (!links.empty())
		{
			TORRENT_ASSERT(int(links.size()) == fs.num_files());
			// if this is a mutable torrent, and we need to pick up some files
			// from other torrents, do that now. Note that there is an inherent
			// race condition here. We checked if the files existed on a different
			// thread a while ago. These files may no longer exist or may have been
			// moved. If so, we just fail. The user is responsible to not touch
			// other torrents until a new mutable torrent has been completely
			// added.
			for (int idx = 0; idx < fs.num_files(); idx++)
			{
				std::string const& s = links[idx];
				if (s.empty()) continue;

				error_code err;
				std::string file_path = fs.file_path(idx, m_save_path);
				hard_link(s, file_path, err);

				// if the file already exists, that's not an error
				// TODO: 2 is this risky? The upper layer will assume we have the
				// whole file. Perhaps we should verify that at least the size
				// of the file is correct
				if (!err || err == boost::system::errc::file_exists)
					continue;

				ec.ec = err;
				ec.file = idx;
				ec.operation = storage_error::hard_link;
				return false;
			}
		}
#endif // TORRENT_DISABLE_MUTABLE_TORRENTS

		bool const seed = rd.have_pieces.all_set();

		// parse have bitmask. Verify that the files we expect to have
		// actually do exist
		for (int i = 0; i < rd.have_pieces.size(); ++i)
		{
			if (rd.have_pieces.get_bit(i) == false) continue;

			std::vector<file_slice> f = fs.map_block(i, 0, 1);
			TORRENT_ASSERT(!f.empty());

			int const file_index = f[0].file_index;
			error_code error;
			std::int64_t const size = m_stat_cache.get_filesize(f[0].file_index
				, fs, m_save_path, error);

			if (size < 0)
			{
				if (error != boost::system::errc::no_such_file_or_directory)
				{
					ec.ec = error;
					ec.file = file_index;
					ec.operation = storage_error::stat;
					return false;
				}
				else
				{
					ec.ec = errors::mismatching_file_size;
					ec.file = file_index;
					ec.operation = storage_error::stat;
					return false;
				}
			}

			if (seed && size != fs.file_size(file_index))
			{
				// the resume data indicates we're a seed, but this file has
				// the wrong size. Reject the resume data
				ec.ec = errors::mismatching_file_size;
				ec.file = file_index;
				ec.operation = storage_error::check_resume;
				return false;
			}

			// OK, this file existed, good. Now, skip all remaining pieces in
			// this file. We're just sanity-checking whether the files exist
			// or not.
			peer_request const pr = fs.map_file(file_index, 0
				, fs.file_size(file_index) + 1);
			i = (std::max)(i + 1, pr.piece);
		}
		return true;
	}

	int default_storage::move_storage(std::string const& sp, int const flags
		, storage_error& ec)
	{
		int ret = piece_manager::no_error;
		std::string const save_path = complete(sp);

		// check to see if any of the files exist
		file_storage const& f = files();

		if (flags == fail_if_exist)
		{
			file_status s;
			error_code err;
			stat_file(save_path, &s, err);
			if (err != boost::system::errc::no_such_file_or_directory)
			{
				// the directory exists, check all the files
				for (int i = 0; i < f.num_files(); ++i)
				{
					// files moved out to absolute paths are ignored
					if (f.file_absolute_path(i)) continue;

					stat_file(f.file_path(i, save_path), &s, err);
					if (err != boost::system::errc::no_such_file_or_directory)
					{
						ec.ec = err;
						ec.file = i;
						ec.operation = storage_error::stat;
						return piece_manager::file_exist;
					}
				}
			}
		}

		{
			file_status s;
			error_code err;
			stat_file(save_path, &s, err);
			if (err == boost::system::errc::no_such_file_or_directory)
			{
				err.clear();
				create_directories(save_path, err);
				if (err)
				{
					ec.ec = err;
					ec.file = -1;
					ec.operation = storage_error::mkdir;
					return piece_manager::fatal_disk_error;
				}
			}
			else if (err)
			{
				ec.ec = err;
				ec.file = -1;
				ec.operation = storage_error::stat;
				return piece_manager::fatal_disk_error;
			}
		}

		m_pool.release(this);

#if defined TORRENT_DEBUG_FILE_LEAKS
		print_open_files("release files", m_files.name().c_str());
#endif

		int i;
		error_code e;
		for (i = 0; i < f.num_files(); ++i)
		{
			// files moved out to absolute paths are not moved
			if (f.file_absolute_path(i)) continue;

			std::string const old_path = combine_path(m_save_path, f.file_path(i));
			std::string const new_path = combine_path(save_path, f.file_path(i));

			if (flags == dont_replace && exists(new_path))
			{
				if (ret == piece_manager::no_error) ret = piece_manager::need_full_check;
				continue;
			}

			// TODO: ideally, if we end up copying files because of a move across
			// volumes, the source should not be deleted until they've all been
			// copied. That would let us rollback with higher confidence.
			move_file(old_path, new_path, e);
			// if the source file doesn't exist. That's not a problem
			// we just ignore that file
			if (e == boost::system::errc::no_such_file_or_directory)
				e.clear();

			if (e)
			{
				ec.ec = e;
				ec.file = i;
				ec.operation = storage_error::rename;
				break;
			}
		}

		if (!e && m_part_file)
		{
			m_part_file->move_partfile(save_path, e);
			if (e)
			{
				ec.ec = e;
				ec.file = -1;
				ec.operation = storage_error::partfile_move;
			}
		}

		if (e)
		{
			// rollback
			while (--i >= 0)
			{
				// files moved out to absolute paths are not moved
				if (f.file_absolute_path(i)) continue;

				std::string const old_path = combine_path(m_save_path, f.file_path(i));
				std::string const new_path = combine_path(save_path, f.file_path(i));

				if (!exists(old_path))
				{
					// ignore errors when rolling back
					error_code ignore;
					move_file(new_path, old_path, ignore);
				}
			}

			return piece_manager::fatal_disk_error;
		}

		std::string const old_save_path = m_save_path;
		m_save_path = save_path;

		std::set<std::string> subdirs;
		for (i = 0; i < f.num_files(); ++i)
		{
			// files moved out to absolute paths are not moved
			if (f.file_absolute_path(i)) continue;

			if (has_parent_path(f.file_path(i)))
				subdirs.insert(parent_path(f.file_path(i)));

			std::string const old_path = combine_path(old_save_path, f.file_path(i));

			// we may still have some files in old old_save_path
			// eg. if (flags == dont_replace && exists(new_path))
			// ignore errors when removing
			error_code ignore;
			remove(old_path, ignore);
		}

		for (std::string const& s : subdirs)
		{
			error_code err;
			std::string subdir = combine_path(old_save_path, s);

			while (subdir != old_save_path && !err)
			{
				remove(subdir, err);
				subdir = parent_path(subdir);
			}
		}

		return ret;
	}

	int default_storage::readv(span<file::iovec_t const> bufs
		, int piece, int offset, int flags, storage_error& ec)
	{
		read_fileop op(*this, flags);

#ifdef TORRENT_SIMULATE_SLOW_READ
		std::this_thread::sleep_for(seconds(1));
#endif
		return readwritev(files(), bufs, piece, offset, op, ec);
	}

	int default_storage::writev(span<file::iovec_t const> bufs
		, int piece, int offset, int flags, storage_error& ec)
	{
		write_fileop op(*this, flags);
		return readwritev(files(), bufs, piece, offset, op, ec);
	}

	// much of what needs to be done when reading and writing is buffer
	// management and piece to file mapping. Most of that is the same for reading
	// and writing. This function is a template, and the fileop decides what to
	// do with the file and the buffers.
	int readwritev(file_storage const& files, span<file::iovec_t const> const bufs
		, const int piece, const int offset, fileop& op
		, storage_error& ec)
	{
		TORRENT_ASSERT(piece >= 0);
		TORRENT_ASSERT(piece < files.num_pieces());
		TORRENT_ASSERT(offset >= 0);
		TORRENT_ASSERT(bufs.size() > 0);

		const int size = bufs_size(bufs);
		TORRENT_ASSERT(size > 0);
		TORRENT_ASSERT(files.is_loaded());

		// find the file iterator and file offset
		std::uint64_t torrent_offset = piece * std::uint64_t(files.piece_length()) + offset;
		int file_index = files.file_index_at_offset(torrent_offset);
		TORRENT_ASSERT(torrent_offset >= files.file_offset(file_index));
		TORRENT_ASSERT(torrent_offset < files.file_offset(file_index) + files.file_size(file_index));
		std::int64_t file_offset = torrent_offset - files.file_offset(file_index);

		// the number of bytes left before this read or write operation is
		// completely satisfied.
		int bytes_left = size;

		TORRENT_ASSERT(bytes_left >= 0);

		// copy the iovec array so we can use it to keep track of our current
		// location by updating the head base pointer and size. (see
		// advance_bufs())
		TORRENT_ALLOCA(current_buf, file::iovec_t, bufs.size());
		copy_bufs(bufs, size, current_buf);
		TORRENT_ASSERT(count_bufs(current_buf, size) == bufs.size());

		TORRENT_ALLOCA(tmp_buf, file::iovec_t, bufs.size());

		// the number of bytes left to read in the current file (specified by
		// file_index). This is the minimum of (file_size - file_offset) and
		// bytes_left.
		int file_bytes_left;

		while (bytes_left > 0)
		{
			file_bytes_left = bytes_left;
			if (file_offset + file_bytes_left > files.file_size(file_index))
				file_bytes_left = (std::max)(static_cast<int>(files.file_size(file_index) - file_offset), 0);

			// there are no bytes left in this file, move to the next one
			// this loop skips over empty files
			while (file_bytes_left == 0)
			{
				++file_index;
				file_offset = 0;
				TORRENT_ASSERT(file_index < files.num_files());

				// this should not happen. bytes_left should be clamped by the total
				// size of the torrent, so we should never run off the end of it
				if (file_index >= files.num_files()) return size;

				file_bytes_left = bytes_left;
				if (file_offset + file_bytes_left > files.file_size(file_index))
					file_bytes_left = (std::max)(static_cast<int>(files.file_size(file_index) - file_offset), 0);
			}

			// make a copy of the iovec array that _just_ covers the next
			// file_bytes_left bytes, i.e. just this one operation
			int tmp_bufs_used = copy_bufs(current_buf, file_bytes_left, tmp_buf);

			int bytes_transferred = op.file_op(file_index, file_offset
				, tmp_buf.first(tmp_bufs_used), ec);
			if (ec) return -1;

			// advance our position in the iovec array and the file offset.
			current_buf = advance_bufs(current_buf, bytes_transferred);
			bytes_left -= bytes_transferred;
			file_offset += bytes_transferred;

			TORRENT_ASSERT(count_bufs(current_buf, bytes_left) <= bufs.size());

			// if the file operation returned 0, we've hit end-of-file. We're done
			if (bytes_transferred == 0)
			{
				if (file_bytes_left > 0 )
				{
					// fill in this information in case the caller wants to treat
					// a short-read as an error
					ec.file = file_index;
				}
				return size - bytes_left;
			}
		}
		return size;
	}

	file_handle default_storage::open_file(int file, int mode
		, storage_error& ec) const
	{
		file_handle h = open_file_impl(file, mode, ec.ec);
		if (((mode & file::rw_mask) != file::read_only)
			&& ec.ec == boost::system::errc::no_such_file_or_directory)
		{
			// this means the directory the file is in doesn't exist.
			// so create it
			ec.ec.clear();
			std::string path = files().file_path(file, m_save_path);
			create_directories(parent_path(path), ec.ec);

			if (ec.ec)
			{
				ec.file = file;
				ec.operation = storage_error::mkdir;
				return file_handle();
			}

			// if the directory creation failed, don't try to open the file again
			// but actually just fail
			h = open_file_impl(file, mode, ec.ec);
		}
		if (ec.ec)
		{
			ec.file = file;
			ec.operation = storage_error::open;
			return file_handle();
		}
		TORRENT_ASSERT(h);

		if (m_allocate_files && (mode & file::rw_mask) != file::read_only)
		{
			if (m_file_created.size() != files().num_files())
				m_file_created.resize(files().num_files(), false);

			TORRENT_ASSERT(int(m_file_created.size()) == files().num_files());
			TORRENT_ASSERT(file < m_file_created.size());
			// if this is the first time we open this file for writing,
			// and we have m_allocate_files enabled, set the final size of
			// the file right away, to allocate it on the filesystem.
			if (m_file_created[file] == false)
			{
				error_code e;
				boost::int64_t const size = files().file_size(file);
				h->set_size(size, e);
				m_file_created.set_bit(file);
				if (e)
				{
					ec.ec = e;
					ec.file = file;
					ec.operation = storage_error::fallocate;
					return h;
				}
				m_stat_cache.set_dirty(file);
			}
		}
		return h;
	}

	file_handle default_storage::open_file_impl(int file, int mode
		, error_code& ec) const
	{
		bool lock_files = m_settings ? settings().get_bool(settings_pack::lock_files) : false;
		if (lock_files) mode |= file::lock_file;

		if (!m_allocate_files) mode |= file::sparse;

		// files with priority 0 should always be sparse
		if (int(m_file_priority.size()) > file && m_file_priority[file] == 0)
			mode |= file::sparse;

		if (m_settings && settings().get_bool(settings_pack::no_atime_storage)) mode |= file::no_atime;

		// if we have a cache already, don't store the data twice by leaving it in the OS cache as well
		if (m_settings
			&& settings().get_int(settings_pack::disk_io_write_mode)
			== settings_pack::disable_os_cache)
		{
			mode |= file::no_cache;
		}

		file_handle ret = m_pool.open_file(const_cast<default_storage*>(this)
			, m_save_path, file, files(), mode, ec);
		if (ec && (mode & file::lock_file))
		{
			// we failed to open the file and we're trying to lock it. It's
			// possible we're failing because we have another handle to this
			// file in use (but waiting to be closed). Just retry to open it
			// without locking.
			mode &= ~file::lock_file;
			ret = m_pool.open_file(const_cast<default_storage*>(this)
				, m_save_path, file, files(), mode, ec);
		}
		return ret;
	}

	bool default_storage::tick()
	{
		error_code ec;
		if (m_part_file) m_part_file->flush_metadata(ec);

		return false;
	}

#ifdef TORRENT_DISK_STATS
	bool default_storage::disk_write_access_log() {
		return g_access_log != nullptr;
	}

	void default_storage::disk_write_access_log(bool enable) {
		if (enable)
		{
			if (g_access_log == nullptr)
			{
				g_access_log = fopen("file_access.log", "a+");
			}
		}
		else
		{
			if (g_access_log != nullptr)
			{
				FILE* f = g_access_log;
				g_access_log = nullptr;
				fclose(f);
			}
		}
	}
#endif

	storage_interface* default_storage_constructor(storage_params const& params)
	{
		return new default_storage(params);
	}

	// -- disabled_storage --------------------------------------------------

	namespace
	{
		// this storage implementation does not write anything to disk
		// and it pretends to read, and just leaves garbage in the buffers
		// this is useful when simulating many clients on the same machine
		// or when running stress tests and want to take the cost of the
		// disk I/O out of the picture. This cannot be used for any kind
		// of normal bittorrent operation, since it will just send garbage
		// to peers and throw away all the data it downloads. It would end
		// up being banned immediately
		class disabled_storage final : public storage_interface, boost::noncopyable
		{
		public:
			bool has_any_file(storage_error&) override { return false; }
			void set_file_priority(std::vector<std::uint8_t> const&
				, storage_error&) override {}
			void rename_file(int, std::string const&, storage_error&) override {}
			void release_files(storage_error&) override {}
			void delete_files(int, storage_error&) override {}
			void initialize(storage_error&) override {}
			int move_storage(std::string const&, int, storage_error&) override { return 0; }

			int readv(span<file::iovec_t const> bufs
				, int, int, int, storage_error&) override
			{
				return bufs_size(bufs);
			}
			int writev(span<file::iovec_t const> bufs
				, int, int, int, storage_error&) override
			{
				return bufs_size(bufs);
			}

			bool verify_resume_data(add_torrent_params const&
				, std::vector<std::string> const&
				, storage_error&) override { return false; }
		};
	}

	storage_interface* disabled_storage_constructor(storage_params const& params)
	{
		TORRENT_UNUSED(params);
		return new disabled_storage;
	}

	// -- zero_storage ------------------------------------------------------

	namespace
	{
		// this storage implementation always reads zeroes, and always discards
		// anything written to it
		struct zero_storage final : storage_interface
		{
			void initialize(storage_error&) override {}

			int readv(span<file::iovec_t const> bufs
				, int, int, int, storage_error&) override
			{
				int ret = 0;
				for (int i = 0; i < int(bufs.size()); ++i)
				{
					memset(bufs[i].iov_base, 0, bufs[i].iov_len);
					ret += int(bufs[i].iov_len);
				}
				return 0;
			}
			int writev(span<file::iovec_t const> bufs
				, int, int, int, storage_error&) override
			{
				int ret = 0;
				for (int i = 0; i < int(bufs.size()); ++i)
					ret += int(bufs[i].iov_len);
				return 0;
			}

			bool has_any_file(storage_error&) override { return false; }
			void set_file_priority(std::vector<std::uint8_t> const& /* prio */
				, storage_error&) override {}
			int move_storage(std::string const& /* save_path */
				, int /* flags */, storage_error&) override { return 0; }
			bool verify_resume_data(add_torrent_params const& /* rd */
				, std::vector<std::string> const& /* links */
				, storage_error&) override
			{ return false; }
			void release_files(storage_error&) override {}
			void rename_file(int /* index */
				, std::string const& /* new_filename */, storage_error&) override {}
			void delete_files(int, storage_error&) override {}
		};
	}

	storage_interface* zero_storage_constructor(storage_params const&)
	{
		return new zero_storage;
	}

	void storage_piece_set::add_piece(cached_piece_entry* p)
	{
		TORRENT_ASSERT(p->in_storage == false);
		TORRENT_ASSERT(p->storage.get() == this);
		TORRENT_ASSERT(m_cached_pieces.count(p) == 0);
		m_cached_pieces.insert(p);
#if TORRENT_USE_ASSERTS
		p->in_storage = true;
#endif
	}

	bool storage_piece_set::has_piece(cached_piece_entry const* p) const
	{
		return m_cached_pieces.count(const_cast<cached_piece_entry*>(p)) > 0;
	}

	void storage_piece_set::remove_piece(cached_piece_entry* p)
	{
		TORRENT_ASSERT(p->in_storage == true);
		TORRENT_ASSERT(m_cached_pieces.count(p) == 1);
		m_cached_pieces.erase(p);
#if TORRENT_USE_ASSERTS
		p->in_storage = false;
#endif
	}

	// -- piece_manager -----------------------------------------------------

	piece_manager::piece_manager(
		storage_interface* storage_impl
		, std::shared_ptr<void> const& torrent
		, file_storage* files)
		: m_files(*files)
		, m_storage(storage_impl)
		, m_torrent(torrent)
	{
	}

	piece_manager::~piece_manager() = default;

	int piece_manager::check_no_fastresume(storage_error& ec)
	{
		if (!m_storage->settings().get_bool(settings_pack::no_recheck_incomplete_resume))
		{
			storage_error se;
			bool const has_files = m_storage->has_any_file(se);

			if (se)
			{
				ec = se;
				return fatal_disk_error;
			}

			if (has_files)
			{
				// always initialize the storage
				int ret = check_init_storage(ec);
				return ret != no_error ? ret : need_full_check;
			}
		}

		return check_init_storage(ec);
	}

	int piece_manager::check_init_storage(storage_error& ec)
	{
		storage_error se;
		// initialize may clear the error we pass in and it's important to
		// preserve the error code in ec, even when initialize() is successful
		m_storage->initialize(se);
		if (se)
		{
			ec = se;
			return fatal_disk_error;
		}
		return no_error;
	}

	// check if the fastresume data is up to date
	// if it is, use it and return true. If it
	// isn't return false and the full check
	// will be run. If the links pointer is non-empty, it has the same number
	// of elements as there are files. Each element is either empty or contains
	// the absolute path to a file identical to the corresponding file in this
	// torrent. The storage must create hard links (or copy) those files. If
	// any file does not exist or is inaccessible, the disk job must fail.
	int piece_manager::check_fastresume(
		add_torrent_params const& rd
		, std::vector<std::string> const& links
		, storage_error& ec)
	{
		TORRENT_ASSERT(m_files.piece_length() > 0);

		// if we don't have any resume data, return
		if (rd.have_pieces.empty()) return check_no_fastresume(ec);

		if (!m_storage->verify_resume_data(rd, links, ec))
			return check_no_fastresume(ec);

		return check_init_storage(ec);
	}

	// ====== disk_job_fence implementation ========

	disk_job_fence::disk_job_fence()
		: m_has_fence(0)
		, m_outstanding_jobs(0)
	{}

	int disk_job_fence::job_complete(disk_io_job* j, tailqueue<disk_io_job>& jobs)
	{
		std::lock_guard<std::mutex> l(m_mutex);

		TORRENT_ASSERT(j->flags & disk_io_job::in_progress);
		j->flags &= ~disk_io_job::in_progress;

		TORRENT_ASSERT(m_outstanding_jobs > 0);
		--m_outstanding_jobs;
		if (j->flags & disk_io_job::fence)
		{
			// a fence job just completed. Make sure the fence logic
			// works by asserting m_outstanding_jobs is in fact 0 now
			TORRENT_ASSERT(m_outstanding_jobs == 0);

			// the fence can now be lowered
			--m_has_fence;

			// now we need to post all jobs that have been queued up
			// while this fence was up. However, if there's another fence
			// in the queue, stop there and raise the fence again
			int ret = 0;
			while (m_blocked_jobs.size())
			{
				disk_io_job *bj = static_cast<disk_io_job*>(m_blocked_jobs.pop_front());
				if (bj->flags & disk_io_job::fence)
				{
					// we encountered another fence. We cannot post anymore
					// jobs from the blocked jobs queue. We have to go back
					// into a raised fence mode and wait for all current jobs
					// to complete. The exception is that if there are no jobs
					// executing currently, we should add the fence job.
					if (m_outstanding_jobs == 0 && jobs.empty())
					{
						TORRENT_ASSERT((bj->flags & disk_io_job::in_progress) == 0);
						bj->flags |= disk_io_job::in_progress;
						++m_outstanding_jobs;
						++ret;
#if TORRENT_USE_ASSERTS
						TORRENT_ASSERT(bj->blocked);
						bj->blocked = false;
#endif
						jobs.push_back(bj);
					}
					else
					{
						// put the fence job back in the blocked queue
						m_blocked_jobs.push_front(bj);
					}
					return ret;
				}
				TORRENT_ASSERT((bj->flags & disk_io_job::in_progress) == 0);
				bj->flags |= disk_io_job::in_progress;

				++m_outstanding_jobs;
				++ret;
#if TORRENT_USE_ASSERTS
				TORRENT_ASSERT(bj->blocked);
				bj->blocked = false;
#endif
				jobs.push_back(bj);
			}
			return ret;
		}

		// there are still outstanding jobs, even if we have a
		// fence, it's not time to lower it yet
		// also, if we don't have a fence, we're done
		if (m_outstanding_jobs > 0 || m_has_fence == 0) return 0;

		// there's a fence raised, and no outstanding operations.
		// it means we can execute the fence job right now.
		TORRENT_ASSERT(m_blocked_jobs.size() > 0);

		// this is the fence job
		disk_io_job *bj = static_cast<disk_io_job*>(m_blocked_jobs.pop_front());
		TORRENT_ASSERT(bj->flags & disk_io_job::fence);

		TORRENT_ASSERT((bj->flags & disk_io_job::in_progress) == 0);
		bj->flags |= disk_io_job::in_progress;

		++m_outstanding_jobs;
#if TORRENT_USE_ASSERTS
		TORRENT_ASSERT(bj->blocked);
		bj->blocked = false;
#endif
		// prioritize fence jobs since they're blocking other jobs
		jobs.push_front(bj);
		return 1;
	}

	bool disk_job_fence::is_blocked(disk_io_job* j)
	{
		std::lock_guard<std::mutex> l(m_mutex);
		DLOG(stderr, "[%p] is_blocked: fence: %d num_outstanding: %d\n"
			, static_cast<void*>(this), m_has_fence, int(m_outstanding_jobs));

		// if this is the job that raised the fence, don't block it
		// ignore fence can only ignore one fence. If there are several,
		// this job still needs to get queued up
		if (m_has_fence == 0)
		{
			TORRENT_ASSERT((j->flags & disk_io_job::in_progress) == 0);
			j->flags |= disk_io_job::in_progress;
			++m_outstanding_jobs;
			return false;
		}

		m_blocked_jobs.push_back(j);

#if TORRENT_USE_ASSERTS
		TORRENT_ASSERT(j->blocked == false);
		j->blocked = true;
#endif

		return true;
	}

	bool disk_job_fence::has_fence() const
	{
		std::lock_guard<std::mutex> l(m_mutex);
		return m_has_fence != 0;
	}

	int disk_job_fence::num_blocked() const
	{
		std::lock_guard<std::mutex> l(m_mutex);
		return m_blocked_jobs.size();
	}

	// j is the fence job. It must have exclusive access to the storage
	// fj is the flush job. If the job j is queued, we need to issue
	// this job
	int disk_job_fence::raise_fence(disk_io_job* j, disk_io_job* fj
		, counters& cnt)
	{
		TORRENT_ASSERT((j->flags & disk_io_job::fence) == 0);
		j->flags |= disk_io_job::fence;

		std::lock_guard<std::mutex> l(m_mutex);

		DLOG(stderr, "[%p] raise_fence: fence: %d num_outstanding: %d\n"
			, static_cast<void*>(this), m_has_fence, int(m_outstanding_jobs));

		if (m_has_fence == 0 && m_outstanding_jobs == 0)
		{
			++m_has_fence;
			DLOG(stderr, "[%p] raise_fence: need posting\n"
				, static_cast<void*>(this));

			// the job j is expected to be put on the job queue
			// after this, without being passed through is_blocked()
			// that's why we're accounting for it here

			// fj is expected to be discarded by the caller
			j->flags |= disk_io_job::in_progress;
			++m_outstanding_jobs;
			return fence_post_fence;
		}

		++m_has_fence;
		if (m_has_fence > 1)
		{
#if TORRENT_USE_ASSERTS
			TORRENT_ASSERT(fj->blocked == false);
			fj->blocked = true;
#endif
			m_blocked_jobs.push_back(fj);
			cnt.inc_stats_counter(counters::blocked_disk_jobs);
		}
		else
		{
			// in this case, fj is expected to be put on the job queue
			fj->flags |= disk_io_job::in_progress;
			++m_outstanding_jobs;
		}
#if TORRENT_USE_ASSERTS
		TORRENT_ASSERT(j->blocked == false);
		j->blocked = true;
#endif
		m_blocked_jobs.push_back(j);
		cnt.inc_stats_counter(counters::blocked_disk_jobs);

		return m_has_fence > 1 ? fence_post_none : fence_post_flush;
	}
} // namespace libtorrent
<|MERGE_RESOLUTION|>--- conflicted
+++ resolved
@@ -831,109 +831,6 @@
 	{
 		file_storage const& fs = files();
 
-<<<<<<< HEAD
-=======
-		for (int i = 0; i < file_sizes_ent.list_size(); ++i)
-		{
-			if (fs.pad_file_at(i)) continue;
-
-			// files with priority zero may not have been saved to disk at their
-			// expected location, but is likely to be in a partfile. Just exempt it
-			// from checking
-			if (i < int(m_file_priority.size())
-				&& m_file_priority[i] == 0)
-				continue;
-
-			bdecode_node e = file_sizes_ent.list_at(i);
-			if (e.type() != bdecode_node::list_t
-				|| e.list_size() < 2
-				|| e.list_at(0).type() != bdecode_node::int_t
-				|| e.list_at(1).type() != bdecode_node::int_t)
-			{
-				ec.ec = errors::missing_file_sizes;
-				ec.file = i;
-				ec.operation = storage_error::check_resume;
-				return false;
-			}
-
-			boost::int64_t expected_size = e.list_int_value_at(0);
-			time_t expected_time = e.list_int_value_at(1);
-
-			// if we're a seed, the expected size should match
-			// the actual full size according to the torrent
-			if (seed && expected_size < fs.file_size(i))
-			{
-				ec.ec = errors::mismatching_file_size;
-				ec.file = i;
-				ec.operation = storage_error::check_resume;
-				return false;
-			}
-
-			boost::int64_t file_size = m_stat_cache.get_filesize(i);
-			time_t file_time;
-			if (file_size >= 0)
-			{
-				file_time = m_stat_cache.get_filetime(i);
-			}
-			else
-			{
-				file_status s;
-				error_code error;
-				std::string file_path = fs.file_path(i, m_save_path);
-				stat_file(file_path, &s, error);
-				if (error)
-				{
-					if (error != boost::system::errc::no_such_file_or_directory)
-					{
-						m_stat_cache.set_error(i);
-						ec.ec = error;
-						ec.file = i;
-						ec.operation = storage_error::stat;
-						return false;
-					}
-					m_stat_cache.set_noexist(i);
-					if (expected_size != 0)
-					{
-						ec.ec = errors::mismatching_file_size;
-						ec.file = i;
-						ec.operation = storage_error::none;
-						return false;
-					}
-					file_size = 0;
-					file_time = 0;
-				}
-				else
-				{
-					file_size = s.file_size;
-					file_time = s.mtime;
-				}
-			}
-
-			if (expected_size > file_size)
-			{
-				ec.ec = errors::mismatching_file_size;
-				ec.file = i;
-				ec.operation = storage_error::none;
-				return false;
-			}
-
-			if (settings().get_bool(settings_pack::ignore_resume_timestamps)) continue;
-
-			// allow some slack, because of FAT volumes
-			if (expected_time != 0 &&
-				(file_time > expected_time + 5 * 60 || file_time < expected_time - 5))
-			{
-				ec.ec = errors::mismatching_file_timestamp;
-				ec.file = i;
-				ec.operation = storage_error::stat;
-				return false;
-			}
-		}
-
-		// TODO: 2 we probably need to do this unconditionally in this function.
-		// Even if the resume data file appears stale, we need to create these
-		// hard links, right?
->>>>>>> 7476f787
 #ifndef TORRENT_DISABLE_MUTABLE_TORRENTS
 		if (!links.empty())
 		{
@@ -981,6 +878,14 @@
 			TORRENT_ASSERT(!f.empty());
 
 			int const file_index = f[0].file_index;
+
+			// files with priority zero may not have been saved to disk at their
+			// expected location, but is likely to be in a partfile. Just exempt it
+			// from checking
+			if (file_index < int(m_file_priority.size())
+				&& m_file_priority[file_index] == 0)
+				continue;
+
 			error_code error;
 			std::int64_t const size = m_stat_cache.get_filesize(f[0].file_index
 				, fs, m_save_path, error);
