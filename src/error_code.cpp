/*

Copyright (c) 2008-2018, Arvid Norberg
All rights reserved.

Redistribution and use in source and binary forms, with or without
modification, are permitted provided that the following conditions
are met:

    * Redistributions of source code must retain the above copyright
      notice, this list of conditions and the following disclaimer.
    * Redistributions in binary form must reproduce the above copyright
      notice, this list of conditions and the following disclaimer in
      the documentation and/or other materials provided with the distribution.
    * Neither the name of the author nor the names of its
      contributors may be used to endorse or promote products derived
      from this software without specific prior written permission.

THIS SOFTWARE IS PROVIDED BY THE COPYRIGHT HOLDERS AND CONTRIBUTORS "AS IS"
AND ANY EXPRESS OR IMPLIED WARRANTIES, INCLUDING, BUT NOT LIMITED TO, THE
IMPLIED WARRANTIES OF MERCHANTABILITY AND FITNESS FOR A PARTICULAR PURPOSE
ARE DISCLAIMED. IN NO EVENT SHALL THE COPYRIGHT OWNER OR CONTRIBUTORS BE
LIABLE FOR ANY DIRECT, INDIRECT, INCIDENTAL, SPECIAL, EXEMPLARY, OR
CONSEQUENTIAL DAMAGES (INCLUDING, BUT NOT LIMITED TO, PROCUREMENT OF
SUBSTITUTE GOODS OR SERVICES; LOSS OF USE, DATA, OR PROFITS; OR BUSINESS
INTERRUPTION) HOWEVER CAUSED AND ON ANY THEORY OF LIABILITY, WHETHER IN
CONTRACT, STRICT LIABILITY, OR TORT (INCLUDING NEGLIGENCE OR OTHERWISE)
ARISING IN ANY WAY OUT OF THE USE OF THIS SOFTWARE, EVEN IF ADVISED OF THE
POSSIBILITY OF SUCH DAMAGE.

*/

#include "libtorrent/config.hpp"
#include "libtorrent/error_code.hpp"
#include "libtorrent/string_util.hpp" // for to_string()

namespace libtorrent {

	struct libtorrent_error_category : boost::system::error_category
	{
		const char* name() const BOOST_SYSTEM_NOEXCEPT override;
		std::string message(int ev) const override;
		boost::system::error_condition default_error_condition(int ev) const BOOST_SYSTEM_NOEXCEPT override
		{ return boost::system::error_condition(ev, *this); }
	};

	const char* libtorrent_error_category::name() const BOOST_SYSTEM_NOEXCEPT
	{
		return "libtorrent";
	}

	std::string libtorrent_error_category::message(int ev) const
	{
		static char const* msgs[] =
		{
			"no error",
			"torrent file collides with file from another torrent",
			"hash check failed",
			"torrent file is not a dictionary",
			"missing or invalid 'info' section in torrent file",
			"'info' entry is not a dictionary",
			"invalid or missing 'piece length' entry in torrent file",
			"missing name in torrent file",
			"invalid 'name' of torrent (possible exploit attempt)",
			"invalid length of torrent",
			"failed to parse files from torrent file",
			"invalid or missing 'pieces' entry in torrent file",
			"incorrect number of piece hashes in torrent file",
			"too many pieces in torrent",
			"invalid metadata received from swarm",
			"invalid bencoding",
			"no files in torrent",
			"invalid escaped string",
			"session is closing",
			"torrent already exists in session",
			"invalid torrent handle used",
			"invalid type requested from entry",
			"missing info-hash from URI",
			"file too short",
			"unsupported URL protocol",
			"failed to parse URL",
			"peer sent 0 length piece",
			"parse failed",
			"invalid file format tag",
			"missing info-hash",
			"mismatching info-hash",
			"invalid hostname",
			"invalid port",
			"port blocked by port-filter",
			"expected closing ] for address",
			"destructing torrent",
			"timed out",
			"upload to upload connection",
			"uninteresting upload-only peer",
			"invalid info-hash",
			"torrent paused",
			"'have'-message with higher index than the number of pieces",
			"bitfield of invalid size",
			"too many piece requests while choked",
			"invalid piece packet",
			"out of memory",
			"torrent aborted",
			"connected to ourselves",
			"invalid piece size",
			"timed out: no interest",
			"timed out: inactivity",
			"timed out: no handshake",
			"timed out: no request",
			"invalid choke message",
			"invalid unchoke message",
			"invalid interested message",
			"invalid not-interested message",
			"invalid request message",
			"invalid hash list",
			"invalid hash piece message",
			"invalid cancel message",
			"invalid dht-port message",
			"invalid suggest piece message",
			"invalid have-all message",
			"invalid have-none message",
			"invalid reject message",
			"invalid allow-fast message",
			"invalid extended message",
			"invalid message",
			"sync hash not found",
			"unable to verify encryption constant",
			"plaintext mode not provided",
			"rc4 mode not provided",
			"unsupported encryption mode",
			"peer selected unsupported encryption mode",
			"invalid encryption pad size",
			"invalid encryption handshake",
			"incoming encrypted connections disabled",
			"incoming regular connections disabled",
			"duplicate peer-id",
			"torrent removed",
			"packet too large",
			"",
			"HTTP error",
			"missing location header",
			"invalid redirection",
			"redirecting",
			"invalid HTTP range",
			"missing content-length",
			"banned by IP filter",
			"too many connections",
			"peer banned",
			"stopping torrent",
			"too many corrupt pieces",
			"torrent is not ready to accept peers",
			"peer is not properly constructed",
			"session is closing",
			"optimistic disconnect",
			"torrent finished",
			"no router found",
			"metadata too large",
			"invalid metadata request",
			"invalid metadata size",
			"invalid metadata offset",
			"invalid metadata message",
			"pex message too large",
			"invalid pex message",
			"invalid lt_tracker message",
			"pex messages sent too frequent (possible attack)",
			"torrent has no metadata",
			"invalid dont-have message",
			"SSL connection required",
			"invalid SSL certificate",
			"not an SSL torrent",
			"banned by port filter",
			"invalid session handle used",
			"listen socket has been closed",
			"",
			"",
			"",

// natpmp errors
			"unsupported protocol version",
			"not authorized to create port map (enable NAT-PMP on your router)",
			"network failure",
			"out of resources",
			"unsupported opcode",
			"",
			"",
			"",
			"",
			"",

// fastresume errors
			"missing or invalid 'file sizes' entry",
			"no files in resume data",
			"missing 'slots' and 'pieces' entry",
			"mismatching number of files",
			"mismatching file size",
			"mismatching file timestamp",
			"not a dictionary",
			"invalid 'blocks per piece' entry",
			"missing slots list",
			"file has more slots than torrent",
			"invalid entry type in slot list",
			"invalid piece index in slot list",
			"pieces needs to be reordered",
			"fastresume not modified since last save",
			"",
			"",
			"",
			"",
			"",
			"",

// HTTP errors
			"Invalid HTTP header",
			"missing Location header in HTTP redirect",
			"failed to decompress HTTP response",
			"",
			"",
			"",
			"",
			"",
			"",
			"",

// i2p errors
			"no i2p router is set up",
			"",
			"",
			"",
			"",
			"",
			"",
			"",
			"",
			"",

// tracker errors
			"scrape not available on tracker",
			"invalid tracker response",
			"invalid peer dictionary entry",
			"tracker sent a failure message",
			"missing or invalid 'files' entry",
			"missing or invalid 'hash' entry",
			"missing or invalid 'peers' and 'peers6' entry",
			"udp tracker response packet has invalid size",
			"invalid transaction id in udp tracker response",
			"invalid action field in udp tracker response",
#if TORRENT_ABI_VERSION == 1
			"",
			"",
			"",
			"",
			"",
			"",
			"",
			"",
			"",
			"",

// bdecode errors
			"expected string in bencoded string",
			"expected colon in bencoded string",
			"unexpected end of file in bencoded string",
			"expected value (list, dict, int or string) in bencoded string",
			"bencoded nesting depth exceeded",
			"bencoded item count limit exceeded",
			"integer overflow",
			"",
			"",
			"",
#endif
			"random number generator failed",
		};
		if (ev < 0 || ev >= int(sizeof(msgs)/sizeof(msgs[0])))
			return "Unknown error";
		return msgs[ev];
	}

	boost::system::error_category& libtorrent_category()
	{
		static libtorrent_error_category libtorrent_category;
		return libtorrent_category;
	}

	struct TORRENT_EXPORT http_error_category : boost::system::error_category
	{
<<<<<<< HEAD
		const char* name() const BOOST_SYSTEM_NOEXCEPT override
		{ return "http error"; }
		std::string message(int ev) const override
=======
		virtual const char* name() const BOOST_SYSTEM_NOEXCEPT
		{ return "http"; }
		virtual std::string message(int ev) const BOOST_SYSTEM_NOEXCEPT
>>>>>>> 939b380f
		{
			std::string ret;
			ret += to_string(ev).data();
			ret += ' ';
			switch (ev)
			{
				case errors::cont: ret += "Continue"; break;
				case errors::ok: ret += "OK"; break;
				case errors::created: ret += "Created"; break;
				case errors::accepted: ret += "Accepted"; break;
				case errors::no_content: ret += "No Content"; break;
				case errors::multiple_choices: ret += "Multiple Choices"; break;
				case errors::moved_permanently: ret += "Moved Permanently"; break;
				case errors::moved_temporarily: ret += "Moved Temporarily"; break;
				case errors::not_modified: ret += "Not Modified"; break;
				case errors::bad_request: ret += "Bad Request"; break;
				case errors::unauthorized: ret += "Unauthorized"; break;
				case errors::forbidden: ret += "Forbidden"; break;
				case errors::not_found: ret += "Not Found"; break;
				case errors::internal_server_error: ret += "Internal Server Error"; break;
				case errors::not_implemented: ret += "Not Implemented"; break;
				case errors::bad_gateway: ret += "Bad Gateway"; break;
				case errors::service_unavailable: ret += "Service Unavailable"; break;
				default: ret += "(unknown HTTP error)"; break;
			}
			return ret;
		}
		boost::system::error_condition default_error_condition(
			int ev) const BOOST_SYSTEM_NOEXCEPT override
		{ return boost::system::error_condition(ev, *this); }
	};

	boost::system::error_category& http_category()
	{
		static http_error_category http_category;
		return http_category;
	}

	namespace errors
	{
		// hidden
		boost::system::error_code make_error_code(error_code_enum e)
		{
			return boost::system::error_code(e, libtorrent_category());
		}
	}

}<|MERGE_RESOLUTION|>--- conflicted
+++ resolved
@@ -282,15 +282,9 @@
 
 	struct TORRENT_EXPORT http_error_category : boost::system::error_category
 	{
-<<<<<<< HEAD
 		const char* name() const BOOST_SYSTEM_NOEXCEPT override
-		{ return "http error"; }
+		{ return "http"; }
 		std::string message(int ev) const override
-=======
-		virtual const char* name() const BOOST_SYSTEM_NOEXCEPT
-		{ return "http"; }
-		virtual std::string message(int ev) const BOOST_SYSTEM_NOEXCEPT
->>>>>>> 939b380f
 		{
 			std::string ret;
 			ret += to_string(ev).data();
