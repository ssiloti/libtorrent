/*

Copyright (c) 2003-2016, Arvid Norberg
All rights reserved.

Redistribution and use in source and binary forms, with or without
modification, are permitted provided that the following conditions
are met:

    * Redistributions of source code must retain the above copyright
      notice, this list of conditions and the following disclaimer.
    * Redistributions in binary form must reproduce the above copyright
      notice, this list of conditions and the following disclaimer in
      the documentation and/or other materials provided with the distribution.
    * Neither the name of the author nor the names of its
      contributors may be used to endorse or promote products derived
      from this software without specific prior written permission.

THIS SOFTWARE IS PROVIDED BY THE COPYRIGHT HOLDERS AND CONTRIBUTORS "AS IS"
AND ANY EXPRESS OR IMPLIED WARRANTIES, INCLUDING, BUT NOT LIMITED TO, THE
IMPLIED WARRANTIES OF MERCHANTABILITY AND FITNESS FOR A PARTICULAR PURPOSE
ARE DISCLAIMED. IN NO EVENT SHALL THE COPYRIGHT OWNER OR CONTRIBUTORS BE
LIABLE FOR ANY DIRECT, INDIRECT, INCIDENTAL, SPECIAL, EXEMPLARY, OR
CONSEQUENTIAL DAMAGES (INCLUDING, BUT NOT LIMITED TO, PROCUREMENT OF
SUBSTITUTE GOODS OR SERVICES; LOSS OF USE, DATA, OR PROFITS; OR BUSINESS
INTERRUPTION) HOWEVER CAUSED AND ON ANY THEORY OF LIABILITY, WHETHER IN
CONTRACT, STRICT LIABILITY, OR TORT (INCLUDING NEGLIGENCE OR OTHERWISE)
ARISING IN ANY WAY OUT OF THE USE OF THIS SOFTWARE, EVEN IF ADVISED OF THE
POSSIBILITY OF SUCH DAMAGE.

*/

#include "libtorrent/config.hpp"
#include "libtorrent/gzip.hpp"
#include "libtorrent/socket_io.hpp"

#include <functional>
#include <vector>
#include <list>
#include <cctype>
#include <algorithm>
#include <cstdio> // for snprintf
#include <cinttypes> // for PRId64 et.al.

#include "libtorrent/tracker_manager.hpp"
#include "libtorrent/http_tracker_connection.hpp"
#include "libtorrent/http_connection.hpp"
#include "libtorrent/entry.hpp"
#include "libtorrent/bencode.hpp"
#include "libtorrent/torrent.hpp"
#include "libtorrent/io.hpp"
#include "libtorrent/socket.hpp"
#include "libtorrent/broadcast_socket.hpp" // for is_local
#include "libtorrent/string_util.hpp" // for is_i2p_url
#include "libtorrent/aux_/session_settings.hpp"
#include "libtorrent/resolver_interface.hpp"
#include "libtorrent/ip_filter.hpp"

using namespace std::placeholders;

namespace libtorrent
{
	http_tracker_connection::http_tracker_connection(
		io_service& ios
		, tracker_manager& man
		, tracker_request const& req
		, std::weak_ptr<request_callback> c)
		: tracker_connection(man, req, ios, c)
		, m_man(man)
#if TORRENT_USE_I2P
		, m_i2p_conn(nullptr)
#endif
	{}

	void http_tracker_connection::start()
	{
		std::string url = tracker_req().url;

		if (0 != (tracker_req().kind & tracker_request::scrape_request))
		{
			// find and replace "announce" with "scrape"
			// in request

			std::size_t pos = url.find("announce");
			if (pos == std::string::npos)
			{
				tracker_connection::fail(errors::scrape_not_available);
				return;
			}
			url.replace(pos, 8, "scrape");
		}

#if TORRENT_USE_I2P
		bool i2p = is_i2p_url(url);
#else
		static const bool i2p = false;
#endif

		aux::session_settings const& settings = m_man.settings();

		// if request-string already contains
		// some parameters, append an ampersand instead
		// of a question mark
		std::size_t arguments_start = url.find('?');
		if (arguments_start != std::string::npos)
			url += "&";
		else
			url += "?";

		url += "info_hash=";
		url += escape_string({tracker_req().info_hash.data(), 20});

		if (0 == (tracker_req().kind & tracker_request::scrape_request))
		{
			static const char* event_string[] = {"completed", "started", "stopped", "paused"};

			char str[1024];
			std::snprintf(str, sizeof(str)
				, "&peer_id=%s"
				"&port=%d"
				"&uploaded=%" PRId64
				"&downloaded=%" PRId64
				"&left=%" PRId64
				"&corrupt=%" PRId64
				"&key=%08X"
				"%s%s" // event
				"&numwant=%d"
				"&compact=1"
				"&no_peer_id=1"
				, escape_string({tracker_req().pid.data(), 20}).c_str()
				// the i2p tracker seems to verify that the port is not 0,
				// even though it ignores it otherwise
				, i2p ? 1 : tracker_req().listen_port
				, tracker_req().uploaded
				, tracker_req().downloaded
				, tracker_req().left
				, tracker_req().corrupt
				, tracker_req().key
				, (tracker_req().event != tracker_request::none) ? "&event=" : ""
				, (tracker_req().event != tracker_request::none) ? event_string[tracker_req().event - 1] : ""
				, tracker_req().num_want);
			url += str;
#if !defined(TORRENT_DISABLE_ENCRYPTION) && !defined(TORRENT_DISABLE_EXTENSIONS)
			if (settings.get_int(settings_pack::in_enc_policy) != settings_pack::pe_disabled
				&& settings.get_bool(settings_pack::announce_crypto_support))
				url += "&supportcrypto=1";
#endif
			if (settings.get_bool(settings_pack::report_redundant_bytes))
			{
				url += "&redundant=";
				url += to_string(tracker_req().redundant).data();
			}
			if (!tracker_req().trackerid.empty())
			{
				url += "&trackerid=";
				url += escape_string(tracker_req().trackerid);
			}

#if TORRENT_USE_I2P
			if (i2p && tracker_req().i2pconn)
			{
				if (tracker_req().i2pconn->local_endpoint().empty())
				{
					fail(errors::no_i2p_endpoint, -1, "Waiting for i2p acceptor from SAM bridge", seconds32(5));
					return;
				}
				else
				{
					url += "&ip=" + tracker_req().i2pconn->local_endpoint () + ".i2p";
				}
			}
			else
#endif
			if (!settings.get_bool(settings_pack::anonymous_mode))
			{
				std::string announce_ip = settings.get_str(settings_pack::announce_ip);
				if (!announce_ip.empty())
				{
					url += "&ip=" + escape_string(announce_ip);
				}
			}
		}

#if TORRENT_USE_IPV6
		if (tracker_req().ipv6 != address_v6() && !i2p)
		{
			error_code err;
			std::string const ip = tracker_req().ipv6.to_string(err);
			if (!err)
			{
				url += "&ipv6=";
				url += escape_string(ip.c_str(), ip.size());
			}
		}
#endif

		m_tracker_connection = std::make_shared<http_connection>(get_io_service(), m_man.host_resolver()
			, std::bind(&http_tracker_connection::on_response, shared_from_this(), _1, _2, _3, _4)
			, true, settings.get_int(settings_pack::max_http_recv_buffer_size)
			, std::bind(&http_tracker_connection::on_connect, shared_from_this(), _1)
			, std::bind(&http_tracker_connection::on_filter, shared_from_this(), _1, _2)
#ifdef TORRENT_USE_OPENSSL
			, tracker_req().ssl_ctx
#endif
			);

		int const timeout = tracker_req().event==tracker_request::stopped
<<<<<<< HEAD
			? settings.get_int(settings_pack::stop_tracker_timeout)
			: settings.get_int(settings_pack::tracker_completion_timeout);
=======
			?settings.get_int(settings_pack::stop_tracker_timeout)
			:settings.get_int(settings_pack::tracker_completion_timeout);
>>>>>>> 6f650aa7

		// in anonymous mode we omit the user agent to mitigate fingerprinting of
		// the client. Private torrents is an exception because some private
		// trackers may requre the user agent
		std::string const user_agent = settings.get_bool(settings_pack::anonymous_mode)
			&& !tracker_req().private_torrent ? "" : settings.get_str(settings_pack::user_agent);

		// when sending stopped requests, prefer the cached DNS entry
		// to avoid being blocked for slow or failing responses. Chances
		// are that we're shutting down, and this should be a best-effort
		// attempt. It's not worth stalling shutdown.
		aux::proxy_settings ps(settings);
		m_tracker_connection->get(url, seconds(timeout)
			, tracker_req().event == tracker_request::stopped ? 2 : 1
<<<<<<< HEAD
			, ps.proxy_tracker_connections ? &ps : nullptr
			, 5, settings.get_bool(settings_pack::anonymous_mode)
				? "" : settings.get_str(settings_pack::user_agent)
			, bind_interface()
=======
			, ps.proxy_tracker_connections ? &ps : NULL
			, 5, user_agent, bind_interface()
>>>>>>> 6f650aa7
			, tracker_req().event == tracker_request::stopped
				? resolver_interface::prefer_cache
				: resolver_interface::abort_on_shutdown
#ifndef TORRENT_NO_DEPRECATE
			, tracker_req().auth
#else
			, ""
#endif
#if TORRENT_USE_I2P
			, tracker_req().i2pconn
#endif
			);

		// the url + 100 estimated header size
		sent_bytes(int(url.size()) + 100);

#ifndef TORRENT_DISABLE_LOGGING

		std::shared_ptr<request_callback> cb = requester();
		if (cb)
		{
			cb->debug_log("==> TRACKER_REQUEST [ url: %s ]", url.c_str());
		}
#endif
	}

	void http_tracker_connection::close()
	{
		if (m_tracker_connection)
		{
			m_tracker_connection->close();
			m_tracker_connection.reset();
		}
		cancel();
		m_man.remove_request(this);
	}

	// endpoints is an in-out parameter
	void http_tracker_connection::on_filter(http_connection& c
		, std::vector<tcp::endpoint>& endpoints)
	{
		TORRENT_UNUSED(c);
		if (!tracker_req().filter) return;

		// remove endpoints that are filtered by the IP filter
		for (auto i = endpoints.begin(); i != endpoints.end();)
		{
			if (tracker_req().filter->access(i->address()) == ip_filter::blocked)
				i = endpoints.erase(i);
			else
				++i;
		}

#ifndef TORRENT_DISABLE_LOGGING
		std::shared_ptr<request_callback> cb = requester();
		if (cb)
		{
			cb->debug_log("*** TRACKER_FILTER");
		}
#endif
		if (endpoints.empty())
			fail(errors::banned_by_ip_filter);
	}

	void http_tracker_connection::on_connect(http_connection& c)
	{
		error_code ec;
		tcp::endpoint ep = c.socket().remote_endpoint(ec);
		m_tracker_ip = ep.address();
	}

	void http_tracker_connection::on_response(error_code const& ec
		, http_parser const& parser, char const* data, int size)
	{
		// keep this alive
		std::shared_ptr<http_tracker_connection> me(shared_from_this());

		if (ec && ec != boost::asio::error::eof)
		{
			fail(ec);
			return;
		}

		if (!parser.header_finished())
		{
			fail(boost::asio::error::eof);
			return;
		}

		if (parser.status_code() != 200)
		{
			fail(error_code(parser.status_code(), http_category())
				, parser.status_code(), parser.message().c_str());
			return;
		}

		if (ec && ec != boost::asio::error::eof)
		{
			fail(ec, parser.status_code());
			return;
		}

		received_bytes(size + parser.body_start());

		// handle tracker response
		error_code ecode;

		std::shared_ptr<request_callback> cb = requester();
		if (!cb)
		{
			close();
			return;
		}

		tracker_response resp = parse_tracker_response(data, size, ecode
			, tracker_req().kind, tracker_req().info_hash);

		if (!resp.warning_message.empty())
			cb->tracker_warning(tracker_req(), resp.warning_message);

		if (ecode)
		{
			fail(ecode, parser.status_code(), resp.failure_reason.c_str()
				, resp.interval, resp.min_interval);
			close();
			return;
		}

		// do slightly different things for scrape requests
		if (0 != (tracker_req().kind & tracker_request::scrape_request))
		{
			cb->tracker_scrape_response(tracker_req(), resp.complete
				, resp.incomplete, resp.downloaded, resp.downloaders);
		}
		else
		{
			std::list<address> ip_list;
			if (m_tracker_connection)
			{
				for (auto const& endp : m_tracker_connection->endpoints())
				{
					ip_list.push_back(endp.address());
				}
			}

			cb->tracker_response(tracker_req(), m_tracker_ip, ip_list, resp);
		}
		close();
	}

	// TODO: 2 returning a bool here is redundant. Instead this function should
	// return the peer_entry
	bool extract_peer_info(bdecode_node const& info, peer_entry& ret, error_code& ec)
	{
		// extract peer id (if any)
		if (info.type() != bdecode_node::dict_t)
		{
			ec = errors::invalid_peer_dict;
			return false;
		}
		bdecode_node i = info.dict_find_string("peer id");
		if (i && i.string_length() == 20)
		{
			std::copy(i.string_ptr(), i.string_ptr() + 20, ret.pid.begin());
		}
		else
		{
			// if there's no peer_id, just initialize it to a bunch of zeroes
			std::fill_n(ret.pid.begin(), 20, 0);
		}

		// extract ip
		i = info.dict_find_string("ip");
		if (!i)
		{
			ec = errors::invalid_tracker_response;
			return false;
		}
		ret.hostname = i.string_value().to_string();

		// extract port
		i = info.dict_find_int("port");
		if (!i)
		{
			ec = errors::invalid_tracker_response;
			return false;
		}
		ret.port = std::uint16_t(i.int_value());

		return true;
	}

	tracker_response parse_tracker_response(char const* data, int const size, error_code& ec
		, int const flags, sha1_hash const& scrape_ih)
	{
		tracker_response resp;

		bdecode_node e;
		int res = bdecode(data, data + size, e, ec);

		if (ec) return resp;

		if (res != 0 || e.type() != bdecode_node::dict_t)
		{
			ec = errors::invalid_tracker_response;
			return resp;
		}

		// if no interval is specified, default to 30 minutes
		seconds32 interval(e.dict_find_int_value("interval", 1800));
		seconds32 const min_interval(e.dict_find_int_value("min interval", 30));

		resp.interval = interval;
		resp.min_interval = min_interval;

		bdecode_node const tracker_id = e.dict_find_string("tracker id");
		if (tracker_id)
			resp.trackerid = tracker_id.string_value().to_string();

		// parse the response
		bdecode_node const failure = e.dict_find_string("failure reason");
		if (failure)
		{
			resp.failure_reason = failure.string_value().to_string();
			ec = errors::tracker_failure;
			return resp;
		}

		bdecode_node const warning = e.dict_find_string("warning message");
		if (warning)
			resp.warning_message = warning.string_value().to_string();

		if (0 != (flags & tracker_request::scrape_request))
		{
			bdecode_node const files = e.dict_find_dict("files");
			if (!files)
			{
				ec = errors::invalid_files_entry;
				return resp;
			}

			bdecode_node const scrape_data = files.dict_find_dict(
				scrape_ih.to_string());

			if (!scrape_data)
			{
				ec = errors::invalid_hash_entry;
				return resp;
			}

			resp.complete = int(scrape_data.dict_find_int_value("complete", -1));
			resp.incomplete = int(scrape_data.dict_find_int_value("incomplete", -1));
			resp.downloaded = int(scrape_data.dict_find_int_value("downloaded", -1));
			resp.downloaders = int(scrape_data.dict_find_int_value("downloaders", -1));

			return resp;
		}

		// look for optional scrape info
		resp.complete = int(e.dict_find_int_value("complete", -1));
		resp.incomplete = int(e.dict_find_int_value("incomplete", -1));
		resp.downloaded = int(e.dict_find_int_value("downloaded", -1));

		bdecode_node peers_ent = e.dict_find("peers");
		if (peers_ent && peers_ent.type() == bdecode_node::string_t)
		{
			char const* peers = peers_ent.string_ptr();
			int const len = peers_ent.string_length();
#if TORRENT_USE_I2P
			if (0 != (flags & tracker_request::i2p))
			{
				for (int i = 0; i < len; i += 32)
				{
					if (len - i < 32) break;
					peer_entry p;
					p.hostname = base32encode(std::string(peers + i, 32), string::i2p);
					p.hostname += ".b32.i2p";
					p.port = 6881;
					resp.peers.push_back(p);
				}
			}
			else
#endif
			{
				resp.peers4.reserve(std::size_t(len / 6));
				for (int i = 0; i < len; i += 6)
				{
					if (len - i < 6) break;

					ipv4_peer_entry p;
					p.ip = detail::read_v4_address(peers).to_v4().to_bytes();
					p.port = detail::read_uint16(peers);
					resp.peers4.push_back(p);
				}
			}
		}
		else if (peers_ent && peers_ent.type() == bdecode_node::list_t)
		{
			int const len = peers_ent.list_size();
			resp.peers.reserve(std::size_t(len));
			error_code parse_error;
			for (int i = 0; i < len; ++i)
			{
				peer_entry p;
				if (!extract_peer_info(peers_ent.list_at(i), p, parse_error))
					continue;
				resp.peers.push_back(p);
			}

			// only report an error if all peer entries are invalid
			if (resp.peers.empty() && parse_error)
			{
				ec = parse_error;
				return resp;
			}
		}
		else
		{
			peers_ent.clear();
		}

#if TORRENT_USE_IPV6
		bdecode_node ipv6_peers = e.dict_find_string("peers6");
		if (ipv6_peers)
		{
			char const* peers = ipv6_peers.string_ptr();
			int const len = ipv6_peers.string_length();
			resp.peers6.reserve(std::size_t(len / 18));
			for (int i = 0; i < len; i += 18)
			{
				if (len - i < 18) break;

				ipv6_peer_entry p;
				p.ip = detail::read_v6_address(peers).to_v6().to_bytes();
				p.port = detail::read_uint16(peers);
				resp.peers6.push_back(p);
			}
		}
		else
		{
			ipv6_peers.clear();
		}
#else
		bdecode_node ipv6_peers;
#endif
/*
		// if we didn't receive any peers. We don't care if we're stopping anyway
		if (peers_ent == 0 && ipv6_peers == 0
			&& tracker_req().event != tracker_request::stopped)
		{
			ec = errors::invalid_peers_entry;
			return resp;
		}
*/
		bdecode_node const ip_ent = e.dict_find_string("external ip");
		if (ip_ent)
		{
			char const* p = ip_ent.string_ptr();
			if (ip_ent.string_length() == int(address_v4::bytes_type().size()))
				resp.external_ip = detail::read_v4_address(p);
#if TORRENT_USE_IPV6
			else if (ip_ent.string_length() == int(address_v6::bytes_type().size()))
				resp.external_ip = detail::read_v6_address(p);
#endif
		}

		return resp;
	}
}<|MERGE_RESOLUTION|>--- conflicted
+++ resolved
@@ -189,7 +189,7 @@
 			if (!err)
 			{
 				url += "&ipv6=";
-				url += escape_string(ip.c_str(), ip.size());
+				url += escape_string(ip);
 			}
 		}
 #endif
@@ -204,14 +204,9 @@
 #endif
 			);
 
-		int const timeout = tracker_req().event==tracker_request::stopped
-<<<<<<< HEAD
+		int const timeout = tracker_req().event == tracker_request::stopped
 			? settings.get_int(settings_pack::stop_tracker_timeout)
 			: settings.get_int(settings_pack::tracker_completion_timeout);
-=======
-			?settings.get_int(settings_pack::stop_tracker_timeout)
-			:settings.get_int(settings_pack::tracker_completion_timeout);
->>>>>>> 6f650aa7
 
 		// in anonymous mode we omit the user agent to mitigate fingerprinting of
 		// the client. Private torrents is an exception because some private
@@ -226,15 +221,8 @@
 		aux::proxy_settings ps(settings);
 		m_tracker_connection->get(url, seconds(timeout)
 			, tracker_req().event == tracker_request::stopped ? 2 : 1
-<<<<<<< HEAD
 			, ps.proxy_tracker_connections ? &ps : nullptr
-			, 5, settings.get_bool(settings_pack::anonymous_mode)
-				? "" : settings.get_str(settings_pack::user_agent)
-			, bind_interface()
-=======
-			, ps.proxy_tracker_connections ? &ps : NULL
 			, 5, user_agent, bind_interface()
->>>>>>> 6f650aa7
 			, tracker_req().event == tracker_request::stopped
 				? resolver_interface::prefer_cache
 				: resolver_interface::abort_on_shutdown
