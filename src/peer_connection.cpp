/*

Copyright (c) 2003-2018, Arvid Norberg
All rights reserved.

Redistribution and use in source and binary forms, with or without
modification, are permitted provided that the following conditions
are met:

    * Redistributions of source code must retain the above copyright
      notice, this list of conditions and the following disclaimer.
    * Redistributions in binary form must reproduce the above copyright
      notice, this list of conditions and the following disclaimer in
      the documentation and/or other materials provided with the distribution.
    * Neither the name of the author nor the names of its
      contributors may be used to endorse or promote products derived
      from this software without specific prior written permission.

THIS SOFTWARE IS PROVIDED BY THE COPYRIGHT HOLDERS AND CONTRIBUTORS "AS IS"
AND ANY EXPRESS OR IMPLIED WARRANTIES, INCLUDING, BUT NOT LIMITED TO, THE
IMPLIED WARRANTIES OF MERCHANTABILITY AND FITNESS FOR A PARTICULAR PURPOSE
ARE DISCLAIMED. IN NO EVENT SHALL THE COPYRIGHT OWNER OR CONTRIBUTORS BE
LIABLE FOR ANY DIRECT, INDIRECT, INCIDENTAL, SPECIAL, EXEMPLARY, OR
CONSEQUENTIAL DAMAGES (INCLUDING, BUT NOT LIMITED TO, PROCUREMENT OF
SUBSTITUTE GOODS OR SERVICES; LOSS OF USE, DATA, OR PROFITS; OR BUSINESS
INTERRUPTION) HOWEVER CAUSED AND ON ANY THEORY OF LIABILITY, WHETHER IN
CONTRACT, STRICT LIABILITY, OR TORT (INCLUDING NEGLIGENCE OR OTHERWISE)
ARISING IN ANY WAY OUT OF THE USE OF THIS SOFTWARE, EVEN IF ADVISED OF THE
POSSIBILITY OF SUCH DAMAGE.

*/

#include <vector>
#include <functional>
#include <cstdint>

#include "libtorrent/config.hpp"
#include "libtorrent/peer_connection.hpp"
#include "libtorrent/entry.hpp"
#include "libtorrent/bencode.hpp"
#include "libtorrent/alert_types.hpp"
#include "libtorrent/invariant_check.hpp"
#include "libtorrent/io.hpp"
#include "libtorrent/extensions.hpp"
#include "libtorrent/aux_/session_interface.hpp"
#include "libtorrent/peer_list.hpp"
#include "libtorrent/aux_/socket_type.hpp"
#include "libtorrent/assert.hpp"
#include "libtorrent/broadcast_socket.hpp"
#include "libtorrent/torrent.hpp"
#include "libtorrent/peer_info.hpp"
#include "libtorrent/bt_peer_connection.hpp"
#include "libtorrent/error.hpp"
#include "libtorrent/aux_/alloca.hpp"
#include "libtorrent/disk_interface.hpp"
#include "libtorrent/bandwidth_manager.hpp"
#include "libtorrent/request_blocks.hpp" // for request_a_block
#include "libtorrent/performance_counters.hpp" // for counters
#include "libtorrent/alert_manager.hpp" // for alert_manager
#include "libtorrent/ip_filter.hpp"
#include "libtorrent/ip_voter.hpp"
#include "libtorrent/kademlia/node_id.hpp"
#include "libtorrent/close_reason.hpp"
#include "libtorrent/aux_/has_block.hpp"
#include "libtorrent/aux_/time.hpp"
#include "libtorrent/buffer.hpp"

#if TORRENT_USE_ASSERTS
#include <set>
#endif

#ifdef TORRENT_USE_OPENSSL
#include <openssl/rand.h>
#endif

#ifndef TORRENT_DISABLE_LOGGING
#include <cstdarg> // for va_start, va_end
#include <cstdio> // for vsnprintf
#include "libtorrent/socket_io.hpp"
#include "libtorrent/hex.hpp" // to_hex
#endif

#include "libtorrent/aux_/torrent_impl.hpp"

//#define TORRENT_CORRUPT_DATA

using namespace std::placeholders;

namespace libtorrent {

	constexpr request_flags_t peer_connection::time_critical;
	constexpr request_flags_t peer_connection::busy;

	namespace {

	// the limits of the download queue size
	constexpr int min_request_queue = 2;

	bool pending_block_in_buffer(pending_block const& pb)
	{
		return pb.send_buffer_offset != pending_block::not_in_buffer;
	}

	}

	constexpr piece_index_t piece_block_progress::invalid_index;

#if TORRENT_USE_ASSERTS
	bool peer_connection::is_single_thread() const
	{
		std::shared_ptr<torrent> t = m_torrent.lock();
		if (!t) return true;
		return t->is_single_thread();
	}
#endif

	peer_connection::peer_connection(peer_connection_args const& pack)
		: peer_connection_hot_members(pack.tor, *pack.ses, *pack.sett)
		, m_socket(pack.s)
		, m_peer_info(pack.peerinfo)
		, m_counters(*pack.stats_counters)
		, m_num_pieces(0)
		, m_max_out_request_queue(m_settings.get_int(settings_pack::max_out_request_queue))
		, m_remote(pack.endp)
		, m_disk_thread(*pack.disk_thread)
		, m_ios(*pack.ios)
		, m_work(m_ios)
		, m_outstanding_piece_verification(0)
		, m_outgoing(!pack.tor.expired())
		, m_received_listen_port(false)
		, m_fast_reconnect(false)
		, m_failed(false)
		, m_connected(pack.tor.expired())
		, m_request_large_blocks(false)
		, m_share_mode(false)
		, m_upload_only(false)
		, m_bitfield_received(false)
		, m_no_download(false)
		, m_holepunch_mode(false)
		, m_peer_choked(true)
		, m_have_all(false)
		, m_peer_interested(false)
		, m_need_interest_update(false)
		, m_has_metadata(true)
		, m_exceeded_limit(false)
		, m_slow_start(true)
	{
		m_counters.inc_stats_counter(counters::num_tcp_peers + m_socket->type() - 1);
		std::shared_ptr<torrent> t = m_torrent.lock();

		if (m_connected)
			m_counters.inc_stats_counter(counters::num_peers_connected);
		else if (m_connecting)
			m_counters.inc_stats_counter(counters::num_peers_half_open);

		// if t is nullptr, we better not be connecting, since
		// we can't decrement the connecting counter
		TORRENT_ASSERT(t || !m_connecting);
		m_est_reciprocation_rate = m_settings.get_int(settings_pack::default_est_reciprocation_rate);

		m_channel_state[upload_channel] = peer_info::bw_idle;
		m_channel_state[download_channel] = peer_info::bw_idle;

		m_quota[0] = 0;
		m_quota[1] = 0;

		TORRENT_ASSERT(pack.peerinfo == nullptr || pack.peerinfo->banned == false);
#ifndef TORRENT_DISABLE_LOGGING
		if (should_log(m_outgoing ? peer_log_alert::outgoing : peer_log_alert::incoming))
		{
			error_code ec;
			TORRENT_ASSERT(m_socket->remote_endpoint(ec) == m_remote || ec);
			tcp::endpoint local_ep = m_socket->local_endpoint(ec);

			peer_log(m_outgoing ? peer_log_alert::outgoing : peer_log_alert::incoming
				, m_outgoing ? "OUTGOING_CONNECTION" : "INCOMING_CONNECTION"
				, "ep: %s type: %s seed: %d p: %p local: %s"
				, print_endpoint(m_remote).c_str()
				, m_socket->type_name()
				, m_peer_info ? m_peer_info->seed : 0
				, static_cast<void*>(m_peer_info)
				, print_endpoint(local_ep).c_str());
		}
#endif

		// this counter should not be incremented until we know constructing this
		// peer object can't fail anymore
		if (m_connecting && t) t->inc_num_connecting(m_peer_info);

#if TORRENT_USE_ASSERTS
		piece_failed = false;
		m_in_constructor = false;
#endif
	}

	template <typename Fun, typename... Args>
	void peer_connection::wrap(Fun f, Args&&... a)
#ifndef BOOST_NO_EXCEPTIONS
		try
#endif
	{
		(this->*f)(std::forward<Args>(a)...);
	}
#ifndef BOOST_NO_EXCEPTIONS
	catch (std::bad_alloc const&) {
#ifndef TORRENT_DISABLE_LOGGING
		peer_log(peer_log_alert::info, "EXCEPTION", "bad_alloc");
#endif
		disconnect(make_error_code(boost::system::errc::not_enough_memory)
			, operation_t::unknown);
	}
	catch (system_error const& e) {
#ifndef TORRENT_DISABLE_LOGGING
		peer_log(peer_log_alert::info, "EXCEPTION", "(%d %s) %s"
			, e.code().value()
			, e.code().message().c_str()
			, e.what());
#endif
		disconnect(e.code(), operation_t::unknown);
	}
	catch (std::exception const& e) {
		TORRENT_UNUSED(e);
#ifndef TORRENT_DISABLE_LOGGING
		peer_log(peer_log_alert::info, "EXCEPTION", "%s", e.what());
#endif
		disconnect(make_error_code(boost::system::errc::not_enough_memory)
			, operation_t::sock_write);
	}
#endif // BOOST_NO_EXCEPTIONS

	int peer_connection::timeout() const
	{
		TORRENT_ASSERT(is_single_thread());
		int ret = m_settings.get_int(settings_pack::peer_timeout);
#if TORRENT_USE_I2P
		if (m_peer_info && m_peer_info->is_i2p_addr)
		{
			// quadruple the timeout for i2p peers
			ret *= 4;
		}
#endif
		return ret;
	}

	void peer_connection::on_exception(std::exception const& e)
	{
		TORRENT_UNUSED(e);
#ifndef TORRENT_DISABLE_LOGGING
		peer_log(peer_log_alert::info, "PEER_ERROR" ,"error: %s"
			, e.what());
#endif
		disconnect(error_code(), operation_t::unknown, 2);
	}

	void peer_connection::on_error(error_code const& ec)
	{
		disconnect(ec, operation_t::unknown, 2);
	}

	void peer_connection::increase_est_reciprocation_rate()
	{
		TORRENT_ASSERT(is_single_thread());
		m_est_reciprocation_rate += m_est_reciprocation_rate
			* m_settings.get_int(settings_pack::increase_est_reciprocation_rate) / 100;
	}

	void peer_connection::decrease_est_reciprocation_rate()
	{
		TORRENT_ASSERT(is_single_thread());
		m_est_reciprocation_rate -= m_est_reciprocation_rate
			* m_settings.get_int(settings_pack::decrease_est_reciprocation_rate) / 100;
	}

	int peer_connection::get_priority(int const channel) const
	{
		TORRENT_ASSERT(is_single_thread());
		TORRENT_ASSERT(channel >= 0 && channel < 2);
		int prio = 1;
		for (int i = 0; i < num_classes(); ++i)
		{
			int class_prio = m_ses.peer_classes().at(class_at(i))->priority[channel];
			if (prio < class_prio) prio = class_prio;
		}

		std::shared_ptr<torrent> t = associated_torrent().lock();

		if (t)
		{
			for (int i = 0; i < t->num_classes(); ++i)
			{
				int class_prio = m_ses.peer_classes().at(t->class_at(i))->priority[channel];
				if (prio < class_prio) prio = class_prio;
			}
		}
		return prio;
	}

	void peer_connection::reset_choke_counters()
	{
		TORRENT_ASSERT(is_single_thread());
		m_downloaded_at_last_round= m_statistics.total_payload_download();
		m_uploaded_at_last_round = m_statistics.total_payload_upload();
	}

	void peer_connection::start()
	{
		TORRENT_ASSERT(is_single_thread());
		TORRENT_ASSERT(m_peer_info == nullptr || m_peer_info->connection == this);
		std::shared_ptr<torrent> t = m_torrent.lock();

		if (!m_outgoing)
		{
			error_code ec;
			m_socket->non_blocking(true, ec);
			if (ec)
			{
				disconnect(ec, operation_t::iocontrol);
				return;
			}
			m_remote = m_socket->remote_endpoint(ec);
			if (ec)
			{
				disconnect(ec, operation_t::getpeername);
				return;
			}
			m_local = m_socket->local_endpoint(ec);
			if (ec)
			{
				disconnect(ec, operation_t::getname);
				return;
			}
			if (is_v4(m_remote) && m_settings.get_int(settings_pack::peer_tos) != 0)
			{
				m_socket->set_option(type_of_service(char(m_settings.get_int(settings_pack::peer_tos))), ec);
#ifndef TORRENT_DISABLE_LOGGING
				if (should_log(peer_log_alert::outgoing))
				{
					peer_log(peer_log_alert::outgoing, "SET_TOS", "tos: %d e: %s"
						, m_settings.get_int(settings_pack::peer_tos), ec.message().c_str());
				}
#endif
			}
#if defined IPV6_TCLASS
			else if (is_v6(m_remote) && m_settings.get_int(settings_pack::peer_tos) != 0)
			{
				m_socket->set_option(traffic_class(char(m_settings.get_int(settings_pack::peer_tos))), ec);
			}
#endif
		}

#ifndef TORRENT_DISABLE_LOGGING
		if (should_log(peer_log_alert::info))
		{
			peer_log(peer_log_alert::info, "SET_PEER_CLASS", "a: %s"
				, print_address(m_remote.address()).c_str());
		}
#endif

		m_ses.set_peer_classes(this, m_remote.address(), m_socket->type());

#ifndef TORRENT_DISABLE_LOGGING
		if (should_log(peer_log_alert::info))
		{
			for (int i = 0; i < num_classes(); ++i)
			{
				peer_log(peer_log_alert::info, "CLASS", "%s"
					, m_ses.peer_classes().at(class_at(i))->label.c_str());
			}
		}
#endif

		if (t && t->ready_for_connections())
		{
			init();
		}

		// if this is an incoming connection, we're done here
		if (!m_connecting) return;

#ifndef TORRENT_DISABLE_LOGGING
		if (should_log(peer_log_alert::outgoing))
		{
			peer_log(peer_log_alert::outgoing, "OPEN", "protocol: %s"
				, (is_v4(m_remote) ? "IPv4" : "IPv6"));
		}
#endif
		error_code ec;
		m_socket->open(m_remote.protocol(), ec);
		if (ec)
		{
			disconnect(ec, operation_t::sock_open);
			return;
		}

		tcp::endpoint const bound_ip = m_ses.bind_outgoing_socket(*m_socket
			, m_remote.address(), ec);
#ifndef TORRENT_DISABLE_LOGGING
		if (should_log(peer_log_alert::outgoing))
		{
			peer_log(peer_log_alert::outgoing, "BIND", "dst: %s ec: %s"
				, print_endpoint(bound_ip).c_str()
				, ec.message().c_str());
		}
#else
		TORRENT_UNUSED(bound_ip);
#endif
		if (ec)
		{
			disconnect(ec, operation_t::sock_bind);
			return;
		}

#ifndef TORRENT_DISABLE_LOGGING
		if (should_log(peer_log_alert::outgoing))
		{
			peer_log(peer_log_alert::outgoing, "ASYNC_CONNECT", "dst: %s"
				, print_endpoint(m_remote).c_str());
		}
#endif
		ADD_OUTSTANDING_ASYNC("peer_connection::on_connection_complete");

#ifndef TORRENT_DISABLE_LOGGING
		if (t && t->should_log())
			t->debug_log("START connect [%p] (%d)", static_cast<void*>(this)
				, t->num_peers());
#endif

		auto conn = self();
		m_socket->async_connect(m_remote
			, [conn](error_code const& e) { conn->wrap(&peer_connection::on_connection_complete, e); });
		m_connect = aux::time_now();

		sent_syn(is_v6(m_remote));

		if (t && t->alerts().should_post<peer_connect_alert>())
		{
			t->alerts().emplace_alert<peer_connect_alert>(
				t->get_handle(), remote(), pid(), m_socket->type());
		}
#ifndef TORRENT_DISABLE_LOGGING
		if (should_log(peer_log_alert::info))
		{
			peer_log(peer_log_alert::info, "LOCAL ENDPOINT", "e: %s"
				, print_endpoint(m_socket->local_endpoint(ec)).c_str());
		}
#endif
	}

	void peer_connection::update_interest()
	{
		TORRENT_ASSERT(is_single_thread());
		if (!m_need_interest_update)
		{
			// we're the first to request an interest update
			// post a message in order to delay it enough for
			// any potential other messages already in the queue
			// to not trigger another one. This effectively defer
			// the update until the current message queue is
			// flushed
			auto conn = self();
			m_ios.post([conn] { conn->wrap(&peer_connection::do_update_interest); });
		}
		m_need_interest_update = true;
	}

	void peer_connection::do_update_interest()
	{
		TORRENT_ASSERT(is_single_thread());
		TORRENT_ASSERT(m_need_interest_update);
		m_need_interest_update = false;

		std::shared_ptr<torrent> t = m_torrent.lock();
		if (!t) return;

		// if m_have_piece is 0, it means the connections
		// have not been initialized yet. The interested
		// flag will be updated once they are.
		if (m_have_piece.empty())
		{
#ifndef TORRENT_DISABLE_LOGGING
			peer_log(peer_log_alert::info, "UPDATE_INTEREST", "connections not initialized");
#endif
			return;
		}
		if (!t->ready_for_connections())
		{
#ifndef TORRENT_DISABLE_LOGGING
			peer_log(peer_log_alert::info, "UPDATE_INTEREST", "not ready for connections");
#endif
			return;
		}

		bool interested = false;
		if (!t->is_upload_only())
		{
			t->need_picker();
			piece_picker const& p = t->picker();
			piece_index_t const end_piece(p.num_pieces());
			for (piece_index_t j(0); j != end_piece; ++j)
			{
				if (m_have_piece[j]
					&& t->piece_priority(j) > dont_download
					&& !p.has_piece_passed(j))
				{
					interested = true;
#ifndef TORRENT_DISABLE_LOGGING
					peer_log(peer_log_alert::info, "UPDATE_INTEREST", "interesting, piece: %d"
						, static_cast<int>(j));
#endif
					break;
				}
			}
		}

#ifndef TORRENT_DISABLE_LOGGING
		if (!interested)
			peer_log(peer_log_alert::info, "UPDATE_INTEREST", "not interesting");
#endif

		if (!interested) send_not_interested();
		else t->peer_is_interesting(*this);

		TORRENT_ASSERT(in_handshake() || is_interesting() == interested);

		disconnect_if_redundant();
	}

#ifndef TORRENT_DISABLE_LOGGING
	bool peer_connection::should_log(peer_log_alert::direction_t) const
	{
		return m_ses.alerts().should_post<peer_log_alert>();
	}

	void peer_connection::peer_log(peer_log_alert::direction_t direction
		, char const* event) const noexcept
	{
		peer_log(direction, event, "");
	}

	TORRENT_FORMAT(4,5)
	void peer_connection::peer_log(peer_log_alert::direction_t direction
		, char const* event, char const* fmt, ...) const noexcept try
	{
		TORRENT_ASSERT(is_single_thread());

		if (!m_ses.alerts().should_post<peer_log_alert>()) return;

		va_list v;
		va_start(v, fmt);

		torrent_handle h;
		std::shared_ptr<torrent> t = m_torrent.lock();
		if (t) h = t->get_handle();

		m_ses.alerts().emplace_alert<peer_log_alert>(
			h, m_remote, m_peer_id, direction, event, fmt, v);

		va_end(v);

	}
	catch (std::exception const&) {}
#endif

#ifndef TORRENT_DISABLE_EXTENSIONS
	void peer_connection::add_extension(std::shared_ptr<peer_plugin> ext)
	{
		TORRENT_ASSERT(is_single_thread());
		m_extensions.push_back(ext);
	}

	peer_plugin const* peer_connection::find_plugin(string_view type)
	{
		TORRENT_ASSERT(is_single_thread());
		auto p = std::find_if(m_extensions.begin(), m_extensions.end()
			, [&](std::shared_ptr<peer_plugin> const& e) { return e->type() == type; });
		return p != m_extensions.end() ? p->get() : nullptr;
	}
#endif

	void peer_connection::send_allowed_set()
	{
		TORRENT_ASSERT(is_single_thread());
		INVARIANT_CHECK;

		std::shared_ptr<torrent> t = m_torrent.lock();
		TORRENT_ASSERT(t);

		if (!t->valid_metadata())
		{
#ifndef TORRENT_DISABLE_LOGGING
			peer_log(peer_log_alert::info, "ALLOWED", "skipping allowed set because we don't have metadata");
#endif
			return;
		}

		if (t->super_seeding())
		{
#ifndef TORRENT_DISABLE_LOGGING
			peer_log(peer_log_alert::info, "ALLOWED", "skipping allowed set because of super seeding");
#endif
			return;
		}

		if (upload_only())
		{
#ifndef TORRENT_DISABLE_LOGGING
			peer_log(peer_log_alert::info, "ALLOWED", "skipping allowed set because peer is upload only");
#endif
			return;
		}

		int const num_allowed_pieces = m_settings.get_int(settings_pack::allowed_fast_set_size);
		if (num_allowed_pieces <= 0) return;

		if (!t->valid_metadata()) return;

		int const num_pieces = t->torrent_file().num_pieces();

		if (num_allowed_pieces >= num_pieces)
		{
			// this is a special case where we have more allowed
			// fast pieces than pieces in the torrent. Just send
			// an allowed fast message for every single piece
			for (auto const i : t->torrent_file().piece_range())
			{
				// there's no point in offering fast pieces
				// that the peer already has
				if (has_piece(i)) continue;

				write_allow_fast(i);
				TORRENT_ASSERT(std::find(m_accept_fast.begin()
					, m_accept_fast.end(), i)
					== m_accept_fast.end());
				if (m_accept_fast.empty())
				{
					m_accept_fast.reserve(10);
					m_accept_fast_piece_cnt.reserve(10);
				}
				m_accept_fast.push_back(i);
				m_accept_fast_piece_cnt.push_back(0);
			}
			return;
		}

		std::string x;
		address const& addr = m_remote.address();
		if (addr.is_v4())
		{
			address_v4::bytes_type bytes = addr.to_v4().to_bytes();
			x.assign(reinterpret_cast<char*>(bytes.data()), bytes.size());
		}
		else
		{
			address_v6::bytes_type bytes = addr.to_v6().to_bytes();
			x.assign(reinterpret_cast<char*>(bytes.data()), bytes.size());
		}
		x.append(t->torrent_file().info_hash().data(), 20);

		sha1_hash hash = hasher(x).final();
		int attempts = 0;
		int loops = 0;
		for (;;)
		{
			char const* p = hash.data();
			for (int i = 0; i < int(hash.size() / sizeof(std::uint32_t)); ++i)
			{
				++loops;
				TORRENT_ASSERT(num_pieces > 0);
				piece_index_t const piece(int(detail::read_uint32(p) % std::uint32_t(num_pieces)));
				if (std::find(m_accept_fast.begin(), m_accept_fast.end(), piece)
					!= m_accept_fast.end())
				{
					// this is our safety-net to make sure this loop terminates, even
					// under the worst conditions
					if (++loops > 500) return;
					continue;
				}

				if (!has_piece(piece))
				{
					write_allow_fast(piece);
					if (m_accept_fast.empty())
					{
						m_accept_fast.reserve(10);
						m_accept_fast_piece_cnt.reserve(10);
					}
					m_accept_fast.push_back(piece);
					m_accept_fast_piece_cnt.push_back(0);
				}
				if (++attempts >= num_allowed_pieces) return;
			}
			hash = hasher(hash).final();
		}
	}

	void peer_connection::on_metadata_impl()
	{
		TORRENT_ASSERT(is_single_thread());
		std::shared_ptr<torrent> t = associated_torrent().lock();
		m_have_piece.resize(t->torrent_file().num_pieces(), m_have_all);
		m_num_pieces = m_have_piece.count();

		piece_index_t const limit(m_num_pieces);

		// now that we know how many pieces there are
		// remove any invalid allowed_fast and suggest pieces
		// now that we know what the number of pieces are
		m_allowed_fast.erase(std::remove_if(m_allowed_fast.begin(), m_allowed_fast.end()
			, [=](piece_index_t const p) { return p >= limit; })
			, m_allowed_fast.end());

		// remove any piece suggested to us whose index is invalid
		// now that we know how many pieces there are
		m_suggested_pieces.erase(
			std::remove_if(m_suggested_pieces.begin(), m_suggested_pieces.end()
				, [=](piece_index_t const p) { return p >= limit; })
			, m_suggested_pieces.end());

		on_metadata();
		if (m_disconnecting) return;
	}

	void peer_connection::init()
	{
		TORRENT_ASSERT(is_single_thread());
		INVARIANT_CHECK;

		std::shared_ptr<torrent> t = m_torrent.lock();
		TORRENT_ASSERT(t);
		TORRENT_ASSERT(t->valid_metadata());
		TORRENT_ASSERT(t->ready_for_connections());

		m_have_piece.resize(t->torrent_file().num_pieces(), m_have_all);

		if (m_have_all) m_num_pieces = t->torrent_file().num_pieces();
#if TORRENT_USE_ASSERTS
		TORRENT_ASSERT(!m_initialized);
		m_initialized = true;
#endif
		// now that we have a piece_picker,
		// update it with this peer's pieces

		TORRENT_ASSERT(m_num_pieces == m_have_piece.count());

		if (m_num_pieces == m_have_piece.size())
		{
#ifndef TORRENT_DISABLE_LOGGING
			peer_log(peer_log_alert::info, "INIT", "this is a seed p: %p"
				, static_cast<void*>(m_peer_info));
#endif

			TORRENT_ASSERT(m_have_piece.all_set());
			TORRENT_ASSERT(m_have_piece.count() == m_have_piece.size());
			TORRENT_ASSERT(m_have_piece.size() == t->torrent_file().num_pieces());

			// if this is a web seed. we don't have a peer_info struct
			t->set_seed(m_peer_info, true);
			m_upload_only = true;

			t->peer_has_all(this);

#if TORRENT_USE_INVARIANT_CHECKS
			if (t && t->has_picker())
				t->picker().check_peer_invariant(m_have_piece, peer_info_struct());
#endif
			if (t->is_upload_only()) send_not_interested();
			else t->peer_is_interesting(*this);
			disconnect_if_redundant();
			return;
		}

		// if we're a seed, we don't keep track of piece availability
		if (t->has_picker())
		{
			TORRENT_ASSERT(m_have_piece.size() == t->torrent_file().num_pieces());
			t->peer_has(m_have_piece, this);
			bool interesting = false;
			for (auto const i : m_have_piece.range())
			{
				if (!m_have_piece[i]) continue;
				// if the peer has a piece and we don't, the peer is interesting
				if (!t->have_piece(i)
					&& t->picker().piece_priority(i) != dont_download)
					interesting = true;
			}
			if (interesting) t->peer_is_interesting(*this);
			else send_not_interested();
		}
		else
		{
			update_interest();
		}
	}

	peer_connection::~peer_connection()
	{
		m_counters.inc_stats_counter(counters::num_tcp_peers + m_socket->type() - 1, -1);

//		INVARIANT_CHECK;
		TORRENT_ASSERT(!m_in_constructor);
		TORRENT_ASSERT(!m_destructed);
#if TORRENT_USE_ASSERTS
		m_destructed = true;
#endif

#if TORRENT_USE_ASSERTS
		m_in_use = 0;
#endif

		// decrement the stats counter
		set_endgame(false);

		if (m_interesting)
			m_counters.inc_stats_counter(counters::num_peers_down_interested, -1);
		if (m_peer_interested)
			m_counters.inc_stats_counter(counters::num_peers_up_interested, -1);
		if (!m_choked)
		{
			m_counters.inc_stats_counter(counters::num_peers_up_unchoked_all, -1);
			if (!ignore_unchoke_slots())
				m_counters.inc_stats_counter(counters::num_peers_up_unchoked, -1);
		}
		if (!m_peer_choked)
			m_counters.inc_stats_counter(counters::num_peers_down_unchoked, -1);
		if (m_connected)
			m_counters.inc_stats_counter(counters::num_peers_connected, -1);
		m_connected = false;
		if (!m_download_queue.empty())
			m_counters.inc_stats_counter(counters::num_peers_down_requests, -1);

		// defensive
		std::shared_ptr<torrent> t = m_torrent.lock();
		// if t is nullptr, we better not be connecting, since
		// we can't decrement the connecting counter
		TORRENT_ASSERT(t || !m_connecting);

		// we should really have dealt with this already
		if (m_connecting)
		{
			m_counters.inc_stats_counter(counters::num_peers_half_open, -1);
			if (t) t->dec_num_connecting(m_peer_info);
			m_connecting = false;
		}

#ifndef TORRENT_DISABLE_EXTENSIONS
		m_extensions.clear();
#endif

#ifndef TORRENT_DISABLE_LOGGING
		peer_log(peer_log_alert::info, "CONNECTION CLOSED");
#endif
		TORRENT_ASSERT(m_request_queue.empty());
		TORRENT_ASSERT(m_download_queue.empty());
	}

	bool peer_connection::on_parole() const
	{ return peer_info_struct() && peer_info_struct()->on_parole; }

	picker_options_t peer_connection::picker_options() const
	{
		TORRENT_ASSERT(is_single_thread());
		picker_options_t ret = m_picker_options;

		std::shared_ptr<torrent> t = m_torrent.lock();
		TORRENT_ASSERT(t);
		if (!t) return {};

		if (t->num_time_critical_pieces() > 0)
		{
			ret |= piece_picker::time_critical_mode;
		}

		if (t->is_sequential_download())
		{
			ret |= piece_picker::sequential;
		}
		else if (t->num_have() < m_settings.get_int(settings_pack::initial_picker_threshold))
		{
			// if we have fewer pieces than a certain threshold
			// don't pick rare pieces, just pick random ones,
			// and prioritize finishing them
			ret |= piece_picker::prioritize_partials;
		}
		else
		{
			ret |= piece_picker::rarest_first;
		}

		if (m_snubbed)
		{
			// snubbed peers should request
			// the common pieces first, just to make
			// it more likely for all snubbed peers to
			// request blocks from the same piece
			ret |= piece_picker::reverse;
		}

		if (m_settings.get_bool(settings_pack::prioritize_partial_pieces))
			ret |= piece_picker::prioritize_partials;

		if (on_parole()) ret |= piece_picker::on_parole
			| piece_picker::prioritize_partials;

		// only one of rarest_first and sequential can be set. i.e. the sum of
		// whether the bit is set or not may only be 0 or 1 (never 2)
		TORRENT_ASSERT(((ret & piece_picker::rarest_first) ? 1 : 0)
			+ ((ret & piece_picker::sequential) ? 1 : 0) <= 1);
		return ret;
	}

	void peer_connection::fast_reconnect(bool r)
	{
		TORRENT_ASSERT(is_single_thread());
		if (!peer_info_struct() || peer_info_struct()->fast_reconnects > 1)
			return;
		m_fast_reconnect = r;
		peer_info_struct()->last_connected = std::uint16_t(m_ses.session_time());
		int const rewind = m_settings.get_int(settings_pack::min_reconnect_time)
			* m_settings.get_int(settings_pack::max_failcount);
		if (int(peer_info_struct()->last_connected) < rewind) peer_info_struct()->last_connected = 0;
		else peer_info_struct()->last_connected -= std::uint16_t(rewind);

		if (peer_info_struct()->fast_reconnects < 15)
			++peer_info_struct()->fast_reconnects;
	}

	void peer_connection::received_piece(piece_index_t const index)
	{
		TORRENT_ASSERT(is_single_thread());
		// dont announce during handshake
		if (in_handshake()) return;

#ifndef TORRENT_DISABLE_LOGGING
		peer_log(peer_log_alert::incoming, "RECEIVED", "piece: %d"
			, static_cast<int>(index));
#endif

		// remove suggested pieces once we have them
		auto i = std::find(m_suggested_pieces.begin(), m_suggested_pieces.end(), index);
		if (i != m_suggested_pieces.end()) m_suggested_pieces.erase(i);

		// remove allowed fast pieces
		i = std::find(m_allowed_fast.begin(), m_allowed_fast.end(), index);
		if (i != m_allowed_fast.end()) m_allowed_fast.erase(i);

		if (has_piece(index))
		{
			// if we got a piece that this peer has
			// it might have been the last interesting
			// piece this peer had. We might not be
			// interested anymore
			update_interest();
			if (is_disconnecting()) return;
		}

		if (disconnect_if_redundant()) return;

#if TORRENT_USE_ASSERTS
		std::shared_ptr<torrent> t = m_torrent.lock();
		TORRENT_ASSERT(t);
#endif
	}

	void peer_connection::announce_piece(piece_index_t const index)
	{
		TORRENT_ASSERT(is_single_thread());
		// dont announce during handshake
		if (in_handshake()) return;

		// optimization, don't send have messages
		// to peers that already have the piece
		if (!m_settings.get_bool(settings_pack::send_redundant_have)
			&& has_piece(index))
		{
#ifndef TORRENT_DISABLE_LOGGING
			peer_log(peer_log_alert::outgoing_message, "HAVE", "piece: %d SUPRESSED"
				, static_cast<int>(index));
#endif
			return;
		}

		if (disconnect_if_redundant()) return;

#ifndef TORRENT_DISABLE_LOGGING
		peer_log(peer_log_alert::outgoing_message, "HAVE", "piece: %d"
			, static_cast<int>(index));
#endif
		write_have(index);
#if TORRENT_USE_ASSERTS
		std::shared_ptr<torrent> t = m_torrent.lock();
		TORRENT_ASSERT(t);
#endif
	}

	bool peer_connection::has_piece(piece_index_t const i) const
	{
		TORRENT_ASSERT(is_single_thread());
		std::shared_ptr<torrent> t = m_torrent.lock();
		TORRENT_ASSERT(t);
		TORRENT_ASSERT(t->valid_metadata());
		TORRENT_ASSERT(i >= piece_index_t(0));
		TORRENT_ASSERT(i < t->torrent_file().end_piece());
		return m_have_piece[i];
	}

	std::vector<pending_block> const& peer_connection::request_queue() const
	{
		TORRENT_ASSERT(is_single_thread());
		return m_request_queue;
	}

	std::vector<pending_block> const& peer_connection::download_queue() const
	{
		TORRENT_ASSERT(is_single_thread());
		return m_download_queue;
	}

	std::vector<peer_request> const& peer_connection::upload_queue() const
	{
		TORRENT_ASSERT(is_single_thread());
		return m_requests;
	}

	time_duration peer_connection::download_queue_time(int const extra_bytes) const
	{
		TORRENT_ASSERT(is_single_thread());
		std::shared_ptr<torrent> t = m_torrent.lock();
		TORRENT_ASSERT(t);

		int rate = 0;

		// if we haven't received any data recently, the current download rate
		// is not representative
		if (aux::time_now() - m_last_piece > seconds(30) && m_download_rate_peak > 0)
		{
			rate = m_download_rate_peak;
		}
		else if (aux::time_now() - m_last_unchoked < seconds(5)
			&& m_statistics.total_payload_upload() < 2 * 0x4000)
		{
			// if we're have only been unchoked for a short period of time,
			// we don't know what rate we can get from this peer. Instead of assuming
			// the lowest possible rate, assume the average.

			int peers_with_requests = int(stats_counters()[counters::num_peers_down_requests]);
			// avoid division by 0
			if (peers_with_requests == 0) peers_with_requests = 1;

			// TODO: this should be the global download rate
			rate = t->statistics().transfer_rate(stat::download_payload) / peers_with_requests;
		}
		else
		{
			// current download rate in bytes per seconds
			rate = m_statistics.transfer_rate(stat::download_payload);
		}

		// avoid division by zero
		if (rate < 50) rate = 50;

		// average of current rate and peak
//		rate = (rate + m_download_rate_peak) / 2;

		return milliseconds((m_outstanding_bytes + extra_bytes
			+ m_queued_time_critical * t->block_size() * 1000) / rate);
	}

	void peer_connection::add_stat(std::int64_t const downloaded, std::int64_t const uploaded)
	{
		TORRENT_ASSERT(is_single_thread());
		m_statistics.add_stat(downloaded, uploaded);
	}

	void peer_connection::received_bytes(int const bytes_payload, int const bytes_protocol)
	{
		TORRENT_ASSERT(is_single_thread());
		m_statistics.received_bytes(bytes_payload, bytes_protocol);
		if (m_ignore_stats) return;
		std::shared_ptr<torrent> t = m_torrent.lock();
		if (!t) return;
		t->received_bytes(bytes_payload, bytes_protocol);
	}

	void peer_connection::sent_bytes(int const bytes_payload, int const bytes_protocol)
	{
		TORRENT_ASSERT(is_single_thread());
		m_statistics.sent_bytes(bytes_payload, bytes_protocol);
#ifndef TORRENT_DISABLE_EXTENSIONS
		if (bytes_payload)
		{
			for (auto const& e : m_extensions)
			{
				e->sent_payload(bytes_payload);
			}
		}
#endif
		if (m_ignore_stats) return;
		std::shared_ptr<torrent> t = m_torrent.lock();
		if (!t) return;
		t->sent_bytes(bytes_payload, bytes_protocol);
	}

	void peer_connection::trancieve_ip_packet(int const bytes, bool const ipv6)
	{
		TORRENT_ASSERT(is_single_thread());
		m_statistics.trancieve_ip_packet(bytes, ipv6);
		if (m_ignore_stats) return;
		std::shared_ptr<torrent> t = m_torrent.lock();
		if (!t) return;
		t->trancieve_ip_packet(bytes, ipv6);
	}

	void peer_connection::sent_syn(bool const ipv6)
	{
		TORRENT_ASSERT(is_single_thread());
		m_statistics.sent_syn(ipv6);
		if (m_ignore_stats) return;
		std::shared_ptr<torrent> t = m_torrent.lock();
		if (!t) return;
		t->sent_syn(ipv6);
	}

	void peer_connection::received_synack(bool const ipv6)
	{
		TORRENT_ASSERT(is_single_thread());
		m_statistics.received_synack(ipv6);
		if (m_ignore_stats) return;
		std::shared_ptr<torrent> t = m_torrent.lock();
		if (!t) return;
		t->received_synack(ipv6);
	}

	typed_bitfield<piece_index_t> const& peer_connection::get_bitfield() const
	{
		TORRENT_ASSERT(is_single_thread());
		return m_have_piece;
	}

	void peer_connection::received_valid_data(piece_index_t const index)
	{
		TORRENT_ASSERT(is_single_thread());
		// this fails because we haven't had time to disconnect
		// seeds yet, and we might have just become one
//		INVARIANT_CHECK;

#ifndef TORRENT_DISABLE_EXTENSIONS
		for (auto const& e : m_extensions)
		{
			e->on_piece_pass(index);
		}
#else
		TORRENT_UNUSED(index);
#endif
	}

	// single_peer is true if the entire piece was received by a single
	// peer
	bool peer_connection::received_invalid_data(piece_index_t const index, bool single_peer)
	{
		TORRENT_ASSERT(is_single_thread());
		INVARIANT_CHECK;
		TORRENT_UNUSED(single_peer);

#ifndef TORRENT_DISABLE_EXTENSIONS
		for (auto const& e : m_extensions)
		{
			e->on_piece_failed(index);
		}
#else
		TORRENT_UNUSED(index);
#endif
		return true;
	}

	// verifies a piece to see if it is valid (is within a valid range)
	// and if it can correspond to a request generated by libtorrent.
	bool peer_connection::verify_piece(peer_request const& p) const
	{
		TORRENT_ASSERT(is_single_thread());
		std::shared_ptr<torrent> t = m_torrent.lock();
		TORRENT_ASSERT(t);

		TORRENT_ASSERT(t->valid_metadata());
		torrent_info const& ti = t->torrent_file();

		return p.piece >= piece_index_t(0)
			&& p.piece < ti.end_piece()
			&& p.start >= 0
			&& p.start < ti.piece_length()
			&& t->to_req(piece_block(p.piece, p.start / t->block_size())) == p;
	}

	void peer_connection::attach_to_torrent(sha1_hash const& ih)
	{
		TORRENT_ASSERT(is_single_thread());
		INVARIANT_CHECK;

#ifndef TORRENT_DISABLE_LOGGING
		m_connect_time = clock_type::now();
		peer_log(peer_log_alert::info, "ATTACH", "attached to torrent");
#endif

		TORRENT_ASSERT(!m_disconnecting);
		TORRENT_ASSERT(m_torrent.expired());
		std::weak_ptr<torrent> wpt = m_ses.find_torrent(ih);
		std::shared_ptr<torrent> t = wpt.lock();

		if (t && t->is_aborted())
		{
#ifndef TORRENT_DISABLE_LOGGING
			peer_log(peer_log_alert::info, "ATTACH", "the torrent has been aborted");
#endif
			t.reset();
		}

		if (!t)
		{
			t = m_ses.delay_load_torrent(ih, this);
#ifndef TORRENT_DISABLE_LOGGING
			if (t && should_log(peer_log_alert::info))
			{
				peer_log(peer_log_alert::info, "ATTACH"
					, "Delay loaded torrent: %s:", aux::to_hex(ih).c_str());
			}
#endif
		}

		if (!t)
		{
			// we couldn't find the torrent!
#ifndef TORRENT_DISABLE_LOGGING
			if (should_log(peer_log_alert::info))
			{
				peer_log(peer_log_alert::info, "ATTACH"
					, "couldn't find a torrent with the given info_hash: %s torrents:"
					, aux::to_hex(ih).c_str());
			}
#endif

#ifndef TORRENT_DISABLE_DHT
			if (dht::verify_secret_id(ih))
			{
				// this means the hash was generated from our generate_secret_id()
				// as part of DHT traffic. The fact that we got an incoming
				// connection on this info-hash, means the other end, making this
				// connection fished it out of the DHT chatter. That's suspicious.
				m_ses.ban_ip(m_remote.address());
			}
#endif
			disconnect(errors::invalid_info_hash, operation_t::bittorrent, 1);
			return;
		}

		if (t->is_paused()
			&& t->is_auto_managed()
			&& m_settings.get_bool(settings_pack::incoming_starts_queued_torrents)
			&& !t->is_aborted())
		{
			t->resume();
		}

		if (t->is_paused() || t->is_aborted() || t->graceful_pause())
		{
			// paused torrents will not accept
			// incoming connections unless they are auto managed
			// and incoming_starts_queued_torrents is true
			// torrents that have errors should always reject
			// incoming peers
#ifndef TORRENT_DISABLE_LOGGING
			peer_log(peer_log_alert::info, "ATTACH", "rejected connection to paused torrent");
#endif
			disconnect(errors::torrent_paused, operation_t::bittorrent, 2);
			return;
		}

#if TORRENT_USE_I2P
		auto* i2ps = m_socket->get<i2p_stream>();
		if (!i2ps && t->torrent_file().is_i2p()
			&& !m_settings.get_bool(settings_pack::allow_i2p_mixed))
		{
			// the torrent is an i2p torrent, the peer is a regular peer
			// and we don't allow mixed mode. Disconnect the peer.
#ifndef TORRENT_DISABLE_LOGGING
			peer_log(peer_log_alert::info, "ATTACH", "rejected regular connection to i2p torrent");
#endif
			disconnect(errors::peer_banned, operation_t::bittorrent, 2);
			return;
		}
#endif // TORRENT_USE_I2P

		TORRENT_ASSERT(m_torrent.expired());

		// check to make sure we don't have another connection with the same
		// info_hash and peer_id. If we do. close this connection.
		t->attach_peer(this);
		if (m_disconnecting) return;
		// it's important to assign the torrent after successfully attaching.
		// if the peer disconnects while attaching, it's not a proper member
		// of the torrent and peer_connection::disconnect() will fail if it
		// think it is
		m_torrent = t;

		if (m_exceeded_limit)
		{
			// find a peer in some torrent (presumably the one with most peers)
			// and disconnect the lowest ranking peer
			std::weak_ptr<torrent> torr = m_ses.find_disconnect_candidate_torrent();
			std::shared_ptr<torrent> other_t = torr.lock();

			if (other_t)
			{
				if (other_t->num_peers() <= t->num_peers())
				{
					disconnect(errors::too_many_connections, operation_t::bittorrent);
					return;
				}
				// find the lowest ranking peer and disconnect that
				peer_connection* p = other_t->find_lowest_ranking_peer();
				if (p != nullptr)
				{
					p->disconnect(errors::too_many_connections, operation_t::bittorrent);
					peer_disconnected_other();
				}
				else
				{
					disconnect(errors::too_many_connections, operation_t::bittorrent);
					return;
				}
			}
			else
			{
				disconnect(errors::too_many_connections, operation_t::bittorrent);
				return;
			}
		}

		TORRENT_ASSERT(!m_torrent.expired());

		// if the torrent isn't ready to accept
		// connections yet, we'll have to wait with
		// our initialization
		if (t->ready_for_connections()) init();

		TORRENT_ASSERT(!m_torrent.expired());

		// assume the other end has no pieces
		// if we don't have valid metadata yet,
		// leave the vector unallocated
		TORRENT_ASSERT(m_num_pieces == 0);
		m_have_piece.clear_all();
		TORRENT_ASSERT(!m_torrent.expired());
	}

	std::uint32_t peer_connection::peer_rank() const
	{
		TORRENT_ASSERT(is_single_thread());
		return m_peer_info == nullptr ? 0
			: m_peer_info->rank(m_ses.external_address(), m_ses.listen_port());
	}

	// message handlers

	// -----------------------------
	// --------- KEEPALIVE ---------
	// -----------------------------

	void peer_connection::incoming_keepalive()
	{
		TORRENT_ASSERT(is_single_thread());
		INVARIANT_CHECK;

#ifndef TORRENT_DISABLE_LOGGING
		peer_log(peer_log_alert::incoming_message, "KEEPALIVE");
#endif
	}

	// -----------------------------
	// ----------- CHOKE -----------
	// -----------------------------

	void peer_connection::set_endgame(bool b)
	{
		TORRENT_ASSERT(is_single_thread());
		if (m_endgame_mode == b) return;
		m_endgame_mode = b;
		if (m_endgame_mode)
			m_counters.inc_stats_counter(counters::num_peers_end_game);
		else
			m_counters.inc_stats_counter(counters::num_peers_end_game, -1);
	}

	void peer_connection::incoming_choke()
	{
		TORRENT_ASSERT(is_single_thread());
		INVARIANT_CHECK;

#ifndef TORRENT_DISABLE_EXTENSIONS
		for (auto const& e : m_extensions)
		{
			if (e->on_choke()) return;
		}
#endif
		if (is_disconnecting()) return;

#ifndef TORRENT_DISABLE_LOGGING
		peer_log(peer_log_alert::incoming_message, "CHOKE");
#endif
		if (m_peer_choked == false)
			m_counters.inc_stats_counter(counters::num_peers_down_unchoked, -1);

		m_peer_choked = true;
		set_endgame(false);

		clear_request_queue();
	}

	void peer_connection::clear_request_queue()
	{
		TORRENT_ASSERT(is_single_thread());
		std::shared_ptr<torrent> t = m_torrent.lock();
		TORRENT_ASSERT(t);
		if (!t->has_picker())
		{
			m_request_queue.clear();
			return;
		}

		// clear the requests that haven't been sent yet
		if (peer_info_struct() == nullptr || !peer_info_struct()->on_parole)
		{
			// if the peer is not in parole mode, clear the queued
			// up block requests
			piece_picker& p = t->picker();
			for (auto const& r : m_request_queue)
			{
				p.abort_download(r.block, peer_info_struct());
			}
			m_request_queue.clear();
			m_queued_time_critical = 0;
		}
	}

	void peer_connection::clear_download_queue()
	{
		std::shared_ptr<torrent> t = m_torrent.lock();
		piece_picker& picker = t->picker();
		torrent_peer* self_peer = peer_info_struct();
		while (!m_download_queue.empty())
		{
			pending_block& qe = m_download_queue.back();
			if (!qe.timed_out && !qe.not_wanted)
				picker.abort_download(qe.block, self_peer);
			m_outstanding_bytes -= t->to_req(qe.block).length;
			if (m_outstanding_bytes < 0) m_outstanding_bytes = 0;
			m_download_queue.pop_back();
		}
	}

	// -----------------------------
	// -------- REJECT PIECE -------
	// -----------------------------

	void peer_connection::incoming_reject_request(peer_request const& r)
	{
		TORRENT_ASSERT(is_single_thread());
		INVARIANT_CHECK;

		std::shared_ptr<torrent> t = m_torrent.lock();
		TORRENT_ASSERT(t);

#ifndef TORRENT_DISABLE_LOGGING
		peer_log(peer_log_alert::incoming_message, "REJECT_PIECE", "piece: %d s: %x l: %x"
			, static_cast<int>(r.piece), r.start, r.length);
#endif

#ifndef TORRENT_DISABLE_EXTENSIONS
		for (auto const& e : m_extensions)
		{
			if (e->on_reject(r)) return;
		}
#endif

		if (is_disconnecting()) return;

		int const block_size = t->block_size();
		auto const dlq_iter = std::find_if(
			m_download_queue.begin(), m_download_queue.end()
			, [&r, block_size](pending_block const& pb)
			{
				auto const& b = pb.block;
				if (b.piece_index != r.piece) return false;
				if (b.block_index != r.start / block_size) return false;
				if (r.start % block_size != 0) return false;
				return true;
			});

		if (dlq_iter != m_download_queue.end())
		{
			pending_block const b = *dlq_iter;
			bool const remove_from_picker = !dlq_iter->timed_out && !dlq_iter->not_wanted;
			m_download_queue.erase(dlq_iter);
			TORRENT_ASSERT(m_outstanding_bytes >= r.length);
			m_outstanding_bytes -= r.length;
			if (m_outstanding_bytes < 0) m_outstanding_bytes = 0;

			if (m_download_queue.empty())
				m_counters.inc_stats_counter(counters::num_peers_down_requests, -1);

			// if the peer is in parole mode, keep the request
			if (peer_info_struct() && peer_info_struct()->on_parole)
			{
				// we should only add it if the block is marked as
				// busy in the piece-picker
				if (remove_from_picker)
					m_request_queue.insert(m_request_queue.begin(), b);
			}
			else if (!t->is_seed() && remove_from_picker)
			{
				piece_picker& p = t->picker();
				p.abort_download(b.block, peer_info_struct());
			}
#if TORRENT_USE_INVARIANT_CHECKS
			check_invariant();
#endif
		}
#ifndef TORRENT_DISABLE_LOGGING
		else
		{
			peer_log(peer_log_alert::info, "REJECT_PIECE", "piece not in request queue");
		}
#endif
		if (has_peer_choked())
		{
			// if we're choked and we got a rejection of
			// a piece in the allowed fast set, remove it
			// from the allow fast set.
			auto const i = std::find(m_allowed_fast.begin(), m_allowed_fast.end(), r.piece);
			if (i != m_allowed_fast.end()) m_allowed_fast.erase(i);
		}
		else
		{
			auto const i = std::find(m_suggested_pieces.begin(), m_suggested_pieces.end(), r.piece);
			if (i != m_suggested_pieces.end()) m_suggested_pieces.erase(i);
		}

		check_graceful_pause();
		if (is_disconnecting()) return;

		if (m_request_queue.empty() && m_download_queue.size() < 2)
		{
			if (request_a_block(*t, *this))
				m_counters.inc_stats_counter(counters::reject_piece_picks);
			send_block_requests();
		}
	}

	// -----------------------------
	// ------- SUGGEST PIECE -------
	// -----------------------------

	void peer_connection::incoming_suggest(piece_index_t const index)
	{
		TORRENT_ASSERT(is_single_thread());
		INVARIANT_CHECK;

#ifndef TORRENT_DISABLE_LOGGING
		peer_log(peer_log_alert::incoming_message, "SUGGEST_PIECE"
			, "piece: %d", static_cast<int>(index));
#endif
		std::shared_ptr<torrent> t = m_torrent.lock();
		if (!t) return;

#ifndef TORRENT_DISABLE_EXTENSIONS
		for (auto const& e : m_extensions)
		{
			if (e->on_suggest(index)) return;
		}
#endif

		if (is_disconnecting()) return;
		if (index < piece_index_t(0))
		{
#ifndef TORRENT_DISABLE_LOGGING
			peer_log(peer_log_alert::incoming_message, "INVALID_SUGGEST_PIECE"
				, "%d", static_cast<int>(index));
#endif
			return;
		}

		if (t->valid_metadata())
		{
			if (index >= m_have_piece.end_index())
			{
#ifndef TORRENT_DISABLE_LOGGING
				peer_log(peer_log_alert::incoming_message, "INVALID_SUGGEST"
					, "%d s: %d", static_cast<int>(index), m_have_piece.size());
#endif
				return;
			}

			// if we already have the piece, we can
			// ignore this message
			if (t->have_piece(index))
				return;
		}

		// the piece picker will prioritize the pieces from the beginning to end.
		// the later the suggestion is received, the higher priority we should
		// ascribe to it, so we need to insert suggestions at the front of the
		// queue.
		if (m_suggested_pieces.end_index() > m_settings.get_int(settings_pack::max_suggest_pieces))
			m_suggested_pieces.resize(m_settings.get_int(settings_pack::max_suggest_pieces) - 1);

		m_suggested_pieces.insert(m_suggested_pieces.begin(), index);

#ifndef TORRENT_DISABLE_LOGGING
		peer_log(peer_log_alert::info, "SUGGEST_PIECE", "piece: %d added to set: %d"
			, static_cast<int>(index), m_suggested_pieces.end_index());
#endif
	}

	// -----------------------------
	// ---------- UNCHOKE ----------
	// -----------------------------

	void peer_connection::incoming_unchoke()
	{
		TORRENT_ASSERT(is_single_thread());
		INVARIANT_CHECK;

		std::shared_ptr<torrent> t = m_torrent.lock();
		TORRENT_ASSERT(t);

#ifndef TORRENT_DISABLE_LOGGING
		m_unchoke_time = clock_type::now();
		t->debug_log("UNCHOKE [%p] (%d ms)", static_cast<void*>(this)
			, int(total_milliseconds(m_unchoke_time - m_bitfield_time)));
#endif

#ifndef TORRENT_DISABLE_EXTENSIONS
		for (auto const& e : m_extensions)
		{
			if (e->on_unchoke()) return;
		}
#endif

#ifndef TORRENT_DISABLE_LOGGING
		peer_log(peer_log_alert::incoming_message, "UNCHOKE");
#endif
		if (m_peer_choked)
			m_counters.inc_stats_counter(counters::num_peers_down_unchoked);

		m_peer_choked = false;
		m_last_unchoked = aux::time_now();
		if (is_disconnecting()) return;

		if (is_interesting())
		{
			if (request_a_block(*t, *this))
				m_counters.inc_stats_counter(counters::unchoke_piece_picks);
			send_block_requests();
		}
	}

	// -----------------------------
	// -------- INTERESTED ---------
	// -----------------------------

	void peer_connection::incoming_interested()
	{
		TORRENT_ASSERT(is_single_thread());
		INVARIANT_CHECK;

		std::shared_ptr<torrent> t = m_torrent.lock();
		TORRENT_ASSERT(t);

#ifndef TORRENT_DISABLE_EXTENSIONS
		for (auto const& e : m_extensions)
		{
			if (e->on_interested()) return;
		}
#endif

#ifndef TORRENT_DISABLE_LOGGING
		peer_log(peer_log_alert::incoming_message, "INTERESTED");
#endif
		if (m_peer_interested == false)
			m_counters.inc_stats_counter(counters::num_peers_up_interested);

		m_peer_interested = true;
		if (is_disconnecting()) return;

		// if the peer is ready to download stuff, it must have metadata
		m_has_metadata = true;

		disconnect_if_redundant();
		if (is_disconnecting()) return;

		if (t->graceful_pause())
		{
#ifndef TORRENT_DISABLE_LOGGING
			peer_log(peer_log_alert::info, "UNCHOKE"
				, "did not unchoke, graceful pause mode");
#endif
			return;
		}

		if (!is_choked())
		{
			// the reason to send an extra unchoke message here is that
			// because of the handshake-round-trip optimization, we may
			// end up sending an unchoke before the other end sends us
			// an interested message. This may confuse clients, not reacting
			// to the first unchoke, and then not check whether it's unchoked
			// when sending the interested message. If the other end's client
			// has this problem, sending another unchoke here will kick it
			// to react to the fact that it's unchoked.
#ifndef TORRENT_DISABLE_LOGGING
			peer_log(peer_log_alert::info, "UNCHOKE", "sending redundant unchoke");
#endif
			write_unchoke();
			return;
		}

		maybe_unchoke_this_peer();
	}

	void peer_connection::maybe_unchoke_this_peer()
	{
		TORRENT_ASSERT(is_single_thread());
		if (ignore_unchoke_slots())
		{
#ifndef TORRENT_DISABLE_LOGGING
			peer_log(peer_log_alert::info, "UNCHOKE", "about to unchoke, peer ignores unchoke slots");
#endif
			// if this peer is exempted from the choker
			// just unchoke it immediately
			send_unchoke();
		}
		else if (m_ses.preemptive_unchoke())
		{
			// if the peer is choked and we have upload slots left,
			// then unchoke it.

			std::shared_ptr<torrent> t = m_torrent.lock();
			TORRENT_ASSERT(t);

			t->unchoke_peer(*this);
		}
#ifndef TORRENT_DISABLE_LOGGING
		else
		{
<<<<<<< HEAD
			if (should_log(peer_log_alert::info))
			{
				peer_log(peer_log_alert::info, "UNCHOKE", "did not unchoke, the number of uploads (%d) "
					"is more than or equal to the limit (%d)"
					, m_ses.num_uploads(), m_settings.get_int(settings_pack::unchoke_slots_limit));
			}
=======
			peer_log(peer_log_alert::info, "UNCHOKE", "did not unchoke, the number of uploads (%d) "
				"is more than or equal to the available slots (%d), limit (%d)"
				, int(m_counters[counters::num_peers_up_unchoked])
				, int(m_counters[counters::num_unchoke_slots])
				, m_settings.get_int(settings_pack::unchoke_slots_limit));
>>>>>>> 51003d11
		}
#endif
	}

	// -----------------------------
	// ------ NOT INTERESTED -------
	// -----------------------------

	void peer_connection::incoming_not_interested()
	{
		TORRENT_ASSERT(is_single_thread());
		INVARIANT_CHECK;

#ifndef TORRENT_DISABLE_EXTENSIONS
		for (auto const& e : m_extensions)
		{
			if (e->on_not_interested()) return;
		}
#endif

		m_became_uninterested = aux::time_now();

#ifndef TORRENT_DISABLE_LOGGING
		peer_log(peer_log_alert::incoming_message, "NOT_INTERESTED");
#endif
		if (m_peer_interested)
			m_counters.inc_stats_counter(counters::num_peers_up_interested, -1);

		m_peer_interested = false;
		if (is_disconnecting()) return;

		std::shared_ptr<torrent> t = m_torrent.lock();
		TORRENT_ASSERT(t);

		choke_this_peer();
	}

	void peer_connection::choke_this_peer()
	{
		TORRENT_ASSERT(is_single_thread());
		if (is_choked()) return;
		if (ignore_unchoke_slots())
		{
			send_choke();
			return;
		}

		std::shared_ptr<torrent> t = m_torrent.lock();
		TORRENT_ASSERT(t);

		if (m_peer_info && m_peer_info->optimistically_unchoked)
		{
			m_peer_info->optimistically_unchoked = false;
			m_counters.inc_stats_counter(counters::num_peers_up_unchoked_optimistic, -1);
			t->trigger_optimistic_unchoke();
		}
		t->choke_peer(*this);
		t->trigger_unchoke();
	}

	// -----------------------------
	// ----------- HAVE ------------
	// -----------------------------

	void peer_connection::incoming_have(piece_index_t const index)
	{
		TORRENT_ASSERT(is_single_thread());
		INVARIANT_CHECK;

		std::shared_ptr<torrent> t = m_torrent.lock();
		TORRENT_ASSERT(t);

#ifndef TORRENT_DISABLE_EXTENSIONS
		for (auto const& e : m_extensions)
		{
			if (e->on_have(index)) return;
		}
#endif

		if (is_disconnecting()) return;

		// if we haven't received a bitfield, it was
		// probably omitted, which is the same as 'have_none'
		if (!m_bitfield_received) incoming_have_none();

		// if this peer is choked, there's no point in sending suggest messages to
		// it. They would just be out-of-date by the time we unchoke the peer
		// anyway.
		if (m_settings.get_int(settings_pack::suggest_mode) == settings_pack::suggest_read_cache
			&& !is_choked()
			&& std::any_of(m_suggest_pieces.begin(), m_suggest_pieces.end()
				, [=](piece_index_t const idx) { return idx == index; }))
		{
			send_piece_suggestions(2);
		}

#ifndef TORRENT_DISABLE_LOGGING
		peer_log(peer_log_alert::incoming_message, "HAVE", "piece: %d"
			, static_cast<int>(index));
#endif

		if (is_disconnecting()) return;

		if (!t->valid_metadata() && index >= m_have_piece.end_index())
		{
			// TODO: 3 replace this magic number with something that makes sense
			if (index < piece_index_t(131072))
			{
				// if we don't have metadata
				// and we might not have received a bitfield
				// extend the bitmask to fit the new
				// have message
				m_have_piece.resize(static_cast<int>(index) + 1, false);
			}
			else
			{
				// unless the index > 64k, in which case
				// we just ignore it
				return;
			}
		}

		// if we got an invalid message, abort
		if (index >= m_have_piece.end_index() || index < piece_index_t(0))
		{
#ifndef TORRENT_DISABLE_LOGGING
			peer_log(peer_log_alert::info, "ERROR", "have-metadata have_piece: %d size: %d"
				, static_cast<int>(index), m_have_piece.size());
#endif
			disconnect(errors::invalid_have, operation_t::bittorrent, 2);
			return;
		}

		if (t->super_seeding() && !m_settings.get_bool(settings_pack::strict_super_seeding))
		{
			// if we're super-seeding and the peer just told
			// us that it completed the piece we're super-seeding
			// to it, change the super-seeding piece for this peer
			// if the peer optimizes out redundant have messages
			// this will be handled when the peer sends not-interested
			// instead.
			if (super_seeded_piece(index))
			{
				superseed_piece(index, t->get_piece_to_super_seed(m_have_piece));
			}
		}

		if (m_have_piece[index])
		{
#ifndef TORRENT_DISABLE_LOGGING
			peer_log(peer_log_alert::incoming, "HAVE"
				, "got redundant HAVE message for index: %d"
				, static_cast<int>(index));
#endif
			return;
		}

		m_have_piece.set_bit(index);
		++m_num_pieces;

		// if the peer is downloading stuff, it must have metadata
		m_has_metadata = true;

		// only update the piece_picker if
		// we have the metadata and if
		// we're not a seed (in which case
		// we won't have a piece picker)
		if (!t->valid_metadata()) return;

		t->peer_has(index, this);

		// it's important to not disconnect before we have
		// updated the piece picker, otherwise we will incorrectly
		// decrement the piece count without first incrementing it
		if (is_seed())
		{
#ifndef TORRENT_DISABLE_LOGGING
			peer_log(peer_log_alert::info, "SEED", "this is a seed. p: %p"
				, static_cast<void*>(m_peer_info));
#endif

			TORRENT_ASSERT(m_have_piece.all_set());
			TORRENT_ASSERT(m_have_piece.count() == m_have_piece.size());
			TORRENT_ASSERT(m_have_piece.size() == t->torrent_file().num_pieces());

			t->seen_complete();
			t->set_seed(m_peer_info, true);
			m_upload_only = true;

#if TORRENT_USE_INVARIANT_CHECKS
			if (t && t->has_picker())
				t->picker().check_peer_invariant(m_have_piece, peer_info_struct());
#endif
			if (disconnect_if_redundant()) return;
		}

		// it's important to update whether we're interested in this peer before
		// calling disconnect_if_redundant, otherwise we may disconnect even if
		// we are interested
		if (!t->has_piece_passed(index)
			&& !t->is_upload_only()
			&& !is_interesting()
			&& (!t->has_picker() || t->picker().piece_priority(index) != dont_download))
			t->peer_is_interesting(*this);

		disconnect_if_redundant();
		if (is_disconnecting()) return;

		// if we're super seeding, this might mean that somebody
		// forwarded this piece. In which case we need to give
		// a new piece to that peer
		if (t->super_seeding()
			&& m_settings.get_bool(settings_pack::strict_super_seeding)
			&& (!super_seeded_piece(index) || t->num_peers() == 1))
		{
			for (auto& p : *t)
			{
				if (!p->super_seeded_piece(index)) continue;
				if (!p->has_piece(index)) continue;
				p->superseed_piece(index, t->get_piece_to_super_seed(p->get_bitfield()));
			}
		}
	}

	// -----------------------------
	// -------- DONT HAVE ----------
	// -----------------------------

	void peer_connection::incoming_dont_have(piece_index_t const index)
	{
		TORRENT_ASSERT(is_single_thread());
		INVARIANT_CHECK;

		std::shared_ptr<torrent> t = m_torrent.lock();
		TORRENT_ASSERT(t);

#ifndef TORRENT_DISABLE_EXTENSIONS
		for (auto const& e : m_extensions)
		{
			if (e->on_dont_have(index)) return;
		}
#endif

		if (is_disconnecting()) return;

#ifndef TORRENT_DISABLE_LOGGING
		peer_log(peer_log_alert::incoming_message, "DONT_HAVE", "piece: %d"
			, static_cast<int>(index));
#endif

		// if we got an invalid message, abort
		if (index >= m_have_piece.end_index() || index < piece_index_t(0))
		{
			disconnect(errors::invalid_dont_have, operation_t::bittorrent, 2);
			return;
		}

		if (!m_have_piece[index])
		{
#ifndef TORRENT_DISABLE_LOGGING
			peer_log(peer_log_alert::incoming, "DONT_HAVE"
				, "got redundant DONT_HAVE message for index: %d"
				, static_cast<int>(index));
#endif
			return;
		}

		bool was_seed = is_seed();
		m_have_piece.clear_bit(index);
		TORRENT_ASSERT(m_num_pieces > 0);
		--m_num_pieces;

		// only update the piece_picker if
		// we have the metadata and if
		// we're not a seed (in which case
		// we won't have a piece picker)
		if (!t->valid_metadata()) return;

		t->peer_lost(index, this);

		if (was_seed)
			t->set_seed(m_peer_info, false);
	}

	// -----------------------------
	// --------- BITFIELD ----------
	// -----------------------------

	void peer_connection::incoming_bitfield(typed_bitfield<piece_index_t> const& bits)
	{
		TORRENT_ASSERT(is_single_thread());
		INVARIANT_CHECK;

		std::shared_ptr<torrent> t = m_torrent.lock();
		TORRENT_ASSERT(t);

#ifndef TORRENT_DISABLE_EXTENSIONS
		for (auto const& e : m_extensions)
		{
			if (e->on_bitfield(bits)) return;
		}
#endif

		if (is_disconnecting()) return;

#ifndef TORRENT_DISABLE_LOGGING
		if (should_log(peer_log_alert::incoming_message))
		{
			std::string bitfield_str;
			bitfield_str.resize(aux::numeric_cast<std::size_t>(bits.size()));
			for (auto const i : bits.range())
				bitfield_str[std::size_t(static_cast<int>(i))] = bits[i] ? '1' : '0';
			peer_log(peer_log_alert::incoming_message, "BITFIELD"
				, "%s", bitfield_str.c_str());
		}
#endif

		// if we don't have the metadata, we cannot
		// verify the bitfield size
		if (t->valid_metadata()
			&& bits.size() != m_have_piece.size())
		{
#ifndef TORRENT_DISABLE_LOGGING
			if (should_log(peer_log_alert::incoming_message))
			{
				peer_log(peer_log_alert::incoming_message, "BITFIELD"
					, "invalid size: %d expected %d", bits.size()
					, m_have_piece.size());
			}
#endif
			disconnect(errors::invalid_bitfield_size, operation_t::bittorrent, 2);
			return;
		}

		if (m_bitfield_received)
		{
			// if we've already received a bitfield message
			// we first need to count down all the pieces
			// we believe the peer has first
			t->peer_lost(m_have_piece, this);
		}

		m_bitfield_received = true;

#ifndef TORRENT_DISABLE_LOGGING
		m_bitfield_time = clock_type::now();
		t->debug_log("HANDSHAKE [%p] (%d ms)"
			, static_cast<void*>(this)
			, int(total_milliseconds(m_bitfield_time - m_connect_time)));
#endif
		// if we don't have metadata yet
		// just remember the bitmask
		// don't update the piecepicker
		// (since it doesn't exist yet)
		if (!t->ready_for_connections())
		{
#ifndef TORRENT_DISABLE_LOGGING
			if (m_num_pieces == bits.size())
				peer_log(peer_log_alert::info, "SEED", "this is a seed. p: %p"
					, static_cast<void*>(m_peer_info));
#endif
			m_have_piece = bits;
			m_num_pieces = bits.count();
			t->set_seed(m_peer_info, m_num_pieces == bits.size());

#if TORRENT_USE_INVARIANT_CHECKS
			if (t && t->has_picker())
				t->picker().check_peer_invariant(m_have_piece, peer_info_struct());
#endif
			return;
		}

		TORRENT_ASSERT(t->valid_metadata());

		int num_pieces = bits.count();
		if (num_pieces == m_have_piece.size())
		{
#ifndef TORRENT_DISABLE_LOGGING
			peer_log(peer_log_alert::info, "SEED", "this is a seed. p: %p"
				, static_cast<void*>(m_peer_info));
#endif

			t->set_seed(m_peer_info, true);
			m_upload_only = true;

			m_have_piece.set_all();
			m_num_pieces = num_pieces;
			t->peer_has_all(this);

			TORRENT_ASSERT(m_have_piece.all_set());
			TORRENT_ASSERT(m_have_piece.count() == m_have_piece.size());
			TORRENT_ASSERT(m_have_piece.size() == t->torrent_file().num_pieces());

#if TORRENT_USE_INVARIANT_CHECKS
			if (t && t->has_picker())
				t->picker().check_peer_invariant(m_have_piece, peer_info_struct());
#endif

			// this will cause us to send the INTERESTED message
			if (!t->is_upload_only())
				t->peer_is_interesting(*this);

			disconnect_if_redundant();

			return;
		}

		// let the torrent know which pieces the peer has if we're a seed, we
		// don't keep track of piece availability
		t->peer_has(bits, this);

		m_have_piece = bits;
		m_num_pieces = num_pieces;

		update_interest();
	}

	bool peer_connection::disconnect_if_redundant()
	{
		TORRENT_ASSERT(is_single_thread());
		if (m_disconnecting) return false;
		if (m_need_interest_update) return false;

		// we cannot disconnect in a constructor
		TORRENT_ASSERT(m_in_constructor == false);
		if (!m_settings.get_bool(settings_pack::close_redundant_connections)) return false;

		std::shared_ptr<torrent> t = m_torrent.lock();
		if (!t) return false;

		// if we don't have the metadata yet, don't disconnect
		// also, if the peer doesn't have metadata we shouldn't
		// disconnect it, since it may want to request the
		// metadata from us
		if (!t->valid_metadata() || !has_metadata()) return false;

		// don't close connections in share mode, we don't know if we need them
		if (t->share_mode()) return false;

		if (m_upload_only && t->is_upload_only()
			&& can_disconnect(errors::upload_upload_connection))
		{
#ifndef TORRENT_DISABLE_LOGGING
			peer_log(peer_log_alert::info, "UPLOAD_ONLY", "the peer is upload-only and our torrent is also upload-only");
#endif
			disconnect(errors::upload_upload_connection, operation_t::bittorrent);
			return true;
		}

		if (m_upload_only
			&& !m_interesting
			&& m_bitfield_received
			&& t->are_files_checked()
			&& can_disconnect(errors::uninteresting_upload_peer))
		{
#ifndef TORRENT_DISABLE_LOGGING
			peer_log(peer_log_alert::info, "UPLOAD_ONLY", "the peer is upload-only and we're not interested in it");
#endif
			disconnect(errors::uninteresting_upload_peer, operation_t::bittorrent);
			return true;
		}

		return false;
	}

	bool peer_connection::can_disconnect(error_code const& ec) const
	{
		TORRENT_ASSERT(is_single_thread());
#ifndef TORRENT_DISABLE_EXTENSIONS
		for (auto const& e : m_extensions)
		{
			if (!e->can_disconnect(ec)) return false;
		}
#else
		TORRENT_UNUSED(ec);
#endif
		return true;
	}

	// -----------------------------
	// ---------- REQUEST ----------
	// -----------------------------

	void peer_connection::incoming_request(peer_request const& r)
	{
		TORRENT_ASSERT(is_single_thread());
		INVARIANT_CHECK;

		std::shared_ptr<torrent> t = m_torrent.lock();
		TORRENT_ASSERT(t);
		torrent_info const& ti = t->torrent_file();

		m_counters.inc_stats_counter(counters::piece_requests);

#ifndef TORRENT_DISABLE_LOGGING
		const bool valid_piece_index
			= r.piece >= piece_index_t(0)
			&& r.piece < t->torrent_file().end_piece();

		peer_log(peer_log_alert::incoming_message, "REQUEST"
			, "piece: %d s: %x l: %x", static_cast<int>(r.piece), r.start, r.length);
#endif

		if (t->super_seeding()
			&& !super_seeded_piece(r.piece))
		{
			m_counters.inc_stats_counter(counters::invalid_piece_requests);
			++m_num_invalid_requests;
#ifndef TORRENT_DISABLE_LOGGING
			if (should_log(peer_log_alert::info))
			{
				peer_log(peer_log_alert::info, "INVALID_REQUEST", "piece not superseeded "
					"i: %d t: %d n: %d h: %d ss1: %d ss2: %d"
					, m_peer_interested
					, valid_piece_index
						? t->torrent_file().piece_size(r.piece) : -1
					, t->torrent_file().num_pieces()
					, valid_piece_index ? t->has_piece_passed(r.piece) : 0
					, static_cast<int>(m_superseed_piece[0])
					, static_cast<int>(m_superseed_piece[1]));
			}
#endif

			write_reject_request(r);

			if (t->alerts().should_post<invalid_request_alert>())
			{
				// msvc 12 appears to deduce the rvalue reference template
				// incorrectly for bool temporaries. So, create a dummy instance
				bool peer_interested = bool(m_peer_interested);
				t->alerts().emplace_alert<invalid_request_alert>(
					t->get_handle(), m_remote, m_peer_id, r
					, t->has_piece_passed(r.piece), peer_interested, true);
			}
			return;
		}

		// if we haven't received a bitfield, it was
		// probably omitted, which is the same as 'have_none'
		if (!m_bitfield_received) incoming_have_none();
		if (is_disconnecting()) return;

#ifndef TORRENT_DISABLE_EXTENSIONS
		for (auto const& e : m_extensions)
		{
			if (e->on_request(r)) return;
		}
#endif
		if (is_disconnecting()) return;

		if (!t->valid_metadata())
		{
			m_counters.inc_stats_counter(counters::invalid_piece_requests);
			// if we don't have valid metadata yet,
			// we shouldn't get a request
#ifndef TORRENT_DISABLE_LOGGING
			peer_log(peer_log_alert::info, "INVALID_REQUEST", "we don't have metadata yet");
			peer_log(peer_log_alert::outgoing_message, "REJECT_PIECE", "piece: %d s: %x l: %x no metadata"
				, static_cast<int>(r.piece), r.start, r.length);
#endif
			write_reject_request(r);
			return;
		}

		if (int(m_requests.size()) > m_settings.get_int(settings_pack::max_allowed_in_request_queue))
		{
			m_counters.inc_stats_counter(counters::max_piece_requests);
			// don't allow clients to abuse our
			// memory consumption.
			// ignore requests if the client
			// is making too many of them.
#ifndef TORRENT_DISABLE_LOGGING
			peer_log(peer_log_alert::info, "INVALID_REQUEST", "incoming request queue full %d"
				, int(m_requests.size()));
			peer_log(peer_log_alert::outgoing_message, "REJECT_PIECE", "piece: %d s: %x l: %x too many requests"
				, static_cast<int>(r.piece), r.start, r.length);
#endif
			write_reject_request(r);
			return;
		}

		int fast_idx = -1;
		auto const fast_iter = std::find(m_accept_fast.begin()
			, m_accept_fast.end(), r.piece);
		if (fast_iter != m_accept_fast.end()) fast_idx = int(fast_iter - m_accept_fast.begin());

		if (!m_peer_interested)
		{
#ifndef TORRENT_DISABLE_LOGGING
			if (should_log(peer_log_alert::info))
			{
				peer_log(peer_log_alert::info, "INVALID_REQUEST", "peer is not interested "
					" t: %d n: %d block_limit: %d"
					, valid_piece_index
						? t->torrent_file().piece_size(r.piece) : -1
					, t->torrent_file().num_pieces()
					, t->block_size());
				peer_log(peer_log_alert::info, "INTERESTED", "artificial incoming INTERESTED message");
			}
#endif
			if (t->alerts().should_post<invalid_request_alert>())
			{
				// msvc 12 appears to deduce the rvalue reference template
				// incorrectly for bool temporaries. So, create a dummy instance
				bool peer_interested = bool(m_peer_interested);
				t->alerts().emplace_alert<invalid_request_alert>(
					t->get_handle(), m_remote, m_peer_id, r
					, t->has_piece_passed(r.piece)
					, peer_interested, false);
			}

			// be lenient and pretend that the peer said it was interested
			incoming_interested();
		}

		// make sure this request
		// is legal and that the peer
		// is not choked
		if (r.piece < piece_index_t(0)
			|| r.piece >= t->torrent_file().end_piece()
			|| (!t->has_piece_passed(r.piece)
				&& !t->is_predictive_piece(r.piece)
				&& !t->seed_mode())
			|| r.start < 0
			|| r.start >= ti.piece_size(r.piece)
			|| r.length <= 0
			|| r.length + r.start > ti.piece_size(r.piece)
			|| r.length > t->block_size())
		{
			m_counters.inc_stats_counter(counters::invalid_piece_requests);

#ifndef TORRENT_DISABLE_LOGGING
			if (should_log(peer_log_alert::info))
			{
				peer_log(peer_log_alert::info, "INVALID_REQUEST"
					, "i: %d t: %d n: %d h: %d block_limit: %d"
					, m_peer_interested
					, valid_piece_index
						? t->torrent_file().piece_size(r.piece) : -1
					, ti.num_pieces()
					, t->has_piece_passed(r.piece)
					, t->block_size());
			}

			peer_log(peer_log_alert::outgoing_message, "REJECT_PIECE"
				, "piece: %d s: %d l: %d invalid request"
				, static_cast<int>(r.piece), r.start , r.length);
#endif

			write_reject_request(r);
			++m_num_invalid_requests;

			if (t->alerts().should_post<invalid_request_alert>())
			{
				// msvc 12 appears to deduce the rvalue reference template
				// incorrectly for bool temporaries. So, create a dummy instance
				bool peer_interested = bool(m_peer_interested);
				t->alerts().emplace_alert<invalid_request_alert>(
					t->get_handle(), m_remote, m_peer_id, r
					, t->has_piece_passed(r.piece), peer_interested, false);
			}

			// every ten invalid request, remind the peer that it's choked
			if (!m_peer_interested && m_num_invalid_requests % 10 == 0 && m_choked)
			{
				// TODO: 2 this should probably be based on time instead of number
				// of request messages. For a very high throughput connection, 300
				// may be a legitimate number of requests to have in flight when
				// getting choked
				if (m_num_invalid_requests > 300 && !m_peer_choked
					&& can_disconnect(errors::too_many_requests_when_choked))
				{
					disconnect(errors::too_many_requests_when_choked, operation_t::bittorrent, 2);
					return;
				}
#ifndef TORRENT_DISABLE_LOGGING
				peer_log(peer_log_alert::outgoing_message, "CHOKE");
#endif
				write_choke();
			}

			return;
		}

		// if we have choked the client
		// ignore the request
		int const blocks_per_piece =
			(ti.piece_length() + t->block_size() - 1) / t->block_size();

		// disconnect peers that downloads more than foo times an allowed
		// fast piece
		if (m_choked && fast_idx != -1 && m_accept_fast_piece_cnt[fast_idx] >= 3 * blocks_per_piece
			&& can_disconnect(errors::too_many_requests_when_choked))
		{
			disconnect(errors::too_many_requests_when_choked, operation_t::bittorrent, 2);
			return;
		}

		if (m_choked && fast_idx == -1)
		{
#ifndef TORRENT_DISABLE_LOGGING
			peer_log(peer_log_alert::info, "REJECTING REQUEST", "peer choked and piece not in allowed fast set");
			peer_log(peer_log_alert::outgoing_message, "REJECT_PIECE", "piece: %d s: %d l: %d peer choked"
				, static_cast<int>(r.piece), r.start, r.length);
#endif
			m_counters.inc_stats_counter(counters::choked_piece_requests);
			write_reject_request(r);

			// allow peers to send request up to 2 seconds after getting choked,
			// then disconnect them
			if (aux::time_now() - seconds(2) > m_last_choke
				&& can_disconnect(errors::too_many_requests_when_choked))
			{
				disconnect(errors::too_many_requests_when_choked, operation_t::bittorrent, 2);
				return;
			}
		}
		else
		{
			// increase the allowed fast set counter
			if (fast_idx != -1)
				++m_accept_fast_piece_cnt[fast_idx];

			if (m_requests.empty())
				m_counters.inc_stats_counter(counters::num_peers_up_requests);

			TORRENT_ASSERT(t->valid_metadata());
			TORRENT_ASSERT(r.piece >= piece_index_t(0));
			TORRENT_ASSERT(r.piece < t->torrent_file().end_piece());

			m_requests.push_back(r);

			if (t->alerts().should_post<incoming_request_alert>())
			{
				t->alerts().emplace_alert<incoming_request_alert>(r, t->get_handle()
					, m_remote, m_peer_id);
			}

			m_last_incoming_request = aux::time_now();
			fill_send_buffer();
		}
	}

	// reject all requests to this piece
	void peer_connection::reject_piece(piece_index_t const index)
	{
		TORRENT_ASSERT(is_single_thread());
		for (auto i = m_requests.begin(), end(m_requests.end()); i != end; ++i)
		{
			peer_request const& r = *i;
			if (r.piece != index) continue;
			write_reject_request(r);
			i = m_requests.erase(i);

			if (m_requests.empty())
				m_counters.inc_stats_counter(counters::num_peers_up_requests, -1);
		}
	}

	void peer_connection::incoming_piece_fragment(int const bytes)
	{
		TORRENT_ASSERT(is_single_thread());
		m_last_piece = aux::time_now();
		TORRENT_ASSERT(m_outstanding_bytes >= bytes);
		m_outstanding_bytes -= bytes;
		if (m_outstanding_bytes < 0) m_outstanding_bytes = 0;
		std::shared_ptr<torrent> t = associated_torrent().lock();
#if TORRENT_USE_ASSERTS
		TORRENT_ASSERT(m_received_in_piece + bytes <= t->block_size());
		m_received_in_piece += bytes;
#endif

		// progress of this torrent increased
		t->state_updated();

#if TORRENT_USE_INVARIANT_CHECKS
		check_invariant();
#endif
	}

	void peer_connection::start_receive_piece(peer_request const& r)
	{
		TORRENT_ASSERT(is_single_thread());
#if TORRENT_USE_INVARIANT_CHECKS
		check_invariant();
#endif
#if TORRENT_USE_ASSERTS
		span<char const> recv_buffer = m_recv_buffer.get();
		int recv_pos = int(recv_buffer.end() - recv_buffer.begin());
		TORRENT_ASSERT(recv_pos >= 9);
#endif

		std::shared_ptr<torrent> t = associated_torrent().lock();
		TORRENT_ASSERT(t);

		if (!verify_piece(r))
		{
#ifndef TORRENT_DISABLE_LOGGING
			peer_log(peer_log_alert::info, "INVALID_PIECE", "piece: %d s: %d l: %d"
				, static_cast<int>(r.piece), r.start, r.length);
#endif
			disconnect(errors::invalid_piece, operation_t::bittorrent, 2);
			return;
		}

		piece_block const b(r.piece, r.start / t->block_size());
		m_receiving_block = b;

		bool in_req_queue = false;
		for (auto const& pb : m_download_queue)
		{
			if (pb.block != b) continue;
			in_req_queue = true;
			break;
		}

		// if this is not in the request queue, we have to
		// assume our outstanding bytes includes this piece too
		// if we're disconnecting, we shouldn't add pieces
		if (!in_req_queue && !m_disconnecting)
		{
			for (auto i = m_request_queue.begin()
				, end(m_request_queue.end()); i != end; ++i)
			{
				if (i->block != b) continue;
				in_req_queue = true;
				if (i - m_request_queue.begin() < m_queued_time_critical)
					--m_queued_time_critical;
				m_request_queue.erase(i);
				break;
			}

			if (m_download_queue.empty())
				m_counters.inc_stats_counter(counters::num_peers_down_requests);

			m_download_queue.insert(m_download_queue.begin(), b);
			if (!in_req_queue)
			{
				if (t->alerts().should_post<unwanted_block_alert>())
				{
					t->alerts().emplace_alert<unwanted_block_alert>(t->get_handle()
						, m_remote, m_peer_id, b.block_index, b.piece_index);
				}
#ifndef TORRENT_DISABLE_LOGGING
				peer_log(peer_log_alert::info, "INVALID_REQUEST"
					, "The block we just got was not in the request queue");
#endif
				TORRENT_ASSERT(m_download_queue.front().block == b);
				m_download_queue.front().not_wanted = true;
			}
			m_outstanding_bytes += r.length;
		}
	}

#if TORRENT_USE_INVARIANT_CHECKS
	struct check_postcondition
	{
		explicit check_postcondition(std::shared_ptr<torrent> const& t_
			, bool init_check = true): t(t_) { if (init_check) check(); }

		~check_postcondition() { check(); }

		void check()
		{
			if (!t->is_seed())
			{
				const int blocks_per_piece = static_cast<int>(
					(t->torrent_file().piece_length() + t->block_size() - 1) / t->block_size());

				std::vector<piece_picker::downloading_piece> const& dl_queue
					= t->picker().get_download_queue();

				for (std::vector<piece_picker::downloading_piece>::const_iterator i =
					dl_queue.begin(); i != dl_queue.end(); ++i)
				{
					TORRENT_ASSERT(i->finished <= blocks_per_piece);
				}
			}
		}

		std::shared_ptr<torrent> t;
	};
#endif


	// -----------------------------
	// ----------- PIECE -----------
	// -----------------------------

	void peer_connection::incoming_piece(peer_request const& p, char const* data)
	{
		TORRENT_ASSERT(is_single_thread());
		INVARIANT_CHECK;

		std::shared_ptr<torrent> t = m_torrent.lock();
		TORRENT_ASSERT(t);

		// we're not receiving any block right now
		m_receiving_block = piece_block::invalid;

#ifdef TORRENT_CORRUPT_DATA
		// corrupt all pieces from certain peers
		if (is_v4(m_remote)
			&& (m_remote.address().to_v4().to_ulong() & 0xf) == 0)
		{
			data[0] = ~data[0];
		}
#endif

		// if we haven't received a bitfield, it was
		// probably omitted, which is the same as 'have_none'
		if (!m_bitfield_received) incoming_have_none();
		if (is_disconnecting()) return;

		// slow-start
		if (m_slow_start)
			m_desired_queue_size += 1;

		update_desired_queue_size();

#ifndef TORRENT_DISABLE_EXTENSIONS
		for (auto const& e : m_extensions)
		{
			if (e->on_piece(p, {data, std::size_t(p.length)}))
			{
#if TORRENT_USE_ASSERTS
				TORRENT_ASSERT(m_received_in_piece == p.length);
				m_received_in_piece = 0;
#endif
				return;
			}
		}
#endif
		if (is_disconnecting()) return;

#if TORRENT_USE_INVARIANT_CHECKS
		check_postcondition post_checker_(t);
#if defined TORRENT_EXPENSIVE_INVARIANT_CHECKS
		t->check_invariant();
#endif
#endif

#ifndef TORRENT_DISABLE_LOGGING
		if (should_log(peer_log_alert::incoming_message))
		{
			peer_log(peer_log_alert::incoming_message, "PIECE", "piece: %d s: %x l: %x ds: %d qs: %d q: %d"
				, static_cast<int>(p.piece), p.start, p.length, statistics().download_rate()
				, int(m_desired_queue_size), int(m_download_queue.size()));
		}
#endif

		if (p.length == 0)
		{
			if (t->alerts().should_post<peer_error_alert>())
			{
				t->alerts().emplace_alert<peer_error_alert>(t->get_handle(), m_remote
					, m_peer_id, operation_t::bittorrent, errors::peer_sent_empty_piece);
			}
			// This is used as a reject-request by bitcomet
			incoming_reject_request(p);
			return;
		}

		// if we're already seeding, don't bother,
		// just ignore it
		if (t->is_seed())
		{
#if TORRENT_USE_ASSERTS
			TORRENT_ASSERT(m_received_in_piece == p.length);
			m_received_in_piece = 0;
#endif
			if (!m_download_queue.empty())
			{
				m_download_queue.erase(m_download_queue.begin());
				if (m_download_queue.empty())
					m_counters.inc_stats_counter(counters::num_peers_down_requests, -1);
			}
			t->add_redundant_bytes(p.length, waste_reason::piece_seed);
			return;
		}

		time_point const now = clock_type::now();

		t->need_picker();

		piece_picker& picker = t->picker();

		piece_block block_finished(p.piece, p.start / t->block_size());
		TORRENT_ASSERT(verify_piece(p));

		auto const b = std::find_if(m_download_queue.begin()
			, m_download_queue.end(), aux::has_block(block_finished));

		if (b == m_download_queue.end())
		{
			if (t->alerts().should_post<unwanted_block_alert>())
			{
				t->alerts().emplace_alert<unwanted_block_alert>(t->get_handle()
					, m_remote, m_peer_id, block_finished.block_index
					, block_finished.piece_index);
			}
#ifndef TORRENT_DISABLE_LOGGING
			peer_log(peer_log_alert::info, "INVALID_REQUEST", "The block we just got was not in the request queue");
#endif
#if TORRENT_USE_ASSERTS
			TORRENT_ASSERT_VAL(m_received_in_piece == p.length, m_received_in_piece);
			m_received_in_piece = 0;
#endif
			t->add_redundant_bytes(p.length, waste_reason::piece_unknown);

			// the bytes of the piece we just completed have been deducted from
			// m_outstanding_bytes as we received it, in incoming_piece_fragment.
			// however, it now turns out the piece we received wasn't in the
			// download queue, so we still have the same number of pieces in the
			// download queue, which is why we need to add the bytes back.
			m_outstanding_bytes += p.length;
#if TORRENT_USE_INVARIANT_CHECKS
			check_invariant();
#endif
			return;
		}

#if TORRENT_USE_ASSERTS
		TORRENT_ASSERT_VAL(m_received_in_piece == p.length, m_received_in_piece);
		m_received_in_piece = 0;
#endif
		// if the block we got is already finished, then ignore it
		if (picker.is_downloaded(block_finished))
		{
			waste_reason const reason
				= (b->timed_out) ? waste_reason::piece_timed_out
				: (b->not_wanted) ? waste_reason::piece_cancelled
				: (b->busy) ? waste_reason::piece_end_game
				: waste_reason::piece_unknown;

			t->add_redundant_bytes(p.length, reason);

			m_download_queue.erase(b);
			if (m_download_queue.empty())
				m_counters.inc_stats_counter(counters::num_peers_down_requests, -1);

			if (m_disconnecting) return;

			m_request_time.add_sample(int(total_milliseconds(now - m_requested)));
#ifndef TORRENT_DISABLE_LOGGING
			if (should_log(peer_log_alert::info))
			{
				peer_log(peer_log_alert::info, "REQUEST_TIME", "%d +- %d ms"
					, m_request_time.mean(), m_request_time.avg_deviation());
			}
#endif

			// we completed an incoming block, and there are still outstanding
			// requests. The next block we expect to receive now has another
			// timeout period until we time out. So, reset the timer.
			if (!m_download_queue.empty())
				m_requested = now;

			if (request_a_block(*t, *this))
				m_counters.inc_stats_counter(counters::incoming_redundant_piece_picks);
			send_block_requests();
			return;
		}

		// we received a request within the timeout, make sure this peer is
		// not snubbed anymore
		if (total_seconds(now - m_requested)
			< request_timeout()
			&& m_snubbed)
		{
			m_snubbed = false;
			if (t->alerts().should_post<peer_unsnubbed_alert>())
			{
				t->alerts().emplace_alert<peer_unsnubbed_alert>(t->get_handle()
					, m_remote, m_peer_id);
			}
		}

#ifndef TORRENT_DISABLE_LOGGING
		if (t->should_log())
		{
			t->debug_log("PIECE [%p] (%d ms) (%d)", static_cast<void*>(this)
				, int(total_milliseconds(now - m_unchoke_time)), t->num_have());
		}

		peer_log(peer_log_alert::info, "FILE_ASYNC_WRITE", "piece: %d s: %x l: %x"
			, static_cast<int>(p.piece), p.start, p.length);
#endif
		m_download_queue.erase(b);
		if (m_download_queue.empty())
			m_counters.inc_stats_counter(counters::num_peers_down_requests, -1);

		if (t->is_deleted()) return;

		auto conn = self();
		bool const exceeded = m_disk_thread.async_write(t->storage(), p, data, self()
			, [conn, p, t] (storage_error const& e)
			{ conn->wrap(&peer_connection::on_disk_write_complete, e, p, t); });

		// every peer is entitled to have two disk blocks allocated at any given
		// time, regardless of whether the cache size is exceeded or not. If this
		// was not the case, when the cache size setting is very small, most peers
		// would be blocked most of the time, because the disk cache would
		// continuously be in exceeded state. Only rarely would it actually drop
		// down to 0 and unblock all peers.
		if (exceeded && m_outstanding_writing_bytes > 0)
		{
			if (!(m_channel_state[download_channel] & peer_info::bw_disk))
				m_counters.inc_stats_counter(counters::num_peers_down_disk);
			m_channel_state[download_channel] |= peer_info::bw_disk;
#ifndef TORRENT_DISABLE_LOGGING
			peer_log(peer_log_alert::info, "DISK", "exceeded disk buffer watermark");
#endif
		}

		std::int64_t const write_queue_size = m_counters.inc_stats_counter(
			counters::queued_write_bytes, p.length);
		m_outstanding_writing_bytes += p.length;

		std::int64_t const max_queue_size = m_settings.get_int(
			settings_pack::max_queued_disk_bytes);
		if (write_queue_size > max_queue_size
			&& write_queue_size - p.length < max_queue_size
			&& m_settings.get_int(settings_pack::cache_size) > 5
			&& t->alerts().should_post<performance_alert>())
		{
			t->alerts().emplace_alert<performance_alert>(t->get_handle()
				, performance_alert::too_high_disk_queue_limit);
		}

		m_request_time.add_sample(int(total_milliseconds(now - m_requested)));
#ifndef TORRENT_DISABLE_LOGGING
		if (should_log(peer_log_alert::info))
		{
			peer_log(peer_log_alert::info, "REQUEST_TIME", "%d +- %d ms"
				, m_request_time.mean(), m_request_time.avg_deviation());
		}
#endif

		// we completed an incoming block, and there are still outstanding
		// requests. The next block we expect to receive now has another
		// timeout period until we time out. So, reset the timer.
		if (!m_download_queue.empty())
			m_requested = now;

		bool const was_finished = picker.is_piece_finished(p.piece);
		// did we request this block from any other peers?
		bool const multi = picker.num_peers(block_finished) > 1;
//		std::fprintf(stderr, "peer_connection mark_as_writing peer: %p piece: %d block: %d\n"
//			, peer_info_struct(), block_finished.piece_index, block_finished.block_index);
		picker.mark_as_writing(block_finished, peer_info_struct());

		TORRENT_ASSERT(picker.num_peers(block_finished) == 0);
		// if we requested this block from other peers, cancel it now
		if (multi) t->cancel_block(block_finished);

		if (m_settings.get_int(settings_pack::predictive_piece_announce))
		{
			piece_index_t const piece = block_finished.piece_index;
			piece_picker::downloading_piece st;
			t->picker().piece_info(piece, st);

			int const num_blocks = t->picker().blocks_in_piece(piece);
			if (st.requested > 0 && st.writing + st.finished + st.requested == num_blocks)
			{
				std::vector<torrent_peer*> d;
				t->picker().get_downloaders(d, piece);
				if (d.size() == 1)
				{
					// only make predictions if all remaining
					// blocks are requested from the same peer
					torrent_peer* peer = d[0];
					if (peer->connection)
					{
						// we have a connection. now, what is the current
						// download rate from this peer, and how many blocks
						// do we have left to download?
						std::int64_t const rate = peer->connection->statistics().download_payload_rate();
						std::int64_t const bytes_left = std::int64_t(st.requested) * t->block_size();
						// the settings unit is milliseconds, so calculate the
						// number of milliseconds worth of bytes left in the piece
						if (rate > 1000
							&& (bytes_left * 1000) / rate < m_settings.get_int(settings_pack::predictive_piece_announce))
						{
							// we predict we will complete this piece very soon.
							t->predicted_have_piece(piece, int((bytes_left * 1000) / rate));
						}
					}
				}
			}
		}

		TORRENT_ASSERT(picker.num_peers(block_finished) == 0);

#if TORRENT_USE_INVARIANT_CHECKS \
	&& defined TORRENT_EXPENSIVE_INVARIANT_CHECKS
		t->check_invariant();
#endif

#if TORRENT_USE_ASSERTS
		piece_picker::downloading_piece pi;
		picker.piece_info(p.piece, pi);
		int num_blocks = picker.blocks_in_piece(p.piece);
		TORRENT_ASSERT(pi.writing + pi.finished + pi.requested <= num_blocks);
		TORRENT_ASSERT(picker.is_piece_finished(p.piece) == (pi.writing + pi.finished == num_blocks));
#endif

		// did we just finish the piece?
		// this means all blocks are either written
		// to disk or are in the disk write cache
		if (picker.is_piece_finished(p.piece) && !was_finished)
		{
#if TORRENT_USE_INVARIANT_CHECKS
			check_postcondition post_checker2_(t, false);
#endif
			t->verify_piece(p.piece);
		}

		check_graceful_pause();

		if (is_disconnecting()) return;

		if (request_a_block(*t, *this))
			m_counters.inc_stats_counter(counters::incoming_piece_picks);
		send_block_requests();
	}

	void peer_connection::check_graceful_pause()
	{
		// TODO: 3 instead of having to ask the torrent whether it's in graceful
		// pause mode or not, the peers should keep that state (and the torrent
		// should update them when it enters graceful pause). When a peer enters
		// graceful pause mode, it should cancel all outstanding requests and
		// clear its request queue.
		std::shared_ptr<torrent> t = m_torrent.lock();
		if (!t || !t->graceful_pause()) return;

		if (m_outstanding_bytes > 0) return;

#ifndef TORRENT_DISABLE_LOGGING
		peer_log(peer_log_alert::info, "GRACEFUL_PAUSE", "NO MORE DOWNLOAD");
#endif
		disconnect(errors::torrent_paused, operation_t::bittorrent);
	}

	void peer_connection::on_disk_write_complete(storage_error const& error
		, peer_request const& p, std::shared_ptr<torrent> t)
	{
		TORRENT_ASSERT(is_single_thread());
#ifndef TORRENT_DISABLE_LOGGING
		if (should_log(peer_log_alert::info))
		{
			peer_log(peer_log_alert::info, "FILE_ASYNC_WRITE_COMPLETE", "piece: %d s: %x l: %x e: %s"
				, static_cast<int>(p.piece), p.start, p.length, error.ec.message().c_str());
		}
#endif

		m_counters.inc_stats_counter(counters::queued_write_bytes, -p.length);
		m_outstanding_writing_bytes -= p.length;

		TORRENT_ASSERT(m_outstanding_writing_bytes >= 0);

		// every peer is entitled to allocate a disk buffer if it has no writes outstanding
		// see the comment in incoming_piece
		if (m_outstanding_writing_bytes == 0
			&& m_channel_state[download_channel] & peer_info::bw_disk)
		{
			m_counters.inc_stats_counter(counters::num_peers_down_disk, -1);
			m_channel_state[download_channel] &= ~peer_info::bw_disk;
		}

		INVARIANT_CHECK;

		if (!t)
		{
			disconnect(error.ec, operation_t::file_write);
			return;
		}

		// in case the outstanding bytes just dropped down
		// to allow to receive more data
		setup_receive();

		piece_block const block_finished(p.piece, p.start / t->block_size());

		if (error)
		{
			// we failed to write the piece to disk tell the piece picker
			// this will block any other peer from issuing requests
			// to this piece, until we've cleared it.
			if (error.ec == boost::asio::error::operation_aborted)
			{
				if (t->has_picker())
					t->picker().mark_as_canceled(block_finished, nullptr);
			}
			else
			{
				// if any other peer has a busy request to this block, we need
				// to cancel it too
				t->cancel_block(block_finished);
				if (t->has_picker())
					t->picker().write_failed(block_finished);

				if (t->has_storage())
				{
					// when this returns, all outstanding jobs to the
					// piece are done, and we can restore it, allowing
					// new requests to it
					m_disk_thread.async_clear_piece(t->storage(), p.piece
						, [t, block_finished] (piece_index_t pi)
						{ t->wrap(&torrent::on_piece_fail_sync, pi, block_finished); });
				}
				else
				{
					// is m_abort true? if so, we should probably just
					// exit this function early, no need to keep the picker
					// state up-to-date, right?
					t->on_piece_fail_sync(p.piece, block_finished);
				}
			}
			t->update_gauge();
			// handle_disk_error may disconnect us
			t->handle_disk_error("write", error, this, torrent::disk_class::write);
			return;
		}

		if (!t->has_picker()) return;

		piece_picker& picker = t->picker();

		TORRENT_ASSERT(picker.num_peers(block_finished) == 0);

//		std::fprintf(stderr, "peer_connection mark_as_finished peer: %p piece: %d block: %d\n"
//			, peer_info_struct(), block_finished.piece_index, block_finished.block_index);
		picker.mark_as_finished(block_finished, peer_info_struct());

		t->maybe_done_flushing();

		if (t->alerts().should_post<block_finished_alert>())
		{
			t->alerts().emplace_alert<block_finished_alert>(t->get_handle(),
				remote(), pid(), block_finished.block_index
				, block_finished.piece_index);
		}

		disconnect_if_redundant();

		if (m_disconnecting) return;

#if TORRENT_USE_ASSERTS
		if (t->has_picker())
		{
			auto const& q = picker.get_download_queue();

			for (auto const& dp : q)
			{
				if (dp.index != block_finished.piece_index) continue;
				auto const info = picker.blocks_for_piece(dp);
				TORRENT_ASSERT(info[block_finished.block_index].state
					== piece_picker::block_info::state_finished);
			}
		}
#endif
		if (t->is_aborted()) return;
	}

	// -----------------------------
	// ---------- CANCEL -----------
	// -----------------------------

	void peer_connection::incoming_cancel(peer_request const& r)
	{
		TORRENT_ASSERT(is_single_thread());
		INVARIANT_CHECK;

#ifndef TORRENT_DISABLE_EXTENSIONS
		for (auto const& e : m_extensions)
		{
			if (e->on_cancel(r)) return;
		}
#endif
		if (is_disconnecting()) return;

#ifndef TORRENT_DISABLE_LOGGING
		peer_log(peer_log_alert::incoming_message, "CANCEL"
			, "piece: %d s: %x l: %x", static_cast<int>(r.piece), r.start, r.length);
#endif

		auto const i = std::find(m_requests.begin(), m_requests.end(), r);

		if (i != m_requests.end())
		{
			m_counters.inc_stats_counter(counters::cancelled_piece_requests);
			m_requests.erase(i);

			if (m_requests.empty())
				m_counters.inc_stats_counter(counters::num_peers_up_requests, -1);

#ifndef TORRENT_DISABLE_LOGGING
			peer_log(peer_log_alert::outgoing_message, "REJECT_PIECE", "piece: %d s: %x l: %x cancelled"
				, static_cast<int>(r.piece), r.start , r.length);
#endif
			write_reject_request(r);
		}
		else
		{
			// TODO: 2 since we throw away the queue entry once we issue
			// the disk job, this may happen. Instead, we should keep the
			// queue entry around, mark it as having been requested from
			// disk and once the disk job comes back, discard it if it has
			// been cancelled. Maybe even be able to cancel disk jobs?
#ifndef TORRENT_DISABLE_LOGGING
			peer_log(peer_log_alert::info, "INVALID_CANCEL", "got cancel not in the queue");
#endif
		}
	}

	// -----------------------------
	// --------- DHT PORT ----------
	// -----------------------------

	void peer_connection::incoming_dht_port(int const listen_port)
	{
		TORRENT_ASSERT(is_single_thread());
		INVARIANT_CHECK;

#ifndef TORRENT_DISABLE_LOGGING
		peer_log(peer_log_alert::incoming_message, "DHT_PORT", "p: %d", listen_port);
#endif
#ifndef TORRENT_DISABLE_DHT
		m_ses.add_dht_node({m_remote.address(), std::uint16_t(listen_port)});
#else
		TORRENT_UNUSED(listen_port);
#endif
	}

	// -----------------------------
	// --------- HAVE ALL ----------
	// -----------------------------

	void peer_connection::incoming_have_all()
	{
		TORRENT_ASSERT(is_single_thread());
		INVARIANT_CHECK;

		std::shared_ptr<torrent> t = m_torrent.lock();
		TORRENT_ASSERT(t);

		// we cannot disconnect in a constructor, and
		// this function may end up doing that
		TORRENT_ASSERT(m_in_constructor == false);

#ifndef TORRENT_DISABLE_LOGGING
		peer_log(peer_log_alert::incoming_message, "HAVE_ALL");
#endif

#ifndef TORRENT_DISABLE_EXTENSIONS
		for (auto const& e : m_extensions)
		{
			if (e->on_have_all()) return;
		}
#endif
		if (is_disconnecting()) return;

		if (m_bitfield_received)
			t->peer_lost(m_have_piece, this);

		m_have_all = true;

#ifndef TORRENT_DISABLE_LOGGING
		peer_log(peer_log_alert::info, "SEED", "this is a seed p: %p"
			, static_cast<void*>(m_peer_info));
#endif

		t->set_seed(m_peer_info, true);
		m_upload_only = true;
		m_bitfield_received = true;

#ifndef TORRENT_DISABLE_LOGGING
		m_bitfield_time = clock_type::now();
		t->debug_log("HANDSHAKE [%p] (%d ms)"
			, static_cast<void*>(this)
			, int(total_milliseconds(m_bitfield_time - m_connect_time)));
#endif

		// if we don't have metadata yet
		// just remember the bitmask
		// don't update the piecepicker
		// (since it doesn't exist yet)
		if (!t->ready_for_connections())
		{
			// assume seeds are interesting when we
			// don't even have the metadata
			t->peer_is_interesting(*this);

			disconnect_if_redundant();
			return;
		}

		TORRENT_ASSERT(!m_have_piece.empty());
		m_have_piece.set_all();
		m_num_pieces = m_have_piece.size();

		t->peer_has_all(this);

#if TORRENT_USE_INVARIANT_CHECKS
		if (t && t->has_picker())
			t->picker().check_peer_invariant(m_have_piece, peer_info_struct());
#endif

		TORRENT_ASSERT(m_have_piece.all_set());
		TORRENT_ASSERT(m_have_piece.count() == m_have_piece.size());
		TORRENT_ASSERT(m_have_piece.size() == t->torrent_file().num_pieces());

		// if we're finished, we're not interested
		if (t->is_upload_only()) send_not_interested();
		else t->peer_is_interesting(*this);

		disconnect_if_redundant();
	}

	// -----------------------------
	// --------- HAVE NONE ---------
	// -----------------------------

	void peer_connection::incoming_have_none()
	{
		TORRENT_ASSERT(is_single_thread());
		INVARIANT_CHECK;

#ifndef TORRENT_DISABLE_LOGGING
		peer_log(peer_log_alert::incoming_message, "HAVE_NONE");
#endif

		std::shared_ptr<torrent> t = m_torrent.lock();
		TORRENT_ASSERT(t);

#ifndef TORRENT_DISABLE_EXTENSIONS
		for (auto const& e : m_extensions)
		{
			if (e->on_have_none()) return;
		}
#endif
		if (is_disconnecting()) return;

		if (m_bitfield_received)
			t->peer_lost(m_have_piece, this);

		t->set_seed(m_peer_info, false);
		m_bitfield_received = true;

#ifndef TORRENT_DISABLE_LOGGING
		m_bitfield_time = clock_type::now();
		t->debug_log("HANDSHAKE [%p] (%d ms)"
			, static_cast<void*>(this)
			, int(total_milliseconds(m_bitfield_time - m_connect_time)));
#endif
		m_have_piece.clear_all();
		m_num_pieces = 0;

		// if the peer is ready to download stuff, it must have metadata
		m_has_metadata = true;

		// we're never interested in a peer that doesn't have anything
		send_not_interested();

		TORRENT_ASSERT(!m_have_piece.empty() || !t->ready_for_connections());
		disconnect_if_redundant();
	}

	// -----------------------------
	// ------- ALLOWED FAST --------
	// -----------------------------

	void peer_connection::incoming_allowed_fast(piece_index_t const index)
	{
		TORRENT_ASSERT(is_single_thread());
		INVARIANT_CHECK;

		std::shared_ptr<torrent> t = m_torrent.lock();
		TORRENT_ASSERT(t);

#ifndef TORRENT_DISABLE_LOGGING
		if (t->should_log())
		{
			time_point const now = clock_type::now();
			t->debug_log("ALLOW FAST [%p] (%d ms)"
				, static_cast<void*>(this)
				, int(total_milliseconds(now - m_connect_time)));
			if (m_peer_choked) m_unchoke_time = now;
		}
		peer_log(peer_log_alert::incoming_message, "ALLOWED_FAST", "%d"
			, static_cast<int>(index));
#endif

#ifndef TORRENT_DISABLE_EXTENSIONS
		for (auto const& e : m_extensions)
		{
			if (e->on_allowed_fast(index)) return;
		}
#endif
		if (is_disconnecting()) return;

		if (index < piece_index_t(0))
		{
#ifndef TORRENT_DISABLE_LOGGING
			peer_log(peer_log_alert::incoming_message, "INVALID_ALLOWED_FAST"
				, "%d", static_cast<int>(index));
#endif
			return;
		}

		if (t->valid_metadata())
		{
			if (index >= m_have_piece.end_index())
			{
#ifndef TORRENT_DISABLE_LOGGING
				peer_log(peer_log_alert::incoming_message, "INVALID_ALLOWED_FAST"
					, "%d s: %d", static_cast<int>(index), m_have_piece.size());
#endif
				return;
			}

			// if we already have the piece, we can
			// ignore this message
			if (t->have_piece(index))
				return;
		}

		// if we don't have the metadata, we'll verify
		// this piece index later
		m_allowed_fast.push_back(index);

		// if the peer has the piece and we want
		// to download it, request it
		if (index < m_have_piece.end_index()
			&& m_have_piece[index]
			&& !t->has_piece_passed(index)
			&& t->valid_metadata()
			&& t->has_picker()
			&& t->picker().piece_priority(index) > dont_download)
		{
			t->peer_is_interesting(*this);
		}
	}

	std::vector<piece_index_t> const& peer_connection::allowed_fast()
	{
		TORRENT_ASSERT(is_single_thread());
		std::shared_ptr<torrent> t = m_torrent.lock();
		TORRENT_ASSERT(t);

		// TODO: sort the allowed fast set in priority order
		return m_allowed_fast;
	}

	bool peer_connection::can_request_time_critical() const
	{
		TORRENT_ASSERT(is_single_thread());
		if (has_peer_choked() || !is_interesting()) return false;
		if (int(m_download_queue.size()) + int(m_request_queue.size())
			> m_desired_queue_size * 2) return false;
		if (on_parole()) return false;
		if (m_disconnecting) return false;
		std::shared_ptr<torrent> t = m_torrent.lock();
		TORRENT_ASSERT(t);
		if (t->upload_mode()) return false;

		// ignore snubbed peers, since they're not likely to return pieces in a
		// timely manner anyway
		if (m_snubbed) return false;
		return true;
	}

	bool peer_connection::make_time_critical(piece_block const& block)
	{
		TORRENT_ASSERT(is_single_thread());
		auto const rit = std::find_if(m_request_queue.begin()
			, m_request_queue.end(), aux::has_block(block));
		if (rit == m_request_queue.end()) return false;
#if TORRENT_USE_ASSERTS
		std::shared_ptr<torrent> t = m_torrent.lock();
		TORRENT_ASSERT(t);
		TORRENT_ASSERT(t->has_picker());
		TORRENT_ASSERT(t->picker().is_requested(block));
#endif
		// ignore it if it's already time critical
		if (rit - m_request_queue.begin() < m_queued_time_critical) return false;
		pending_block b = *rit;
		m_request_queue.erase(rit);
		m_request_queue.insert(m_request_queue.begin() + m_queued_time_critical, b);
		++m_queued_time_critical;
		return true;
	}

	bool peer_connection::add_request(piece_block const& block
		, request_flags_t const flags)
	{
		TORRENT_ASSERT(is_single_thread());
		INVARIANT_CHECK;

		std::shared_ptr<torrent> t = m_torrent.lock();
		TORRENT_ASSERT(t);

		TORRENT_ASSERT(!m_disconnecting);
		TORRENT_ASSERT(t->valid_metadata());

		TORRENT_ASSERT(block.block_index != piece_block::invalid.block_index);
		TORRENT_ASSERT(block.piece_index != piece_block::invalid.piece_index);
		TORRENT_ASSERT(block.piece_index < t->torrent_file().end_piece());
		TORRENT_ASSERT(block.block_index < t->torrent_file().piece_size(block.piece_index));
		TORRENT_ASSERT(!t->picker().is_requested(block) || (t->picker().num_peers(block) > 0));
		TORRENT_ASSERT(!t->have_piece(block.piece_index));
		TORRENT_ASSERT(std::find_if(m_download_queue.begin(), m_download_queue.end()
			, aux::has_block(block)) == m_download_queue.end());
		TORRENT_ASSERT(std::find(m_request_queue.begin(), m_request_queue.end()
			, block) == m_request_queue.end());

		if (t->upload_mode())
		{
#ifndef TORRENT_DISABLE_LOGGING
			peer_log(peer_log_alert::info, "PIECE_PICKER"
				, "not_picking: %d,%d upload_mode"
				, static_cast<int>(block.piece_index), block.block_index);
#endif
			return false;
		}
		if (m_disconnecting)
		{
#ifndef TORRENT_DISABLE_LOGGING
			peer_log(peer_log_alert::info, "PIECE_PICKER"
				, "not_picking: %d,%d disconnecting"
				, static_cast<int>(block.piece_index), block.block_index);
#endif
			return false;
		}

		if ((flags & busy) && !(flags & time_critical))
		{
			// this block is busy (i.e. it has been requested
			// from another peer already). Only allow one busy
			// request in the pipeline at the time
			// this rule does not apply to time critical pieces,
			// in which case we are allowed to pick more than one
			// busy blocks
			if (std::any_of(m_download_queue.begin(), m_download_queue.end()
				, [](pending_block const& i) { return i.busy; }))
			{
#ifndef TORRENT_DISABLE_LOGGING
				peer_log(peer_log_alert::info, "PIECE_PICKER"
					, "not_picking: %d,%d already in download queue & busy"
					, static_cast<int>(block.piece_index), block.block_index);
#endif
				return false;
			}

			if (std::any_of(m_request_queue.begin(), m_request_queue.end()
				, [](pending_block const& i) { return i.busy; }))
			{
#ifndef TORRENT_DISABLE_LOGGING
				peer_log(peer_log_alert::info, "PIECE_PICKER"
					, "not_picking: %d,%d already in request queue & busy"
					, static_cast<int>(block.piece_index), block.block_index);
#endif
				return false;
			}
		}

		if (!t->picker().mark_as_downloading(block, peer_info_struct()
			, picker_options()))
		{
#ifndef TORRENT_DISABLE_LOGGING
			peer_log(peer_log_alert::info, "PIECE_PICKER"
				, "not_picking: %d,%d failed to mark_as_downloading"
				, static_cast<int>(block.piece_index), block.block_index);
#endif
			return false;
		}

		if (t->alerts().should_post<block_downloading_alert>())
		{
			t->alerts().emplace_alert<block_downloading_alert>(t->get_handle()
				, remote(), pid(), block.block_index, block.piece_index);
		}

		pending_block pb(block);
		pb.busy = (flags & busy) ? true : false;
		if (flags & time_critical)
		{
			m_request_queue.insert(m_request_queue.begin() + m_queued_time_critical
				, pb);
			++m_queued_time_critical;
		}
		else
		{
			m_request_queue.push_back(pb);
		}
		return true;
	}

	void peer_connection::cancel_all_requests()
	{
		TORRENT_ASSERT(is_single_thread());
		INVARIANT_CHECK;

		std::shared_ptr<torrent> t = m_torrent.lock();
		// this peer might be disconnecting
		if (!t) return;

		TORRENT_ASSERT(t->valid_metadata());

#ifndef TORRENT_DISABLE_LOGGING
		peer_log(peer_log_alert::info, "CANCEL_ALL_REQUESTS");
#endif

		while (!m_request_queue.empty())
		{
			t->picker().abort_download(m_request_queue.back().block, peer_info_struct());
			m_request_queue.pop_back();
		}
		m_queued_time_critical = 0;

		// make a local temporary copy of the download queue, since it
		// may be modified when we call write_cancel (for peers that don't
		// support the FAST extensions).
		std::vector<pending_block> temp_copy = m_download_queue;

		for (auto const& pb : temp_copy)
		{
			piece_block const b = pb.block;

			int const block_offset = b.block_index * t->block_size();
			int const block_size
				= std::min(t->torrent_file().piece_size(b.piece_index)-block_offset,
					t->block_size());
			TORRENT_ASSERT(block_size > 0);
			TORRENT_ASSERT(block_size <= t->block_size());

			// we can't cancel the piece if we've started receiving it
			if (m_receiving_block == b) continue;

			peer_request r;
			r.piece = b.piece_index;
			r.start = block_offset;
			r.length = block_size;

#ifndef TORRENT_DISABLE_LOGGING
			peer_log(peer_log_alert::outgoing_message, "CANCEL"
				, "piece: %d s: %d l: %d b: %d"
				, static_cast<int>(b.piece_index), block_offset, block_size, b.block_index);
#endif
			write_cancel(r);
		}
	}

	void peer_connection::cancel_request(piece_block const& block, bool const force)
	{
		TORRENT_ASSERT(is_single_thread());
		INVARIANT_CHECK;

		std::shared_ptr<torrent> t = m_torrent.lock();
		// this peer might be disconnecting
		if (!t) return;

		TORRENT_ASSERT(t->valid_metadata());

		TORRENT_ASSERT(block.block_index != piece_block::invalid.block_index);
		TORRENT_ASSERT(block.piece_index != piece_block::invalid.piece_index);
		TORRENT_ASSERT(block.piece_index < t->torrent_file().end_piece());
		TORRENT_ASSERT(block.block_index < t->torrent_file().piece_size(block.piece_index));

		// if all the peers that requested this block has been
		// cancelled, then just ignore the cancel.
		if (!t->picker().is_requested(block)) return;

		auto const it = std::find_if(m_download_queue.begin(), m_download_queue.end()
			, aux::has_block(block));
		if (it == m_download_queue.end())
		{
			auto const rit = std::find_if(m_request_queue.begin()
				, m_request_queue.end(), aux::has_block(block));

			// when a multi block is received, it is cancelled
			// from all peers, so if this one hasn't requested
			// the block, just ignore to cancel it.
			if (rit == m_request_queue.end()) return;

			if (rit - m_request_queue.begin() < m_queued_time_critical)
				--m_queued_time_critical;

			t->picker().abort_download(block, peer_info_struct());
			m_request_queue.erase(rit);
			// since we found it in the request queue, it means it hasn't been
			// sent yet, so we don't have to send a cancel.
			return;
		}

		int const block_offset = block.block_index * t->block_size();
		int const block_size
			= std::min(t->torrent_file().piece_size(block.piece_index) - block_offset,
			t->block_size());
		TORRENT_ASSERT(block_size > 0);
		TORRENT_ASSERT(block_size <= t->block_size());

		it->not_wanted = true;

		if (force) t->picker().abort_download(block, peer_info_struct());

		if (m_outstanding_bytes < block_size) return;

		peer_request r;
		r.piece = block.piece_index;
		r.start = block_offset;
		r.length = block_size;

#ifndef TORRENT_DISABLE_LOGGING
			peer_log(peer_log_alert::outgoing_message, "CANCEL"
				, "piece: %d s: %d l: %d b: %d"
				, static_cast<int>(block.piece_index), block_offset, block_size, block.block_index);
#endif
		write_cancel(r);
	}

	bool peer_connection::send_choke()
	{
		TORRENT_ASSERT(is_single_thread());
		INVARIANT_CHECK;

		TORRENT_ASSERT(!is_connecting());

		if (m_choked)
		{
			TORRENT_ASSERT(m_peer_info == nullptr
				|| m_peer_info->optimistically_unchoked == false);
			return false;
		}

		if (m_peer_info && m_peer_info->optimistically_unchoked)
		{
			m_peer_info->optimistically_unchoked = false;
			m_counters.inc_stats_counter(counters::num_peers_up_unchoked_optimistic, -1);
		}

		m_suggest_pieces.clear();
		m_suggest_pieces.shrink_to_fit();

#ifndef TORRENT_DISABLE_LOGGING
		peer_log(peer_log_alert::outgoing_message, "CHOKE");
#endif
		write_choke();
		m_counters.inc_stats_counter(counters::num_peers_up_unchoked_all, -1);
		if (!ignore_unchoke_slots())
			m_counters.inc_stats_counter(counters::num_peers_up_unchoked, -1);
		m_choked = true;

		m_last_choke = aux::time_now();
		m_num_invalid_requests = 0;

		// reject the requests we have in the queue
		// except the allowed fast pieces
		for (auto i = m_requests.begin(); i != m_requests.end();)
		{
			if (std::find(m_accept_fast.begin(), m_accept_fast.end(), i->piece)
				!= m_accept_fast.end())
			{
				++i;
				continue;
			}
			peer_request const& r = *i;
			m_counters.inc_stats_counter(counters::choked_piece_requests);
#ifndef TORRENT_DISABLE_LOGGING
			peer_log(peer_log_alert::outgoing_message, "REJECT_PIECE"
				, "piece: %d s: %d l: %d choking"
				, static_cast<int>(r.piece), r.start , r.length);
#endif
			write_reject_request(r);
			i = m_requests.erase(i);

			if (m_requests.empty())
				m_counters.inc_stats_counter(counters::num_peers_up_requests, -1);
		}
		return true;
	}

	bool peer_connection::send_unchoke()
	{
		TORRENT_ASSERT(is_single_thread());
		INVARIANT_CHECK;

		if (!m_choked) return false;
		std::shared_ptr<torrent> t = m_torrent.lock();
		if (!t->ready_for_connections()) return false;

		if (m_settings.get_int(settings_pack::suggest_mode)
			== settings_pack::suggest_read_cache)
		{
			// immediately before unchoking this peer, we should send some
			// suggested pieces for it to request
			send_piece_suggestions(2);
		}

		m_last_unchoke = aux::time_now();
		write_unchoke();
		m_counters.inc_stats_counter(counters::num_peers_up_unchoked_all);
		if (!ignore_unchoke_slots())
			m_counters.inc_stats_counter(counters::num_peers_up_unchoked);
		m_choked = false;

		m_uploaded_at_last_unchoke = m_statistics.total_payload_upload();

#ifndef TORRENT_DISABLE_LOGGING
		peer_log(peer_log_alert::outgoing_message, "UNCHOKE");
#endif
		return true;
	}

	void peer_connection::send_interested()
	{
		TORRENT_ASSERT(is_single_thread());
		if (m_interesting) return;
		std::shared_ptr<torrent> t = m_torrent.lock();
		if (!t->ready_for_connections()) return;
		m_interesting = true;
		m_counters.inc_stats_counter(counters::num_peers_down_interested);
		write_interested();

#ifndef TORRENT_DISABLE_LOGGING
		peer_log(peer_log_alert::outgoing_message, "INTERESTED");
#endif
	}

	void peer_connection::send_not_interested()
	{
		TORRENT_ASSERT(is_single_thread());
		// we cannot disconnect in a constructor, and
		// this function may end up doing that
		TORRENT_ASSERT(m_in_constructor == false);

		if (!m_interesting)
		{
			disconnect_if_redundant();
			return;
		}

		std::shared_ptr<torrent> t = m_torrent.lock();
		if (!t->ready_for_connections()) return;
		m_interesting = false;
		m_slow_start = false;
		m_counters.inc_stats_counter(counters::num_peers_down_interested, -1);

		disconnect_if_redundant();
		if (m_disconnecting) return;

		write_not_interested();

		m_became_uninteresting = aux::time_now();

#ifndef TORRENT_DISABLE_LOGGING
		if (should_log(peer_log_alert::outgoing_message))
		{
			peer_log(peer_log_alert::outgoing_message, "NOT_INTERESTED");
		}
#endif
	}

	void peer_connection::send_upload_only(bool const enabled)
	{
		TORRENT_ASSERT(is_single_thread());
		if (m_connecting || in_handshake()) return;

#ifndef TORRENT_DISABLE_LOGGING
		if (should_log(peer_log_alert::outgoing_message))
		{
			peer_log(peer_log_alert::outgoing_message, "UPLOAD_ONLY", "%d"
				, int(enabled));
		}
#endif

		write_upload_only(enabled);
	}

	void peer_connection::send_piece_suggestions(int const num)
	{
		std::shared_ptr<torrent> t = m_torrent.lock();
		TORRENT_ASSERT(t);

		int const new_suggestions = t->get_suggest_pieces(m_suggest_pieces
			, m_have_piece, num);

		// higher priority pieces are farther back in the vector, the last
		// suggested piece to be received is the highest priority, so send the
		// highest priority piece last.
		for (auto i = m_suggest_pieces.end() - new_suggestions;
			i != m_suggest_pieces.end(); ++i)
		{
			send_suggest(*i);
		}
		int const max = m_settings.get_int(settings_pack::max_suggest_pieces);
		if (m_suggest_pieces.end_index() > max)
		{
			int const to_erase = m_suggest_pieces.end_index() - max;
			m_suggest_pieces.erase(m_suggest_pieces.begin()
				, m_suggest_pieces.begin() + to_erase);
		}
	}

	void peer_connection::send_suggest(piece_index_t const piece)
	{
		TORRENT_ASSERT(is_single_thread());
		if (m_connecting || in_handshake()) return;

		// don't suggest a piece that the peer already has
		if (has_piece(piece)) return;

		// we cannot suggest a piece we don't have!
#if TORRENT_USE_ASSERTS
		{
			std::shared_ptr<torrent> t = m_torrent.lock();
			TORRENT_ASSERT(t);
			TORRENT_ASSERT(t->has_piece_passed(piece));
			TORRENT_ASSERT(piece < t->torrent_file().end_piece());
		}
#endif

		write_suggest(piece);
	}

	void peer_connection::send_block_requests()
	{
		TORRENT_ASSERT(is_single_thread());
		INVARIANT_CHECK;

		std::shared_ptr<torrent> t = m_torrent.lock();
		TORRENT_ASSERT(t);

		if (m_disconnecting) return;

		// TODO: 3 once peers are properly put in graceful pause mode, they can
		// cancel all outstanding requests and this test can be removed.
		if (t->graceful_pause()) return;

		// we can't download pieces in these states
		if (t->state() == torrent_status::checking_files
			|| t->state() == torrent_status::checking_resume_data
			|| t->state() == torrent_status::downloading_metadata
			|| t->state() == torrent_status::allocating)
			return;

		if (int(m_download_queue.size()) >= m_desired_queue_size
			|| t->upload_mode()) return;

		bool const empty_download_queue = m_download_queue.empty();

		while (!m_request_queue.empty()
			&& (int(m_download_queue.size()) < m_desired_queue_size
				|| m_queued_time_critical > 0))
		{
			pending_block block = m_request_queue.front();

			m_request_queue.erase(m_request_queue.begin());
			if (m_queued_time_critical) --m_queued_time_critical;

			// if we're a seed, we don't have a piece picker
			// so we don't have to worry about invariants getting
			// out of sync with it
			if (!t->has_picker()) continue;

			// this can happen if a block times out, is re-requested and
			// then arrives "unexpectedly"
			if (t->picker().is_downloaded(block.block))
			{
				t->picker().abort_download(block.block, peer_info_struct());
				continue;
			}

			int block_offset = block.block.block_index * t->block_size();
			int bs = std::min(t->torrent_file().piece_size(
				block.block.piece_index) - block_offset, t->block_size());
			TORRENT_ASSERT(bs > 0);
			TORRENT_ASSERT(bs <= t->block_size());

			peer_request r;
			r.piece = block.block.piece_index;
			r.start = block_offset;
			r.length = bs;

			if (m_download_queue.empty())
				m_counters.inc_stats_counter(counters::num_peers_down_requests);

			TORRENT_ASSERT(verify_piece(t->to_req(block.block)));
			block.send_buffer_offset = aux::numeric_cast<std::uint32_t>(m_send_buffer.size());
			m_download_queue.push_back(block);
			m_outstanding_bytes += bs;
#if TORRENT_USE_INVARIANT_CHECKS
			check_invariant();
#endif

			// if we are requesting large blocks, merge the smaller
			// blocks that are in the same piece into larger requests
			if (m_request_large_blocks)
			{
				int const blocks_per_piece = t->torrent_file().piece_length() / t->block_size();

				while (!m_request_queue.empty())
				{
					// check to see if this block is connected to the previous one
					// if it is, merge them, otherwise, break this merge loop
					pending_block const& front = m_request_queue.front();
					if (static_cast<int>(front.block.piece_index) * blocks_per_piece + front.block.block_index
						!= static_cast<int>(block.block.piece_index) * blocks_per_piece + block.block.block_index + 1)
						break;
					block = m_request_queue.front();
					m_request_queue.erase(m_request_queue.begin());
					TORRENT_ASSERT(verify_piece(t->to_req(block.block)));

					if (m_download_queue.empty())
						m_counters.inc_stats_counter(counters::num_peers_down_requests);

					block.send_buffer_offset = aux::numeric_cast<std::uint32_t>(m_send_buffer.size());
					m_download_queue.push_back(block);
					if (m_queued_time_critical) --m_queued_time_critical;

#ifndef TORRENT_DISABLE_LOGGING
					peer_log(peer_log_alert::info, "MERGING_REQUEST"
						, "piece: %d block: %d"
						, static_cast<int>(block.block.piece_index)
						, block.block.block_index);
#endif

					block_offset = block.block.block_index * t->block_size();
					bs = std::min(t->torrent_file().piece_size(
						block.block.piece_index) - block_offset, t->block_size());
					TORRENT_ASSERT(bs > 0);
					TORRENT_ASSERT(bs <= t->block_size());

					r.length += bs;
					m_outstanding_bytes += bs;
#if TORRENT_USE_INVARIANT_CHECKS
					check_invariant();
#endif
				}
			}

			// the verification will fail for coalesced blocks
			TORRENT_ASSERT(verify_piece(r) || m_request_large_blocks);

#ifndef TORRENT_DISABLE_EXTENSIONS
			bool handled = false;
			for (auto const& e : m_extensions)
			{
				handled = e->write_request(r);
				if (handled) break;
			}
			if (is_disconnecting()) return;
			if (!handled)
#endif
			{
				write_request(r);
				m_last_request = aux::time_now();
			}

#ifndef TORRENT_DISABLE_LOGGING
			if (should_log(peer_log_alert::outgoing_message))
			{
				peer_log(peer_log_alert::outgoing_message, "REQUEST"
					, "piece: %d s: %x l: %x ds: %dB/s dqs: %d rqs: %d blk: %s"
					, static_cast<int>(r.piece), r.start, r.length, statistics().download_rate()
					, int(m_desired_queue_size), int(m_download_queue.size())
					, m_request_large_blocks?"large":"single");
			}
#endif
		}
		m_last_piece = aux::time_now();

		if (!m_download_queue.empty()
			&& empty_download_queue)
		{
			// This means we just added a request to this connection that
			// previously did not have a request. That's when we start the
			// request timeout.
			m_requested = aux::time_now();
#ifndef TORRENT_DISABLE_LOGGING
			t->debug_log("REQUEST [%p]", static_cast<void*>(this));
#endif
		}
	}

	void peer_connection::connect_failed(error_code const& e)
	{
		TORRENT_ASSERT(is_single_thread());
		TORRENT_ASSERT(e);

#ifndef TORRENT_DISABLE_LOGGING
		if (should_log(peer_log_alert::info))
		{
			peer_log(peer_log_alert::info, "CONNECTION FAILED"
				, "%s", print_endpoint(m_remote).c_str());
		}
#endif
#ifndef TORRENT_DISABLE_LOGGING
		if (m_ses.should_log())
			m_ses.session_log("CONNECTION FAILED: %s", print_endpoint(m_remote).c_str());
#endif

		m_counters.inc_stats_counter(counters::connect_timeouts);

		std::shared_ptr<torrent> t = m_torrent.lock();
		TORRENT_ASSERT(!m_connecting || t);
		if (m_connecting)
		{
			m_counters.inc_stats_counter(counters::num_peers_half_open, -1);
			if (t) t->dec_num_connecting(m_peer_info);
			m_connecting = false;
		}

		// a connection attempt using uTP just failed
		// mark this peer as not supporting uTP
		// we'll never try it again (unless we're trying holepunch)
		if (is_utp(*m_socket)
			&& m_peer_info
			&& m_peer_info->supports_utp
			&& !m_holepunch_mode)
		{
			m_peer_info->supports_utp = false;
			// reconnect immediately using TCP
			fast_reconnect(true);
			disconnect(e, operation_t::connect, 0);
			if (t && m_peer_info)
			{
				std::weak_ptr<torrent> weak_t = t;
				std::weak_ptr<peer_connection> weak_self = shared_from_this();

				// we can't touch m_connections here, since we're likely looping
				// over it. So defer the actual reconnection to after we've handled
				// the existing message queue
				m_ses.get_io_service().post([weak_t, weak_self]()
				{
					std::shared_ptr<torrent> tor = weak_t.lock();
					std::shared_ptr<peer_connection> p = weak_self.lock();
					if (tor && p)
					{
						torrent_peer* pi = p->peer_info_struct();
						tor->connect_to_peer(pi, true);
					}
				});
			}
			return;
		}

		if (m_holepunch_mode)
			fast_reconnect(true);

#ifndef TORRENT_DISABLE_EXTENSIONS
		if ((!is_utp(*m_socket)
				|| !m_settings.get_bool(settings_pack::enable_outgoing_tcp))
			&& m_peer_info
			&& m_peer_info->supports_holepunch
			&& !m_holepunch_mode)
		{
			// see if we can try a holepunch
			bt_peer_connection* p = t->find_introducer(remote());
			if (p)
				p->write_holepunch_msg(bt_peer_connection::hp_rendezvous, remote(), 0);
		}
#endif

		disconnect(e, operation_t::connect, 1);
	}

	// the error argument defaults to 0, which means deliberate disconnect
	// 1 means unexpected disconnect/error
	// 2 protocol error (client sent something invalid)
	void peer_connection::disconnect(error_code const& ec
		, operation_t const op, int const error)
	{
		TORRENT_ASSERT(is_single_thread());
#if TORRENT_USE_ASSERTS
		m_disconnect_started = true;
#endif

		if (m_disconnecting) return;

		m_socket->set_close_reason(error_to_close_reason(ec));
		close_reason_t const close_reason = m_socket->get_close_reason();
#ifndef TORRENT_DISABLE_LOGGING
		if (close_reason != close_reason_t::none)
		{
			peer_log(peer_log_alert::info, "CLOSE_REASON", "%d", int(close_reason));
		}
#endif

		// while being disconnected, it's possible that our torrent_peer
		// pointer gets cleared. Make sure we save it to be able to keep
		// proper books in the piece_picker (when debugging is enabled)
		torrent_peer* self_peer = peer_info_struct();

#ifndef TORRENT_DISABLE_LOGGING
		if (should_log(peer_log_alert::info)) try
		{
			switch (error)
			{
			case 0:
				peer_log(peer_log_alert::info, "CONNECTION_CLOSED", "op: %d error: %s"
					, static_cast<int>(op), ec.message().c_str());
				break;
			case 1:
				peer_log(peer_log_alert::info, "CONNECTION_FAILED", "op: %d error: %s"
					, static_cast<int>(op), ec.message().c_str());
				break;
			case 2:
				peer_log(peer_log_alert::info, "PEER_ERROR" ,"op: %d error: %s"
					, static_cast<int>(op), ec.message().c_str());
				break;
			}

			if (ec == boost::asio::error::eof
				&& !in_handshake()
				&& !is_connecting()
				&& aux::time_now() - connected_time() < seconds(15))
			{
				peer_log(peer_log_alert::info, "SHORT_LIVED_DISCONNECT", "");
			}
		}
		catch (std::exception const& err)
		{
			peer_log(peer_log_alert::info, "PEER_ERROR" ,"op: %d error: unknown error (failed with exception) %s"
				, static_cast<int>(op), err.what());
		}
#endif

		if (!(m_channel_state[upload_channel] & peer_info::bw_network))
		{
			// make sure we free up all send buffers that are owned
			// by the disk thread
			m_send_buffer.clear();
		}

		// we cannot do this in a constructor
		TORRENT_ASSERT(m_in_constructor == false);
		if (error > 0)
		{
			m_failed = true;
		}

		if (m_connected)
			m_counters.inc_stats_counter(counters::num_peers_connected, -1);
		m_connected = false;

		// for incoming connections, we get invalid argument errors
		// when asking for the remote endpoint and the socket already
		// closed, which is an edge case, but possible to happen when
		// a peer makes a TCP and uTP connection in parallel.
		// for outgoing connections however, why would we get this?
//		TORRENT_ASSERT(ec != error::invalid_argument || !m_outgoing);

		m_counters.inc_stats_counter(counters::disconnected_peers);
		if (error == 2) m_counters.inc_stats_counter(counters::error_peers);

		if (ec == error::connection_reset)
			m_counters.inc_stats_counter(counters::connreset_peers);
		else if (ec == error::eof)
			m_counters.inc_stats_counter(counters::eof_peers);
		else if (ec == error::connection_refused)
			m_counters.inc_stats_counter(counters::connrefused_peers);
		else if (ec == error::connection_aborted)
			m_counters.inc_stats_counter(counters::connaborted_peers);
		else if (ec == error::not_connected)
			m_counters.inc_stats_counter(counters::notconnected_peers);
		else if (ec == error::no_permission)
			m_counters.inc_stats_counter(counters::perm_peers);
		else if (ec == error::no_buffer_space)
			m_counters.inc_stats_counter(counters::buffer_peers);
		else if (ec == error::host_unreachable)
			m_counters.inc_stats_counter(counters::unreachable_peers);
		else if (ec == error::broken_pipe)
			m_counters.inc_stats_counter(counters::broken_pipe_peers);
		else if (ec == error::address_in_use)
			m_counters.inc_stats_counter(counters::addrinuse_peers);
		else if (ec == error::access_denied)
			m_counters.inc_stats_counter(counters::no_access_peers);
		else if (ec == error::invalid_argument)
			m_counters.inc_stats_counter(counters::invalid_arg_peers);
		else if (ec == error::operation_aborted)
			m_counters.inc_stats_counter(counters::aborted_peers);
		else if (ec == errors::upload_upload_connection
			|| ec == errors::uninteresting_upload_peer
			|| ec == errors::torrent_aborted
			|| ec == errors::self_connection
			|| ec == errors::torrent_paused)
			m_counters.inc_stats_counter(counters::uninteresting_peers);

		if (ec == errors::timed_out
			|| ec == error::timed_out)
			m_counters.inc_stats_counter(counters::transport_timeout_peers);

		if (ec == errors::timed_out_inactivity
			|| ec == errors::timed_out_no_request
			|| ec == errors::timed_out_no_interest)
			m_counters.inc_stats_counter(counters::timeout_peers);

		if (ec == errors::no_memory)
			m_counters.inc_stats_counter(counters::no_memory_peers);

		if (ec == errors::too_many_connections)
			m_counters.inc_stats_counter(counters::too_many_peers);

		if (ec == errors::timed_out_no_handshake)
			m_counters.inc_stats_counter(counters::connect_timeouts);

		if (error > 0)
		{
			if (is_utp(*m_socket)) m_counters.inc_stats_counter(counters::error_utp_peers);
			else m_counters.inc_stats_counter(counters::error_tcp_peers);

			if (m_outgoing) m_counters.inc_stats_counter(counters::error_outgoing_peers);
			else m_counters.inc_stats_counter(counters::error_incoming_peers);

#if !defined TORRENT_DISABLE_ENCRYPTION
			if (type() == connection_type::bittorrent && op != operation_t::connect)
			{
				auto* bt = static_cast<bt_peer_connection*>(this);
				if (bt->supports_encryption()) m_counters.inc_stats_counter(
					counters::error_encrypted_peers);
				if (bt->rc4_encrypted() && bt->supports_encryption())
					m_counters.inc_stats_counter(counters::error_rc4_peers);
			}
#endif // TORRENT_DISABLE_ENCRYPTION
		}

		std::shared_ptr<peer_connection> me(self());

		INVARIANT_CHECK;

		if (m_channel_state[upload_channel] & peer_info::bw_disk)
		{
			m_counters.inc_stats_counter(counters::num_peers_up_disk, -1);
			m_channel_state[upload_channel] &= ~peer_info::bw_disk;
		}
		if (m_channel_state[download_channel] & peer_info::bw_disk)
		{
			m_counters.inc_stats_counter(counters::num_peers_down_disk, -1);
			m_channel_state[download_channel] &= ~peer_info::bw_disk;
		}

		std::shared_ptr<torrent> t = m_torrent.lock();

		if (ec == errors::self_connection)
		{
			// don't try to connect to ourself again
			if (m_peer_info && t) t->ban_peer(m_peer_info);
		}

		if (m_connecting)
		{
			m_counters.inc_stats_counter(counters::num_peers_half_open, -1);
			if (t) t->dec_num_connecting(m_peer_info);
			m_connecting = false;
		}

		torrent_handle handle;
		if (t) handle = t->get_handle();

#ifndef TORRENT_DISABLE_EXTENSIONS
		for (auto const& e : m_extensions)
		{
			e->on_disconnect(ec);
		}
#endif

		if (ec == error::address_in_use
			&& m_settings.get_int(settings_pack::outgoing_port) != 0
			&& t)
		{
			if (t->alerts().should_post<performance_alert>())
				t->alerts().emplace_alert<performance_alert>(
					handle, performance_alert::too_few_outgoing_ports);
		}

		m_disconnecting = true;

		if (t)
		{
			if (ec)
			{
				if ((error > 1 || ec.category() == socks_category())
					&& t->alerts().should_post<peer_error_alert>())
				{
					t->alerts().emplace_alert<peer_error_alert>(handle, remote()
						, pid(), op, ec);
				}

				if (error <= 1 && t->alerts().should_post<peer_disconnected_alert>())
				{
					t->alerts().emplace_alert<peer_disconnected_alert>(handle
						, remote(), pid(), op, m_socket->type(), ec, close_reason);
				}
			}

			// make sure we keep all the stats!
			if (!m_ignore_stats)
			{
				// report any partially received payload as redundant
				piece_block_progress pbp = downloading_piece_progress();
				if (pbp.piece_index != piece_block_progress::invalid_index
					&& pbp.bytes_downloaded > 0
					&& pbp.bytes_downloaded < pbp.full_block_bytes)
				{
					t->add_redundant_bytes(pbp.bytes_downloaded, waste_reason::piece_closing);
				}
			}

			if (t->has_picker())
			{
				clear_download_queue();
				piece_picker& picker = t->picker();
				while (!m_request_queue.empty())
				{
					pending_block const& qe = m_request_queue.back();
					if (!qe.timed_out && !qe.not_wanted)
						picker.abort_download(qe.block, self_peer);
					m_request_queue.pop_back();
				}
			}
			else
			{
				m_download_queue.clear();
				m_request_queue.clear();
				m_outstanding_bytes = 0;
			}
			m_queued_time_critical = 0;

#if TORRENT_USE_INVARIANT_CHECKS
			try { check_invariant(); } catch (std::exception const&) {}
#endif
			t->remove_peer(self());

			// we need to do this here to maintain accurate accounting of number of
			// unchoke slots. Ideally the updating of choked state and the
			// accounting should be tighter
			if (!m_choked)
			{
				m_choked = true;
				m_counters.inc_stats_counter(counters::num_peers_up_unchoked_all, -1);
				if (!ignore_unchoke_slots())
					m_counters.inc_stats_counter(counters::num_peers_up_unchoked, -1);
			}
		}
		else
		{
			TORRENT_ASSERT(m_download_queue.empty());
			TORRENT_ASSERT(m_request_queue.empty());
			m_ses.close_connection(this);
		}

		async_shutdown(*m_socket, m_socket);
	}

	bool peer_connection::ignore_unchoke_slots() const
	{
		TORRENT_ASSERT(is_single_thread());
		if (num_classes() == 0) return true;

		if (m_ses.ignore_unchoke_slots_set(*this)) return true;
		std::shared_ptr<torrent> t = m_torrent.lock();
		if (t && m_ses.ignore_unchoke_slots_set(*t)) return true;
		return false;
	}

	bool peer_connection::on_local_network() const
	{
		TORRENT_ASSERT(is_single_thread());
		return is_local(m_remote.address())
			|| is_loopback(m_remote.address());
	}

	int peer_connection::request_timeout() const
	{
		const int deviation = m_request_time.avg_deviation();
		const int avg = m_request_time.mean();

		int ret;
		if (m_request_time.num_samples() < 2)
		{
			if (m_request_time.num_samples() == 0)
				return m_settings.get_int(settings_pack::request_timeout);

			ret = avg + avg / 5;
		}
		else
		{
			ret = avg + deviation * 4;
		}

		// ret is milliseconds, the return value is seconds. Convert to
		// seconds and round up
		ret = std::min((ret + 999) / 1000
			, m_settings.get_int(settings_pack::request_timeout));

		// timeouts should never be less than 2 seconds. The granularity is whole
		// seconds, and only checked once per second. 2 is the minimum to avoid
		// being considered timed out instantly
		return std::max(2, ret);
	}

	void peer_connection::get_peer_info(peer_info& p) const
	{
		TORRENT_ASSERT(is_single_thread());
		TORRENT_ASSERT(!associated_torrent().expired());

		time_point const now = aux::time_now();

		p.download_rate_peak = m_download_rate_peak;
		p.upload_rate_peak = m_upload_rate_peak;
		p.rtt = m_request_time.mean();
		p.down_speed = statistics().download_rate();
		p.up_speed = statistics().upload_rate();
		p.payload_down_speed = statistics().download_payload_rate();
		p.payload_up_speed = statistics().upload_payload_rate();
		p.pid = pid();
		p.ip = remote();
		p.pending_disk_bytes = m_outstanding_writing_bytes;
		p.pending_disk_read_bytes = m_reading_bytes;
		p.send_quota = m_quota[upload_channel];
		p.receive_quota = m_quota[download_channel];
		p.num_pieces = m_num_pieces;
		if (m_download_queue.empty()) p.request_timeout = -1;
		else p.request_timeout = int(total_seconds(m_requested - now)
			+ request_timeout());

		p.download_queue_time = download_queue_time();
		p.queue_bytes = m_outstanding_bytes;

		p.total_download = statistics().total_payload_download();
		p.total_upload = statistics().total_payload_upload();
#if TORRENT_ABI_VERSION == 1
		p.upload_limit = -1;
		p.download_limit = -1;
		p.load_balancing = 0;
#endif

		p.download_queue_length = int(download_queue().size() + m_request_queue.size());
		p.requests_in_buffer = int(std::count_if(m_download_queue.begin()
			, m_download_queue.end()
			, &pending_block_in_buffer));

		p.target_dl_queue_length = desired_queue_size();
		p.upload_queue_length = int(upload_queue().size());
		p.timed_out_requests = 0;
		p.busy_requests = 0;
		for (auto const& pb : m_download_queue)
		{
			if (pb.timed_out) ++p.timed_out_requests;
			if (pb.busy) ++p.busy_requests;
		}

		piece_block_progress const ret = downloading_piece_progress();
		if (ret.piece_index != piece_block_progress::invalid_index)
		{
			p.downloading_piece_index = ret.piece_index;
			p.downloading_block_index = ret.block_index;
			p.downloading_progress = ret.bytes_downloaded;
			p.downloading_total = ret.full_block_bytes;
		}
		else
		{
			p.downloading_piece_index = piece_index_t(-1);
			p.downloading_block_index = -1;
			p.downloading_progress = 0;
			p.downloading_total = 0;
		}

		p.pieces = get_bitfield();
		p.last_request = now - m_last_request;
		p.last_active = now - std::max(m_last_sent, m_last_receive);

		// this will set the flags so that we can update them later
		p.flags = {};
		get_specific_peer_info(p);

		if (is_seed()) p.flags |= peer_info::seed;
		if (m_snubbed) p.flags |= peer_info::snubbed;
		if (m_upload_only) p.flags |= peer_info::upload_only;
		if (m_endgame_mode) p.flags |= peer_info::endgame_mode;
		if (m_holepunch_mode) p.flags |= peer_info::holepunched;
		if (peer_info_struct())
		{
			torrent_peer* pi = peer_info_struct();
			TORRENT_ASSERT(pi->in_use);
			p.source = peer_source_flags_t(pi->source);
			p.failcount = pi->failcount;
			p.num_hashfails = pi->hashfails;
			if (pi->on_parole) p.flags |= peer_info::on_parole;
			if (pi->optimistically_unchoked) p.flags |= peer_info::optimistic_unchoke;
		}
		else
		{
			p.source = {};
			p.failcount = 0;
			p.num_hashfails = 0;
		}

#if TORRENT_ABI_VERSION == 1
		p.remote_dl_rate = 0;
#endif
		p.send_buffer_size = m_send_buffer.capacity();
		p.used_send_buffer = m_send_buffer.size();
		p.receive_buffer_size = m_recv_buffer.capacity();
		p.used_receive_buffer = m_recv_buffer.pos();
		p.receive_buffer_watermark = m_recv_buffer.watermark();
		p.write_state = m_channel_state[upload_channel];
		p.read_state = m_channel_state[download_channel];

		// pieces may be empty if we don't have metadata yet
		if (p.pieces.empty())
		{
			p.progress = 0.f;
			p.progress_ppm = 0;
		}
		else
		{
#if TORRENT_NO_FPU
			p.progress = 0.f;
#else
			p.progress = float(p.pieces.count()) / float(p.pieces.size());
#endif
			p.progress_ppm = int(std::int64_t(p.pieces.count()) * 1000000 / p.pieces.size());
		}

		p.estimated_reciprocation_rate = m_est_reciprocation_rate;

		error_code ec;
		p.local_endpoint = get_socket()->local_endpoint(ec);
	}

	// TODO: 3 new_piece should be an optional<piece_index_t>. piece index -1
	// should not be allowed
	void peer_connection::superseed_piece(piece_index_t const replace_piece
		, piece_index_t const new_piece)
	{
		TORRENT_ASSERT(is_single_thread());

		if (is_connecting()) return;
		if (in_handshake()) return;

		if (new_piece == piece_index_t(-1))
		{
			if (m_superseed_piece[0] == piece_index_t(-1)) return;
			m_superseed_piece[0] = piece_index_t(-1);
			m_superseed_piece[1] = piece_index_t(-1);

#ifndef TORRENT_DISABLE_LOGGING
			peer_log(peer_log_alert::info, "SUPER_SEEDING", "ending");
#endif
			std::shared_ptr<torrent> t = m_torrent.lock();
			TORRENT_ASSERT(t);

			// this will either send a full bitfield or
			// a have-all message, effectively terminating
			// super-seeding, since the peer may pick any piece
			write_bitfield();

			return;
		}

		TORRENT_ASSERT(!has_piece(new_piece));

#ifndef TORRENT_DISABLE_LOGGING
		peer_log(peer_log_alert::outgoing_message, "HAVE", "piece: %d (super seed)"
			, static_cast<int>(new_piece));
#endif
		write_have(new_piece);

		if (replace_piece >= piece_index_t(0))
		{
			// move the piece we're replacing to the tail
			if (m_superseed_piece[0] == replace_piece)
				std::swap(m_superseed_piece[0], m_superseed_piece[1]);
		}

		m_superseed_piece[1] = m_superseed_piece[0];
		m_superseed_piece[0] = new_piece;
	}

	void peer_connection::max_out_request_queue(int s)
	{
#ifndef TORRENT_DISABLE_LOGGING
		peer_log(peer_log_alert::info, "MAX_OUT_QUEUE_SIZE", "%d -> %d"
			, m_max_out_request_queue, s);
#endif
		m_max_out_request_queue = s;
	}

	int peer_connection::max_out_request_queue() const
	{
		return m_max_out_request_queue;
	}

	void peer_connection::update_desired_queue_size()
	{
		TORRENT_ASSERT(is_single_thread());
		if (m_snubbed)
		{
			m_desired_queue_size = 1;
			return;
		}

#ifndef TORRENT_DISABLE_LOGGING
		int const previous_queue_size = m_desired_queue_size;
#endif

		int const download_rate = statistics().download_payload_rate();

		// the desired download queue size
		int const queue_time = m_settings.get_int(settings_pack::request_queue_time);

		// when we're in slow-start mode we increase the desired queue size every
		// time we receive a piece, no need to adjust it here (other than
		// enforcing the upper limit)
		if (!m_slow_start)
		{
			// (if the latency is more than this, the download will stall)
			// so, the queue size is queue_time * down_rate / 16 kiB
			// (16 kB is the size of each request)
			// the minimum number of requests is 2 and the maximum is 48
			// the block size doesn't have to be 16. So we first query the
			// torrent for it
			std::shared_ptr<torrent> t = m_torrent.lock();
			int const bs = t->block_size();

			TORRENT_ASSERT(bs > 0);

			m_desired_queue_size = std::uint16_t(queue_time * download_rate / bs);
		}

		if (m_desired_queue_size > m_max_out_request_queue)
			m_desired_queue_size = std::uint16_t(m_max_out_request_queue);
		if (m_desired_queue_size < min_request_queue)
			m_desired_queue_size = min_request_queue;

#ifndef TORRENT_DISABLE_LOGGING
		if (previous_queue_size != m_desired_queue_size)
		{
			peer_log(peer_log_alert::info, "UPDATE_QUEUE_SIZE"
				, "dqs: %d max: %d dl: %d qt: %d snubbed: %d slow-start: %d"
				, m_desired_queue_size, m_max_out_request_queue
				, download_rate, queue_time, int(m_snubbed), int(m_slow_start));
		}
#endif
	}

	void peer_connection::second_tick(int const tick_interval_ms)
	{
		TORRENT_ASSERT(is_single_thread());
		time_point const now = aux::time_now();
		std::shared_ptr<peer_connection> me(self());

		// the invariant check must be run before me is destructed
		// in case the peer got disconnected
		INVARIANT_CHECK;

		std::shared_ptr<torrent> t = m_torrent.lock();

		int warning = 0;
		// drain the IP overhead from the bandwidth limiters
		if (m_settings.get_bool(settings_pack::rate_limit_ip_overhead) && t)
		{
			warning |= m_ses.use_quota_overhead(*this, m_statistics.download_ip_overhead()
				, m_statistics.upload_ip_overhead());
			warning |= m_ses.use_quota_overhead(*t, m_statistics.download_ip_overhead()
				, m_statistics.upload_ip_overhead());
		}

		if (warning && t->alerts().should_post<performance_alert>())
		{
			for (int channel = 0; channel < 2; ++channel)
			{
				if ((warning & (1 << channel)) == 0) continue;
				t->alerts().emplace_alert<performance_alert>(t->get_handle()
					, channel == peer_connection::download_channel
					? performance_alert::download_limit_too_low
					: performance_alert::upload_limit_too_low);
			}
		}

		if (!t || m_disconnecting)
		{
			TORRENT_ASSERT(t || !m_connecting);
			if (m_connecting)
			{
				m_counters.inc_stats_counter(counters::num_peers_half_open, -1);
				if (t) t->dec_num_connecting(m_peer_info);
				m_connecting = false;
			}
			disconnect(errors::torrent_aborted, operation_t::bittorrent);
			return;
		}

		if (m_endgame_mode
			&& m_interesting
			&& m_download_queue.empty()
			&& m_request_queue.empty()
			&& now - seconds(5) >= m_last_request)
		{
			// this happens when we're in strict end-game
			// mode and the peer could not request any blocks
			// because they were all taken but there were still
			// unrequested blocks. Now, 5 seconds later, there
			// might not be any unrequested blocks anymore, so
			// we should try to pick another block to see
			// if we can pick a busy one
			m_last_request = now;
			if (request_a_block(*t, *this))
				m_counters.inc_stats_counter(counters::end_game_piece_picks);
			if (m_disconnecting) return;
			send_block_requests();
		}

		if (t->super_seeding()
			&& t->ready_for_connections()
			&& !m_peer_interested
			&& m_became_uninterested + seconds(10) < now)
		{
			// maybe we need to try another piece, to see if the peer
			// become interested in us then
			superseed_piece(piece_index_t(-1), t->get_piece_to_super_seed(m_have_piece));
		}

		on_tick();
		if (is_disconnecting()) return;

#ifndef TORRENT_DISABLE_EXTENSIONS
		for (auto const& e : m_extensions)
		{
			e->tick();
		}
		if (is_disconnecting()) return;
#endif

		// if the peer hasn't said a thing for a certain
		// time, it is considered to have timed out
		time_duration d = std::min(now - m_last_receive, now - m_last_sent);

		if (m_connecting)
		{
			int connect_timeout = m_settings.get_int(settings_pack::peer_connect_timeout);
			if (m_peer_info) connect_timeout += 3 * m_peer_info->failcount;

			// SSL and i2p handshakes are slow
			if (is_ssl(*m_socket))
				connect_timeout += 10;

#if TORRENT_USE_I2P
			if (is_i2p(*m_socket))
				connect_timeout += 20;
#endif

			if (d > seconds(connect_timeout)
				&& can_disconnect(errors::timed_out))
			{
#ifndef TORRENT_DISABLE_LOGGING
				peer_log(peer_log_alert::info, "CONNECT_FAILED", "waited %d seconds"
					, int(total_seconds(d)));
#endif
				connect_failed(errors::timed_out);
				return;
			}
		}

		// if we can't read, it means we're blocked on the rate-limiter
		// or the disk, not the peer itself. In this case, don't blame
		// the peer and disconnect it
		bool const may_timeout = bool(m_channel_state[download_channel] & peer_info::bw_network);

		// TODO: 2 use a deadline_timer for timeouts. Don't rely on second_tick()!
		// Hook this up to connect timeout as well. This would improve performance
		// because of less work in second_tick(), and might let use remove ticking
		// entirely eventually
		if (may_timeout && d > seconds(timeout()) && !m_connecting && m_reading_bytes == 0
			&& can_disconnect(errors::timed_out_inactivity))
		{
#ifndef TORRENT_DISABLE_LOGGING
			peer_log(peer_log_alert::info, "LAST_ACTIVITY", "%d seconds ago"
				, int(total_seconds(d)));
#endif
			disconnect(errors::timed_out_inactivity, operation_t::bittorrent);
			return;
		}

		// do not stall waiting for a handshake
		int timeout = m_settings.get_int (settings_pack::handshake_timeout);
#if TORRENT_USE_I2P
		timeout *= is_i2p(*m_socket) ? 4 : 1;
#endif
		if (may_timeout
			&& !m_connecting
			&& in_handshake()
			&& d > seconds(timeout))
		{
#ifndef TORRENT_DISABLE_LOGGING
			peer_log(peer_log_alert::info, "NO_HANDSHAKE", "waited %d seconds"
				, int(total_seconds(d)));
#endif
			disconnect(errors::timed_out_no_handshake, operation_t::bittorrent);
			return;
		}

		// disconnect peers that we unchoked, but they didn't send a request in
		// the last 60 seconds, and we haven't been working on servicing a request
		// for more than 60 seconds.
		// but only if we're a seed
		d = now - std::max(std::max(m_last_unchoke, m_last_incoming_request)
			, m_last_sent_payload);

		if (may_timeout
			&& !m_connecting
			&& m_requests.empty()
			&& m_reading_bytes == 0
			&& !m_choked
			&& m_peer_interested
			&& t && t->is_upload_only()
			&& d > seconds(60)
			&& can_disconnect(errors::timed_out_no_request))
		{
#ifndef TORRENT_DISABLE_LOGGING
			peer_log(peer_log_alert::info, "NO_REQUEST", "waited %d seconds"
				, int(total_seconds(d)));
#endif
			disconnect(errors::timed_out_no_request, operation_t::bittorrent);
			return;
		}

		// if the peer hasn't become interested and we haven't
		// become interested in the peer for 10 minutes, it
		// has also timed out.
		time_duration const d1 = now - m_became_uninterested;
		time_duration const d2 = now - m_became_uninteresting;
		time_duration const time_limit = seconds(
			m_settings.get_int(settings_pack::inactivity_timeout));

		// don't bother disconnect peers we haven't been interested
		// in (and that hasn't been interested in us) for a while
		// unless we have used up all our connection slots
		if (may_timeout
			&& !m_interesting
			&& !m_peer_interested
			&& d1 > time_limit
			&& d2 > time_limit
			&& (m_ses.num_connections() >= m_settings.get_int(settings_pack::connections_limit)
				|| (t && t->num_peers() >= t->max_connections()))
			&& can_disconnect(errors::timed_out_no_interest))
		{
#ifndef TORRENT_DISABLE_LOGGING
			if (should_log(peer_log_alert::info))
			{
				peer_log(peer_log_alert::info, "MUTUAL_NO_INTEREST", "t1: %d t2: %d"
					, int(total_seconds(d1)), int(total_seconds(d2)));
			}
#endif
			disconnect(errors::timed_out_no_interest, operation_t::bittorrent);
			return;
		}

		if (may_timeout
			&& !m_download_queue.empty()
			&& m_quota[download_channel] > 0
			&& now > m_requested + seconds(request_timeout()))
		{
			snub_peer();
		}

		// if we haven't sent something in too long, send a keep-alive
		keep_alive();

		// if our download rate isn't increasing significantly anymore, end slow
		// start. The 10kB is to have some slack here.
		// we can't do this when we're choked, because we aren't sending any
		// requests yet, so there hasn't been an opportunity to ramp up the
		// connection yet.
		if (m_slow_start
			&& !m_peer_choked
			&& m_downloaded_last_second > 0
			&& m_downloaded_last_second + 5000
				>= m_statistics.last_payload_downloaded())
		{
			m_slow_start = false;
#ifndef TORRENT_DISABLE_LOGGING
			if (should_log(peer_log_alert::info))
			{
				peer_log(peer_log_alert::info, "SLOW_START", "exit slow start: "
					"prev-dl: %d dl: %d"
					, int(m_downloaded_last_second)
					, m_statistics.last_payload_downloaded());
			}
#endif
		}
		m_downloaded_last_second = m_statistics.last_payload_downloaded();
		m_uploaded_last_second = m_statistics.last_payload_uploaded();

		m_statistics.second_tick(tick_interval_ms);

		if (m_statistics.upload_payload_rate() > m_upload_rate_peak)
		{
			m_upload_rate_peak = m_statistics.upload_payload_rate();
		}
		if (m_statistics.download_payload_rate() > m_download_rate_peak)
		{
			m_download_rate_peak = m_statistics.download_payload_rate();
		}
		if (is_disconnecting()) return;

		if (!t->ready_for_connections()) return;

		update_desired_queue_size();

		if (m_desired_queue_size == m_max_out_request_queue
			&& t->alerts().should_post<performance_alert>())
		{
			t->alerts().emplace_alert<performance_alert>(t->get_handle()
				, performance_alert::outstanding_request_limit_reached);
		}

		int const piece_timeout = m_settings.get_int(settings_pack::piece_timeout);

		if (!m_download_queue.empty()
			&& m_quota[download_channel] > 0
			&& now - m_last_piece > seconds(piece_timeout))
		{
			// this peer isn't sending the pieces we've
			// requested (this has been observed by BitComet)
			// in this case we'll clear our download queue and
			// re-request the blocks.
#ifndef TORRENT_DISABLE_LOGGING
			if (should_log(peer_log_alert::info))
			{
				peer_log(peer_log_alert::info, "PIECE_REQUEST_TIMED_OUT"
					, "%d time: %d to: %d"
					, int(m_download_queue.size()), int(total_seconds(now - m_last_piece))
					, piece_timeout);
			}
#endif

			snub_peer();
		}

		fill_send_buffer();
	}

	void peer_connection::snub_peer()
	{
		TORRENT_ASSERT(is_single_thread());
		INVARIANT_CHECK;

		std::shared_ptr<torrent> t = m_torrent.lock();
		TORRENT_ASSERT(t);

		if (!m_snubbed)
		{
			m_snubbed = true;
			m_slow_start = false;
			if (t->alerts().should_post<peer_snubbed_alert>())
			{
				t->alerts().emplace_alert<peer_snubbed_alert>(t->get_handle()
					, m_remote, m_peer_id);
			}
		}
		m_desired_queue_size = 1;

		if (on_parole()) return;

		if (!t->has_picker()) return;
		piece_picker& picker = t->picker();

		// first, if we have any unsent requests, just
		// wipe those out
		while (!m_request_queue.empty())
		{
			t->picker().abort_download(m_request_queue.back().block, peer_info_struct());
			m_request_queue.pop_back();
		}
		m_queued_time_critical = 0;

		TORRENT_ASSERT(!m_download_queue.empty());

		// time out the last request eligible
		// block in the queue
		int i = int(m_download_queue.size()) - 1;
		for (; i >= 0; --i)
		{
			if (!m_download_queue[i].timed_out
				&& !m_download_queue[i].not_wanted)
				break;
		}

		if (i >= 0)
		{
			pending_block& qe = m_download_queue[i];
			piece_block const r = qe.block;

			// only cancel a request if it blocks the piece from being completed
			// (i.e. no free blocks to request from it)
			piece_picker::downloading_piece p;
			picker.piece_info(qe.block.piece_index, p);
			int const free_blocks = picker.blocks_in_piece(qe.block.piece_index)
				- p.finished - p.writing - p.requested;

			// if there are still blocks available for other peers to pick, we're
			// still not holding up the completion of the piece and there's no
			// need to cancel the requests. For more information, see:
			// http://blog.libtorrent.org/2011/11/block-request-time-outs/
			if (free_blocks > 0)
			{
				send_block_requests();
				return;
			}

			if (t->alerts().should_post<block_timeout_alert>())
			{
				t->alerts().emplace_alert<block_timeout_alert>(t->get_handle()
					, remote(), pid(), qe.block.block_index
					, qe.block.piece_index);
			}

			// request a new block before removing the previous
			// one, in order to prevent it from
			// picking the same block again, stalling the
			// same piece indefinitely.
			m_desired_queue_size = 2;
			if (request_a_block(*t, *this))
				m_counters.inc_stats_counter(counters::snubbed_piece_picks);

			// the block we just picked (potentially)
			// hasn't been put in m_download_queue yet.
			// it's in m_request_queue and will be sent
			// once send_block_requests() is called.

			m_desired_queue_size = 1;

			qe.timed_out = true;
			picker.abort_download(r, peer_info_struct());
		}

		send_block_requests();
	}

	void peer_connection::fill_send_buffer()
	{
		TORRENT_ASSERT(is_single_thread());
#ifdef TORRENT_EXPENSIVE_INVARIANT_CHECKS
		INVARIANT_CHECK;
#endif

		bool sent_a_piece = false;
		std::shared_ptr<torrent> t = m_torrent.lock();
		if (!t || t->is_aborted() || m_requests.empty()) return;

		// only add new piece-chunks if the send buffer is small enough
		// otherwise there will be no end to how large it will be!

		int buffer_size_watermark = int(std::int64_t(m_uploaded_last_second)
			* m_settings.get_int(settings_pack::send_buffer_watermark_factor) / 100);

		if (buffer_size_watermark < m_settings.get_int(settings_pack::send_buffer_low_watermark))
		{
			buffer_size_watermark = m_settings.get_int(settings_pack::send_buffer_low_watermark);
		}
		else if (buffer_size_watermark > m_settings.get_int(settings_pack::send_buffer_watermark))
		{
			buffer_size_watermark = m_settings.get_int(settings_pack::send_buffer_watermark);
		}

#ifndef TORRENT_DISABLE_LOGGING
		if (should_log(peer_log_alert::outgoing))
		{
			peer_log(peer_log_alert::outgoing, "SEND_BUFFER_WATERMARK"
				, "current watermark: %d max: %d min: %d factor: %d uploaded: %d B/s"
				, buffer_size_watermark
				, m_ses.settings().get_int(settings_pack::send_buffer_watermark)
				, m_ses.settings().get_int(settings_pack::send_buffer_low_watermark)
				, m_ses.settings().get_int(settings_pack::send_buffer_watermark_factor)
				, int(m_uploaded_last_second));
		}
#endif

		// don't just pop the front element here, since in seed mode one request may
		// be blocked because we have to verify the hash first, so keep going with the
		// next request. However, only let each peer have one hash verification outstanding
		// at any given time
		for (int i = 0; i < int(m_requests.size())
			&& (send_buffer_size() + m_reading_bytes < buffer_size_watermark); ++i)
		{
			TORRENT_ASSERT(t->ready_for_connections());
			peer_request& r = m_requests[i];

			TORRENT_ASSERT(r.piece >= piece_index_t(0));
			TORRENT_ASSERT(r.piece < piece_index_t(m_have_piece.size()));
			TORRENT_ASSERT(r.start + r.length <= t->torrent_file().piece_size(r.piece));
			TORRENT_ASSERT(r.length > 0 && r.start >= 0);

			if (t->is_deleted())
			{
#ifndef TORRENT_DISABLE_LOGGING
				peer_log(peer_log_alert::outgoing_message, "REJECT_PIECE"
					, "piece: %d s: %x l: %x torrent deleted"
					, static_cast<int>(r.piece), r.start , r.length);
#endif
				write_reject_request(r);
				continue;
			}

			bool const seed_mode = t->seed_mode();

			if (seed_mode
				&& !t->verified_piece(r.piece)
				&& !m_settings.get_bool(settings_pack::disable_hash_checks))
			{
				// we're still verifying the hash of this piece
				// so we can't return it yet.
				if (t->verifying_piece(r.piece)) continue;

				// only have three outstanding hash check per peer
				if (m_outstanding_piece_verification >= 3) continue;

				++m_outstanding_piece_verification;

#ifndef TORRENT_DISABLE_LOGGING
				peer_log(peer_log_alert::info, "SEED_MODE_FILE_ASYNC_HASH"
					, "piece: %d", static_cast<int>(r.piece));
#endif
				// this means we're in seed mode and we haven't yet
				// verified this piece (r.piece)
				auto conn = self();
				m_disk_thread.async_hash(t->storage(), r.piece, {}
					, [conn](piece_index_t p, sha1_hash const& ph, storage_error const& e) {
					conn->wrap(&peer_connection::on_seed_mode_hashed, p, ph, e); });
				t->verifying(r.piece);
				continue;
			}

			if (!t->has_piece_passed(r.piece) && !seed_mode)
			{
				// we don't have this piece yet, but we anticipate to have
				// it very soon, so we have told our peers we have it.
				// hold off on sending it. If the piece fails later
				// we will reject this request
				if (t->is_predictive_piece(r.piece)) continue;
#ifndef TORRENT_DISABLE_LOGGING
				peer_log(peer_log_alert::outgoing_message, "REJECT_PIECE"
					, "piece: %d s: %x l: %x piece not passed hash check"
					, static_cast<int>(r.piece), r.start , r.length);
#endif
				write_reject_request(r);
			}
			else
			{
#ifndef TORRENT_DISABLE_LOGGING
				peer_log(peer_log_alert::info, "FILE_ASYNC_READ"
					, "piece: %d s: %x l: %x", static_cast<int>(r.piece), r.start, r.length);
#endif
				m_reading_bytes += r.length;
				sent_a_piece = true;

				// the callback function may be called immediately, instead of being posted

				TORRENT_ASSERT(t->valid_metadata());
				TORRENT_ASSERT(r.piece >= piece_index_t(0));
				TORRENT_ASSERT(r.piece < t->torrent_file().end_piece());

				auto conn = self();
				m_disk_thread.async_read(t->storage(), r
					, [conn, r](disk_buffer_holder buf, disk_job_flags_t f, storage_error const& ec)
					{ conn->wrap(&peer_connection::on_disk_read_complete, std::move(buf), f, ec, r, clock_type::now()); });
			}
			m_last_sent_payload = clock_type::now();
			m_requests.erase(m_requests.begin() + i);

			if (m_requests.empty())
				m_counters.inc_stats_counter(counters::num_peers_up_requests, -1);

			--i;
		}

		if (t->share_mode() && sent_a_piece)
			t->recalc_share_mode();
	}

	// this is called when a previously unchecked piece has been
	// checked, while in seed-mode
	void peer_connection::on_seed_mode_hashed(piece_index_t const piece
		, sha1_hash const& piece_hash, storage_error const& error)
	{
		TORRENT_ASSERT(is_single_thread());
		INVARIANT_CHECK;

		std::shared_ptr<torrent> t = m_torrent.lock();

		TORRENT_ASSERT(m_outstanding_piece_verification > 0);
		--m_outstanding_piece_verification;

		if (!t || t->is_aborted()) return;

		if (error)
		{
			t->handle_disk_error("hash", error, this);
			t->leave_seed_mode(torrent::seed_mode_t::check_files);
			return;
		}

		// we're using the piece hashes here, we need the torrent to be loaded
		if (!m_settings.get_bool(settings_pack::disable_hash_checks)
			&& piece_hash != t->torrent_file().hash_for_piece(piece))
		{
#ifndef TORRENT_DISABLE_LOGGING
			peer_log(peer_log_alert::info, "SEED_MODE_FILE_HASH"
				, "piece: %d failed", static_cast<int>(piece));
#endif

			t->leave_seed_mode(torrent::seed_mode_t::check_files);
		}
		else
		{
			if (t->seed_mode())
			{
				TORRENT_ASSERT(t->verifying_piece(piece));
				t->verified(piece);
			}

#ifndef TORRENT_DISABLE_LOGGING
			peer_log(peer_log_alert::info, "SEED_MODE_FILE_HASH"
				, "piece: %d passed", static_cast<int>(piece));
#endif
			if (t->seed_mode() && t->all_verified())
				t->leave_seed_mode(torrent::seed_mode_t::skip_checking);
		}

		// try to service the requests again, now that the piece
		// has been verified
		fill_send_buffer();
	}

	void peer_connection::on_disk_read_complete(disk_buffer_holder buffer
		, disk_job_flags_t const flags, storage_error const& error
		, peer_request const& r, time_point const issue_time)
	{
		TORRENT_ASSERT(is_single_thread());
		// return value:
		// 0: success, piece passed hash check
		// -1: disk failure

		int const disk_rtt = int(total_microseconds(clock_type::now() - issue_time));

#ifndef TORRENT_DISABLE_LOGGING
		if (should_log(peer_log_alert::info))
		{
			peer_log(peer_log_alert::info, "FILE_ASYNC_READ_COMPLETE"
				, "piece: %d s: %x l: %x b: %p c: %s e: %s rtt: %d us"
				, static_cast<int>(r.piece), r.start, r.length
				, static_cast<void*>(buffer.get())
				, (flags & disk_interface::cache_hit ? "cache hit" : "cache miss")
				, error.ec.message().c_str(), disk_rtt);
		}
#endif

		m_reading_bytes -= r.length;

		std::shared_ptr<torrent> t = m_torrent.lock();
		if (error)
		{
			if (!t)
			{
				disconnect(error.ec, operation_t::file_read);
				return;
			}

			TORRENT_ASSERT(buffer.get() == nullptr);
			write_dont_have(r.piece);
			write_reject_request(r);
			if (t->alerts().should_post<file_error_alert>())
				t->alerts().emplace_alert<file_error_alert>(error.ec
					, t->resolve_filename(error.file())
					, error.operation, t->get_handle());

			++m_disk_read_failures;
			if (m_disk_read_failures > 100) disconnect(error.ec, operation_t::file_read);
			return;
		}

		// we're only interested in failures in a row.
		// if we every now and then successfully send a
		// block, the peer is still useful
		m_disk_read_failures = 0;

		if (t && m_settings.get_int(settings_pack::suggest_mode)
			== settings_pack::suggest_read_cache)
		{
			// tell the torrent that we just read a block from this piece.
			// if this piece is low-availability, it's now a candidate for being
			// suggested to other peers
			t->add_suggest_piece(r.piece);
		}

		if (m_disconnecting) return;

		if (!t)
		{
			disconnect(error.ec, operation_t::file_read);
			return;
		}

#ifndef TORRENT_DISABLE_LOGGING
		peer_log(peer_log_alert::outgoing_message
			, "PIECE", "piece: %d s: %x l: %x"
			, static_cast<int>(r.piece), r.start, r.length);
#endif

		m_counters.blend_stats_counter(counters::request_latency, disk_rtt, 5);

		// we probably just pulled this piece into the cache.
		// if it's rare enough to make it into the suggested piece
		// push another piece out
		if (m_settings.get_int(settings_pack::suggest_mode) == settings_pack::suggest_read_cache
			&& !(flags & disk_interface::cache_hit))
		{
			t->add_suggest_piece(r.piece);
		}
		write_piece(r, std::move(buffer));
	}

	void peer_connection::assign_bandwidth(int const channel, int const amount)
	{
		TORRENT_ASSERT(is_single_thread());
#ifndef TORRENT_DISABLE_LOGGING
		peer_log(channel == upload_channel
			? peer_log_alert::outgoing : peer_log_alert::incoming
			, "ASSIGN_BANDWIDHT", "bytes: %d", amount);
#endif

		TORRENT_ASSERT(amount > 0 || is_disconnecting());
		m_quota[channel] += amount;
		TORRENT_ASSERT(m_channel_state[channel] & peer_info::bw_limit);
		m_channel_state[channel] &= ~peer_info::bw_limit;

#if TORRENT_USE_INVARIANT_CHECKS
		check_invariant();
#endif

		if (is_disconnecting()) return;
		if (channel == upload_channel)
		{
			setup_send();
		}
		else if (channel == download_channel)
		{
			setup_receive();
		}
	}

	// the number of bytes we expect to receive, or want to send
	// channel either refer to upload or download. This is used
	// by the rate limiter to allocate quota for this peer
	int peer_connection::wanted_transfer(int const channel)
	{
		TORRENT_ASSERT(is_single_thread());

		const int tick_interval = std::max(1, m_settings.get_int(settings_pack::tick_interval));

		if (channel == download_channel)
		{
			std::int64_t const download_rate = std::int64_t(m_statistics.download_rate()) * 3 / 2;
			return std::max({m_outstanding_bytes + 30
				, m_recv_buffer.packet_bytes_remaining() + 30
				, int(download_rate * tick_interval / 1000)});
		}
		else
		{
			std::int64_t const upload_rate = std::int64_t(m_statistics.upload_rate()) * 2;
			return std::max({m_reading_bytes
				, m_send_buffer.size()
				, int(upload_rate * tick_interval / 1000)});
		}
	}

	int peer_connection::request_bandwidth(int const channel, int bytes)
	{
		TORRENT_ASSERT(is_single_thread());
		INVARIANT_CHECK;

		// we can only have one outstanding bandwidth request at a time
		if (m_channel_state[channel] & peer_info::bw_limit) return 0;

		std::shared_ptr<torrent> t = m_torrent.lock();

		bytes = std::max(wanted_transfer(channel), bytes);

		// we already have enough quota
		if (m_quota[channel] >= bytes) return 0;

		// deduct the bytes we already have quota for
		bytes -= m_quota[channel];

		int priority = get_priority(channel);

		int max_channels = num_classes() + (t ? t->num_classes() : 0) + 2;
		TORRENT_ALLOCA(channels, bandwidth_channel*, max_channels);

		// collect the pointers to all bandwidth channels
		// that apply to this torrent
		int c = 0;

		c += m_ses.copy_pertinent_channels(*this, channel
			, channels.subspan(c).data(), max_channels - c);
		if (t)
		{
			c += m_ses.copy_pertinent_channels(*t, channel
				, channels.subspan(c).data(), max_channels - c);
		}

#if TORRENT_USE_ASSERTS
		// make sure we don't have duplicates
		std::set<bandwidth_channel*> unique_classes;
		for (int i = 0; i < c; ++i)
		{
			TORRENT_ASSERT(unique_classes.count(channels[i]) == 0);
			unique_classes.insert(channels[i]);
		}
#endif

		TORRENT_ASSERT(!(m_channel_state[channel] & peer_info::bw_limit));

		bandwidth_manager* manager = m_ses.get_bandwidth_manager(channel);

		int const ret = manager->request_bandwidth(self()
			, bytes, priority, channels.data(), c);

		if (ret == 0)
		{
#ifndef TORRENT_DISABLE_LOGGING
			auto const dir = channel == download_channel ? peer_log_alert::incoming
				: peer_log_alert::outgoing;
			if (should_log(dir))
			{
				peer_log(dir,
					"REQUEST_BANDWIDTH", "bytes: %d quota: %d wanted_transfer: %d "
					"prio: %d num_channels: %d", bytes, m_quota[channel]
					, wanted_transfer(channel), priority, c);
			}
#endif
			m_channel_state[channel] |= peer_info::bw_limit;
		}
		else
		{
			m_quota[channel] += ret;
		}

		return ret;
	}

	void peer_connection::setup_send()
	{
		TORRENT_ASSERT(is_single_thread());

		if (m_disconnecting || m_send_buffer.empty()) return;

		// we may want to request more quota at this point
		request_bandwidth(upload_channel);

		// if we already have an outstanding send operation, don't issue another
		// one, instead accrue more send buffer to coalesce for the next write
		if (m_channel_state[upload_channel] & peer_info::bw_network)
		{
#ifndef TORRENT_DISABLE_LOGGING
			peer_log(peer_log_alert::outgoing, "CORKED_WRITE", "bytes: %d"
				, m_send_buffer.size());
#endif
			return;
		}

		if (m_send_barrier == 0)
		{
			std::vector<span<char>> vec;
			// limit outgoing crypto messages to 1MB
			int const send_bytes = std::min(m_send_buffer.size(), 1024 * 1024);
			m_send_buffer.build_mutable_iovec(send_bytes, vec);
			int next_barrier;
			span<span<char const>> inject_vec;
			std::tie(next_barrier, inject_vec) = hit_send_barrier(vec);
			for (auto i = inject_vec.rbegin(); i != inject_vec.rend(); ++i)
			{
				// this const_cast is a here because chained_buffer need to be
				// fixed.
				auto* ptr = const_cast<char*>(i->data());
				m_send_buffer.prepend_buffer(span<char>(ptr, i->size())
					, static_cast<int>(i->size()));
			}
			set_send_barrier(next_barrier);
		}

		if ((m_quota[upload_channel] == 0 || m_send_barrier == 0)
			&& !m_send_buffer.empty()
			&& !m_connecting)
		{
			return;
		}

		int const quota_left = m_quota[upload_channel];
		if (m_send_buffer.empty()
			&& m_reading_bytes > 0
			&& quota_left > 0)
		{
			if (!(m_channel_state[upload_channel] & peer_info::bw_disk))
				m_counters.inc_stats_counter(counters::num_peers_up_disk);
			m_channel_state[upload_channel] |= peer_info::bw_disk;
#ifndef TORRENT_DISABLE_LOGGING
			peer_log(peer_log_alert::outgoing, "WAITING_FOR_DISK", "outstanding: %d"
				, m_reading_bytes);
#endif

			if (!m_connecting
				&& !m_requests.empty()
				&& m_reading_bytes > m_settings.get_int(settings_pack::send_buffer_watermark) - 0x4000)
			{
				std::shared_ptr<torrent> t = m_torrent.lock();

				// we're stalled on the disk. We want to write and we can write
				// but our send buffer is empty, waiting to be refilled from the disk
				// this either means the disk is slower than the network connection
				// or that our send buffer watermark is too small, because we can
				// send it all before the disk gets back to us. That's why we only
				// trigger this if we've also filled the allowed send buffer. The
				// first request would not fill it all the way up because of the
				// upload rate being virtually 0. If m_requests is empty, it doesn't
				// matter anyway, because we don't have any more requests from the
				// peer to hang on to the disk
				if (t && t->alerts().should_post<performance_alert>())
				{
					t->alerts().emplace_alert<performance_alert>(t->get_handle()
						, performance_alert::send_buffer_watermark_too_low);
				}
			}
		}
		else
		{
			if (m_channel_state[upload_channel] & peer_info::bw_disk)
				m_counters.inc_stats_counter(counters::num_peers_up_disk, -1);
			m_channel_state[upload_channel] &= ~peer_info::bw_disk;
		}

		if (!can_write())
		{
#ifndef TORRENT_DISABLE_LOGGING
			if (should_log(peer_log_alert::outgoing))
			{
				if (m_send_buffer.empty())
				{
					peer_log(peer_log_alert::outgoing, "SEND_BUFFER_DEPLETED"
						, "quota: %d buf: %d connecting: %s disconnecting: %s "
						"pending_disk: %d piece-requests: %d"
						, m_quota[upload_channel]
						, m_send_buffer.size(), m_connecting?"yes":"no"
						, m_disconnecting?"yes":"no", m_reading_bytes
						, int(m_requests.size()));
				}
				else
				{
					peer_log(peer_log_alert::outgoing, "CANNOT_WRITE"
						, "quota: %d buf: %d connecting: %s disconnecting: %s "
						"pending_disk: %d"
						, m_quota[upload_channel]
						, m_send_buffer.size(), m_connecting?"yes":"no"
						, m_disconnecting?"yes":"no", m_reading_bytes);
				}
			}
#endif
			return;
		}

		int const amount_to_send = std::min({
			m_send_buffer.size()
			, quota_left
			, m_send_barrier});

		TORRENT_ASSERT(amount_to_send > 0);

		TORRENT_ASSERT(!(m_channel_state[upload_channel] & peer_info::bw_network));
#ifndef TORRENT_DISABLE_LOGGING
		peer_log(peer_log_alert::outgoing, "ASYNC_WRITE", "bytes: %d", amount_to_send);
#endif
		std::vector<boost::asio::const_buffer> const& vec = m_send_buffer.build_iovec(amount_to_send);
		ADD_OUTSTANDING_ASYNC("peer_connection::on_send_data");

#if TORRENT_USE_ASSERTS
		TORRENT_ASSERT(!m_socket_is_writing);
		m_socket_is_writing = true;
#endif

		auto conn = self();
		m_socket->async_write_some(vec, make_handler(
				std::bind(&peer_connection::on_send_data, conn, _1, _2)
				, m_write_handler_storage, *this));

		m_channel_state[upload_channel] |= peer_info::bw_network;
		m_last_sent = aux::time_now();
	}

	void peer_connection::on_disk()
	{
		TORRENT_ASSERT(is_single_thread());
		if (!(m_channel_state[download_channel] & peer_info::bw_disk)) return;
		std::shared_ptr<peer_connection> me(self());

#ifndef TORRENT_DISABLE_LOGGING
		peer_log(peer_log_alert::info, "DISK", "dropped below disk buffer watermark");
#endif
		m_counters.inc_stats_counter(counters::num_peers_down_disk, -1);
		m_channel_state[download_channel] &= ~peer_info::bw_disk;
		setup_receive();
	}

	void peer_connection::setup_receive()
	{
		TORRENT_ASSERT(is_single_thread());
		INVARIANT_CHECK;

		if (m_disconnecting) return;

		if (m_recv_buffer.capacity() < 100
			&& m_recv_buffer.max_receive() == 0)
		{
			m_recv_buffer.reserve(100);
		}

		// we may want to request more quota at this point
		int const buffer_size = m_recv_buffer.max_receive();
		request_bandwidth(download_channel, buffer_size);

		if (m_channel_state[download_channel] & peer_info::bw_network) return;

		if (m_quota[download_channel] == 0
			&& !m_connecting)
		{
			return;
		}

		if (!can_read())
		{
#ifndef TORRENT_DISABLE_LOGGING
			if (should_log(peer_log_alert::incoming))
			{
				peer_log(peer_log_alert::incoming, "CANNOT_READ", "quota: %d  "
					"can-write-to-disk: %s queue-limit: %d disconnecting: %s "
					" connecting: %s"
					, m_quota[download_channel]
					, ((m_channel_state[download_channel] & peer_info::bw_disk)?"no":"yes")
					, m_settings.get_int(settings_pack::max_queued_disk_bytes)
					, (m_disconnecting?"yes":"no")
					, (m_connecting?"yes":"no"));
			}
#endif
			// if we block reading, waiting for the disk, we will wake up
			// by the disk_io_thread posting a message every time it drops
			// from being at or exceeding the limit down to below the limit
			return;
		}
		TORRENT_ASSERT(m_connected);
		if (m_quota[download_channel] == 0) return;

		int const quota_left = m_quota[download_channel];
		int const max_receive = std::min(buffer_size, quota_left);

		if (max_receive == 0) return;

		span<char> const vec = m_recv_buffer.reserve(max_receive);
		TORRENT_ASSERT(!(m_channel_state[download_channel] & peer_info::bw_network));
		m_channel_state[download_channel] |= peer_info::bw_network;
#ifndef TORRENT_DISABLE_LOGGING
		peer_log(peer_log_alert::incoming, "ASYNC_READ"
			, "max: %d bytes", max_receive);
#endif

		ADD_OUTSTANDING_ASYNC("peer_connection::on_receive_data");
		auto conn = self();
		m_socket->async_read_some(
			boost::asio::mutable_buffers_1(vec.data(), vec.size()), make_handler(
				std::bind(&peer_connection::on_receive_data, conn, _1, _2)
				, m_read_handler_storage, *this));
	}

	piece_block_progress peer_connection::downloading_piece_progress() const
	{
#ifndef TORRENT_DISABLE_LOGGING
		peer_log(peer_log_alert::info, "ERROR"
			, "downloading_piece_progress() dispatched to the base class!");
#endif
		return {};
	}

	void peer_connection::send_buffer(span<char const> buf, std::uint32_t const flags)
	{
		TORRENT_ASSERT(is_single_thread());
		TORRENT_UNUSED(flags);

		std::size_t const free_space = std::min(
			std::size_t(m_send_buffer.space_in_last_buffer()), buf.size());
		if (free_space > 0)
		{
			char* dst = m_send_buffer.append(buf.first(free_space));

			// this should always succeed, because we checked how much space
			// there was up-front
			TORRENT_UNUSED(dst);
			TORRENT_ASSERT(dst != nullptr);
			buf = buf.subspan(free_space);
		}
		if (buf.empty()) return;

		// allocate a buffer and initialize the beginning of it with 'buf'
		buffer snd_buf(std::max(buf.size(), std::size_t(128)), buf);
		m_send_buffer.append_buffer(std::move(snd_buf), int(buf.size()));

		setup_send();
	}

	// --------------------------
	// RECEIVE DATA
	// --------------------------

	void peer_connection::account_received_bytes(int const bytes_transferred)
	{
		// tell the receive buffer we just fed it this many bytes of incoming data
		TORRENT_ASSERT(bytes_transferred > 0);
		m_recv_buffer.received(bytes_transferred);

		// update the dl quota
		TORRENT_ASSERT(bytes_transferred <= m_quota[download_channel]);
		m_quota[download_channel] -= bytes_transferred;

		// account receiver buffer size stats to the session
		m_ses.received_buffer(bytes_transferred);

		// estimate transport protocol overhead
		trancieve_ip_packet(bytes_transferred, is_v6(m_remote));

#ifndef TORRENT_DISABLE_LOGGING
		peer_log(peer_log_alert::incoming, "READ"
			, "%d bytes", bytes_transferred);
#endif
	}

	void peer_connection::on_receive_data(const error_code& error
		, std::size_t bytes_transferred)
	{
		TORRENT_ASSERT(is_single_thread());
		COMPLETE_ASYNC("peer_connection::on_receive_data");

#ifndef TORRENT_DISABLE_LOGGING
		if (should_log(peer_log_alert::incoming))
		{
			peer_log(peer_log_alert::incoming, "ON_RECEIVE_DATA"
				, "bytes: %d error: (%s:%d) %s"
				, int(bytes_transferred), error.category().name(), error.value()
				, error.message().c_str());
		}
#endif

		// leave this bit set until we're done looping, reading from the socket.
		// that way we don't trigger any async read calls until the end of this
		// function.
		TORRENT_ASSERT(m_channel_state[download_channel] & peer_info::bw_network);

		TORRENT_ASSERT(bytes_transferred > 0 || error);

		m_counters.inc_stats_counter(counters::on_read_counter);

		INVARIANT_CHECK;

		if (error)
		{
#ifndef TORRENT_DISABLE_LOGGING
			if (should_log(peer_log_alert::info))
			{
				peer_log(peer_log_alert::info, "ERROR"
					, "in peer_connection::on_receive_data_impl error: %s"
					, error.message().c_str());
			}
#endif
			on_receive(error, bytes_transferred);
			disconnect(error, operation_t::sock_read);
			return;
		}

		m_last_receive = aux::time_now();

		// submit all disk jobs later
		m_ses.deferred_submit_jobs();

		// keep ourselves alive in until this function exits in
		// case we disconnect
		// this needs to be created before the invariant check,
		// to keep the object alive through the exit check
		std::shared_ptr<peer_connection> me(self());

		TORRENT_ASSERT(bytes_transferred > 0);

		// flush the send buffer at the end of this function
		cork _c(*this);

		// if we received exactly as many bytes as we provided a receive buffer
		// for. There most likely are more bytes to read, and we should grow our
		// receive buffer.
		TORRENT_ASSERT(int(bytes_transferred) <= m_recv_buffer.max_receive());
		bool const grow_buffer = (int(bytes_transferred) == m_recv_buffer.max_receive());
		account_received_bytes(int(bytes_transferred));

		if (m_extension_outstanding_bytes > 0)
			m_extension_outstanding_bytes -= std::min(m_extension_outstanding_bytes, int(bytes_transferred));

		check_graceful_pause();
		if (m_disconnecting) return;

		// this is the case where we try to grow the receive buffer and try to
		// drain the socket
		if (grow_buffer)
		{
			error_code ec;
			int buffer_size = int(m_socket->available(ec));
			if (ec)
			{
				disconnect(ec, operation_t::available);
				return;
			}

#ifndef TORRENT_DISABLE_LOGGING
			peer_log(peer_log_alert::incoming, "AVAILABLE"
				, "%d bytes", buffer_size);
#endif

			request_bandwidth(download_channel, buffer_size);

			int const quota_left = m_quota[download_channel];
			if (buffer_size > quota_left) buffer_size = quota_left;
			if (buffer_size > 0)
			{
				span<char> const vec = m_recv_buffer.reserve(buffer_size);
				std::size_t const bytes = m_socket->read_some(
					boost::asio::mutable_buffers_1(vec.data(), vec.size()), ec);

				// this is weird. You would imagine read_some() would do this
				if (bytes == 0 && !ec) ec = boost::asio::error::eof;

#ifndef TORRENT_DISABLE_LOGGING
				if (should_log(peer_log_alert::incoming))
				{
					peer_log(peer_log_alert::incoming, "SYNC_READ", "max: %d ret: %d e: %s"
						, buffer_size, int(bytes), ec ? ec.message().c_str() : "");
				}
#endif

				TORRENT_ASSERT(bytes > 0 || ec);
				if (ec)
				{
					if (ec != boost::asio::error::would_block
						&& ec != boost::asio::error::try_again)
					{
						disconnect(ec, operation_t::sock_read);
						return;
					}
				}
				else
				{
					account_received_bytes(int(bytes));
					bytes_transferred += bytes;
				}
			}
		}

		// feed bytes in receive buffer to upper layer by calling on_receive()

		bool const prev_choked = m_peer_choked;
		int bytes = int(bytes_transferred);
		int sub_transferred = 0;
		do {
			sub_transferred = m_recv_buffer.advance_pos(bytes);
			TORRENT_ASSERT(sub_transferred > 0);
			on_receive(error, std::size_t(sub_transferred));
			bytes -= sub_transferred;
			if (m_disconnecting) return;
		} while (bytes > 0 && sub_transferred > 0);

		// if the peer went from unchoked to choked, suggest to the receive
		// buffer that it shrinks to 100 bytes
		int const force_shrink = (m_peer_choked && !prev_choked)
			? 100 : 0;
		m_recv_buffer.normalize(force_shrink);

		if (m_recv_buffer.max_receive() == 0)
		{
			// the message we're receiving is larger than our receive
			// buffer, we must grow.
			int const buffer_size_limit
				= m_settings.get_int(settings_pack::max_peer_recv_buffer_size);
			m_recv_buffer.grow(buffer_size_limit);
#ifndef TORRENT_DISABLE_LOGGING
			peer_log(peer_log_alert::incoming, "GROW_BUFFER", "%d bytes"
				, m_recv_buffer.capacity());
#endif
		}

		TORRENT_ASSERT(m_recv_buffer.pos_at_end());
		TORRENT_ASSERT(m_recv_buffer.packet_size() > 0);

		if (is_seed())
		{
			std::shared_ptr<torrent> t = m_torrent.lock();
			if (t) t->seen_complete();
		}

		// allow reading from the socket again
		TORRENT_ASSERT(m_channel_state[download_channel] & peer_info::bw_network);
		m_channel_state[download_channel] &= ~peer_info::bw_network;

		setup_receive();
	}

	bool peer_connection::can_write() const
	{
		TORRENT_ASSERT(is_single_thread());
		// if we have requests or pending data to be sent or announcements to be made
		// we want to send data
		return !m_send_buffer.empty()
			&& m_quota[upload_channel] > 0
			&& (m_send_barrier > 0)
			&& !m_connecting;
	}

	bool peer_connection::can_read()
	{
		TORRENT_ASSERT(is_single_thread());
		INVARIANT_CHECK;

		std::shared_ptr<torrent> t = m_torrent.lock();

		bool bw_limit = m_quota[download_channel] > 0;

		if (!bw_limit) return false;

		if (m_outstanding_bytes > 0)
		{
			// if we're expecting to download piece data, we might not
			// want to read from the socket in case we're out of disk
			// cache space right now

			if (m_channel_state[download_channel] & peer_info::bw_disk) return false;
		}

		return !m_connecting && !m_disconnecting;
	}

	void peer_connection::on_connection_complete(error_code const& e)
	{
		TORRENT_ASSERT(is_single_thread());
		COMPLETE_ASYNC("peer_connection::on_connection_complete");

		INVARIANT_CHECK;

#ifndef TORRENT_DISABLE_LOGGING
		{
			std::shared_ptr<torrent> t = m_torrent.lock();
			if (t) t->debug_log("END connect [%p]", static_cast<void*>(this));
			m_connect_time = aux::time_now();
		}
#endif

		// if t is nullptr, we better not be connecting, since
		// we can't decrement the connecting counter
		std::shared_ptr<torrent> t = m_torrent.lock();
		TORRENT_ASSERT(t || !m_connecting);
		if (m_connecting)
		{
			m_counters.inc_stats_counter(counters::num_peers_half_open, -1);
			if (t) t->dec_num_connecting(m_peer_info);
			m_connecting = false;
		}

		if (m_disconnecting) return;

		if (e)
		{
			connect_failed(e);
			return;
		}

		TORRENT_ASSERT(!m_connected);
		m_connected = true;
		m_counters.inc_stats_counter(counters::num_peers_connected);

		if (m_disconnecting) return;
		m_last_receive = aux::time_now();

		error_code ec;
		m_local = m_socket->local_endpoint(ec);
		if (ec)
		{
			disconnect(ec, operation_t::getname);
			return;
		}

		// if there are outgoing interfaces specified, verify this
		// peer is correctly bound to one of them
		if (!m_settings.get_str(settings_pack::outgoing_interfaces).empty())
		{
			if (!m_ses.verify_bound_address(m_local.address()
				, is_utp(*m_socket), ec))
			{
				if (ec)
				{
					disconnect(ec, operation_t::get_interface);
					return;
				}
				disconnect(error_code(
					boost::system::errc::no_such_device, generic_category())
					, operation_t::connect);
				return;
			}
		}

		if (is_utp(*m_socket) && m_peer_info)
		{
			m_peer_info->confirmed_supports_utp = true;
			m_peer_info->supports_utp = false;
		}

		// this means the connection just succeeded

		received_synack(is_v6(m_remote));

		TORRENT_ASSERT(m_socket);
#ifndef TORRENT_DISABLE_LOGGING
		if (should_log(peer_log_alert::outgoing))
		{
			peer_log(peer_log_alert::outgoing, "COMPLETED"
				, "ep: %s", print_endpoint(m_remote).c_str());
		}
#endif

		// set the socket to non-blocking, so that we can
		// read the entire buffer on each read event we get
#ifndef TORRENT_DISABLE_LOGGING
		peer_log(peer_log_alert::info, "SET_NON_BLOCKING");
#endif
		m_socket->non_blocking(true, ec);
		if (ec)
		{
			disconnect(ec, operation_t::iocontrol);
			return;
		}

		if (m_remote == m_socket->local_endpoint(ec))
		{
			disconnect(errors::self_connection, operation_t::bittorrent, 1);
			return;
		}

		if (is_v4(m_remote) && m_settings.get_int(settings_pack::peer_tos) != 0)
		{
			error_code err;
			m_socket->set_option(type_of_service(char(m_settings.get_int(settings_pack::peer_tos))), err);
#ifndef TORRENT_DISABLE_LOGGING
			if (should_log(peer_log_alert::outgoing))
			{
				peer_log(peer_log_alert::outgoing, "SET_TOS", "tos: %d e: %s"
					, m_settings.get_int(settings_pack::peer_tos), err.message().c_str());
			}
#endif
		}
#if defined IPV6_TCLASS
		else if (is_v6(m_remote) && m_settings.get_int(settings_pack::peer_tos) != 0)
		{
			error_code err;
			m_socket->set_option(traffic_class(char(m_settings.get_int(settings_pack::peer_tos))), err);
#ifndef TORRENT_DISABLE_LOGGING
			if (should_log(peer_log_alert::outgoing))
			{
				peer_log(peer_log_alert::outgoing, "SET_TOS", "tos: %d e: %s"
					, m_settings.get_int(settings_pack::peer_tos), err.message().c_str());
			}
#endif
		}
#endif

#ifndef TORRENT_DISABLE_EXTENSIONS
		for (auto const& ext : m_extensions)
		{
			ext->on_connected();
		}
#endif

		on_connected();
		setup_send();
		setup_receive();
	}

	// --------------------------
	// SEND DATA
	// --------------------------

	void peer_connection::on_send_data(error_code const& error
		, std::size_t const bytes_transferred)
	{
		TORRENT_ASSERT(is_single_thread());
		m_counters.inc_stats_counter(counters::on_write_counter);
		m_ses.sent_buffer(int(bytes_transferred));

#if TORRENT_USE_ASSERTS
		TORRENT_ASSERT(m_socket_is_writing);
		m_socket_is_writing = false;
#endif

		// submit all disk jobs when we've processed all messages
		// in the current message queue
		m_ses.deferred_submit_jobs();

#ifndef TORRENT_DISABLE_LOGGING
		if (should_log(peer_log_alert::info))
		{
			peer_log(peer_log_alert::info, "ON_SEND_DATA", "bytes: %d error: %s"
				, int(bytes_transferred), error.message().c_str());
		}
#endif

		INVARIANT_CHECK;

		COMPLETE_ASYNC("peer_connection::on_send_data");
		// keep ourselves alive in until this function exits in
		// case we disconnect
		std::shared_ptr<peer_connection> me(self());

		TORRENT_ASSERT(m_channel_state[upload_channel] & peer_info::bw_network);

		m_send_buffer.pop_front(int(bytes_transferred));

		time_point const now = clock_type::now();

		for (auto& block : m_download_queue)
		{
			if (block.send_buffer_offset == pending_block::not_in_buffer)
				continue;
			if (block.send_buffer_offset < int(bytes_transferred))
				block.send_buffer_offset = pending_block::not_in_buffer;
			else
				block.send_buffer_offset -= int(bytes_transferred);
		}

		m_channel_state[upload_channel] &= ~peer_info::bw_network;

		TORRENT_ASSERT(int(bytes_transferred) <= m_quota[upload_channel]);
		m_quota[upload_channel] -= int(bytes_transferred);

		trancieve_ip_packet(int(bytes_transferred), is_v6(m_remote));

		if (m_send_barrier != INT_MAX)
			m_send_barrier -= int(bytes_transferred);

#ifndef TORRENT_DISABLE_LOGGING
		peer_log(peer_log_alert::outgoing, "WROTE"
			, "%d bytes", int(bytes_transferred));
#endif

		if (error)
		{
#ifndef TORRENT_DISABLE_LOGGING
			if (should_log(peer_log_alert::info))
			{
				peer_log(peer_log_alert::info, "ERROR"
					, "%s in peer_connection::on_send_data", error.message().c_str());
			}
#endif
			disconnect(error, operation_t::sock_write);
			return;
		}
		if (m_disconnecting)
		{
			// make sure we free up all send buffers that are owned
			// by the disk thread
			m_send_buffer.clear();
			return;
		}

		TORRENT_ASSERT(!m_connecting);
		TORRENT_ASSERT(bytes_transferred > 0);

		m_last_sent = now;

#if TORRENT_USE_ASSERTS
		std::int64_t const cur_payload_ul = m_statistics.last_payload_uploaded();
		std::int64_t const cur_protocol_ul = m_statistics.last_protocol_uploaded();
#endif
		on_sent(error, bytes_transferred);
#if TORRENT_USE_ASSERTS
		TORRENT_ASSERT(m_statistics.last_payload_uploaded() - cur_payload_ul >= 0);
		TORRENT_ASSERT(m_statistics.last_protocol_uploaded() - cur_protocol_ul >= 0);
		std::int64_t stats_diff = m_statistics.last_payload_uploaded() - cur_payload_ul
			+ m_statistics.last_protocol_uploaded() - cur_protocol_ul;
		TORRENT_ASSERT(stats_diff == int(bytes_transferred));
#endif

		fill_send_buffer();

		setup_send();
	}

#if TORRENT_USE_INVARIANT_CHECKS
	struct peer_count_t
	{
		peer_count_t(): num_peers(0), num_peers_with_timeouts(0), num_peers_with_nowant(0), num_not_requested(0) {}
		int num_peers;
		int num_peers_with_timeouts;
		int num_peers_with_nowant;
		int num_not_requested;
//		std::vector<peer_connection const*> peers;
	};

	void peer_connection::check_invariant() const
	{
		TORRENT_ASSERT(is_single_thread());
		TORRENT_ASSERT(m_in_use == 1337);
		TORRENT_ASSERT(m_queued_time_critical <= int(m_request_queue.size()));
		TORRENT_ASSERT(m_accept_fast.size() == m_accept_fast_piece_cnt.size());

		m_recv_buffer.check_invariant();

		for (int i = 0; i < 2; ++i)
		{
			if (m_channel_state[i] & peer_info::bw_limit)
			{
				// if we're waiting for bandwidth, we should be in the
				// bandwidth manager's queue
				TORRENT_ASSERT(m_ses.get_bandwidth_manager(i)->is_queued(this));
			}
		}

		std::shared_ptr<torrent> t = m_torrent.lock();

#if TORRENT_USE_INVARIANT_CHECKS \
	&& !defined TORRENT_NO_EXPENSIVE_INVARIANT_CHECK
		if (t && t->has_picker() && !m_disconnecting)
			t->picker().check_peer_invariant(m_have_piece, peer_info_struct());
#endif

		if (!m_disconnect_started && m_initialized)
		{
			// none of this matters if we're disconnecting anyway
			if (t->is_finished())
				TORRENT_ASSERT(!is_interesting() || m_need_interest_update);
			if (is_seed())
				TORRENT_ASSERT(upload_only());
		}

		if (m_disconnecting)
		{
			TORRENT_ASSERT(m_download_queue.empty());
			TORRENT_ASSERT(m_request_queue.empty());
			TORRENT_ASSERT(m_disconnect_started);
		}

		TORRENT_ASSERT(m_outstanding_bytes >= 0);
		if (t && t->valid_metadata() && !m_disconnecting)
		{
			torrent_info const& ti = t->torrent_file();
			// if the piece is fully downloaded, we might have popped it from the
			// download queue already
			int outstanding_bytes = 0;
//			bool in_download_queue = false;
			int const bs = t->block_size();
			piece_block last_block(ti.last_piece()
				, (ti.piece_size(ti.last_piece()) + bs - 1) / bs);
			for (std::vector<pending_block>::const_iterator i = m_download_queue.begin()
				, end(m_download_queue.end()); i != end; ++i)
			{
				TORRENT_ASSERT(i->block.piece_index <= last_block.piece_index);
				TORRENT_ASSERT(i->block.piece_index < last_block.piece_index
					|| i->block.block_index <= last_block.block_index);
				if (m_received_in_piece && i == m_download_queue.begin())
				{
//					in_download_queue = true;
					// this assert is not correct since block may have different sizes
					// and may not be returned in the order they were requested
//					TORRENT_ASSERT(t->to_req(i->block).length >= m_received_in_piece);
					outstanding_bytes += t->to_req(i->block).length - m_received_in_piece;
				}
				else
				{
					outstanding_bytes += t->to_req(i->block).length;
				}
			}
			//if (p && p->bytes_downloaded < p->full_block_bytes) TORRENT_ASSERT(in_download_queue);

			if (m_outstanding_bytes != outstanding_bytes)
			{
				std::fprintf(stderr, "m_outstanding_bytes = %d\noutstanding_bytes = %d\n"
					, m_outstanding_bytes, outstanding_bytes);
			}

			TORRENT_ASSERT(m_outstanding_bytes == outstanding_bytes);
		}

		std::set<piece_block> unique;
		std::transform(m_download_queue.begin(), m_download_queue.end()
			, std::inserter(unique, unique.begin()), std::bind(&pending_block::block, _1));
		std::transform(m_request_queue.begin(), m_request_queue.end()
			, std::inserter(unique, unique.begin()), std::bind(&pending_block::block, _1));
		TORRENT_ASSERT(unique.size() == m_download_queue.size() + m_request_queue.size());
		if (m_peer_info)
		{
			TORRENT_ASSERT(m_peer_info->prev_amount_upload == 0);
			TORRENT_ASSERT(m_peer_info->prev_amount_download == 0);
			TORRENT_ASSERT(m_peer_info->connection == this
				|| m_peer_info->connection == nullptr);

			if (m_peer_info->optimistically_unchoked)
				TORRENT_ASSERT(!is_choked());
		}

		TORRENT_ASSERT(m_have_piece.count() == m_num_pieces);

		if (!t)
		{
#ifdef TORRENT_EXPENSIVE_INVARIANT_CHECKS
			// since this connection doesn't have a torrent reference
			// no torrent should have a reference to this connection either
			TORRENT_ASSERT(!m_ses.any_torrent_has_peer(this));
#endif
			return;
		}

		if (t->ready_for_connections() && m_initialized)
			TORRENT_ASSERT(t->torrent_file().num_pieces() == int(m_have_piece.size()));

		// in share mode we don't close redundant connections
		if (m_settings.get_bool(settings_pack::close_redundant_connections)
			&& !t->share_mode())
		{
			bool const ok_to_disconnect =
				can_disconnect(errors::upload_upload_connection)
					|| can_disconnect(errors::uninteresting_upload_peer)
					|| can_disconnect(errors::too_many_requests_when_choked)
					|| can_disconnect(errors::timed_out_no_interest)
					|| can_disconnect(errors::timed_out_no_request)
					|| can_disconnect(errors::timed_out_inactivity);

			// make sure upload only peers are disconnected
			if (t->is_upload_only()
				&& m_upload_only
				&& !m_need_interest_update
				&& t->valid_metadata()
				&& has_metadata()
				&& ok_to_disconnect)
				TORRENT_ASSERT(m_disconnect_started || t->graceful_pause() || t->has_error());

			if (m_upload_only
				&& !m_interesting
				&& !m_need_interest_update
				&& m_bitfield_received
				&& t->are_files_checked()
				&& t->valid_metadata()
				&& has_metadata()
				&& ok_to_disconnect)
				TORRENT_ASSERT(m_disconnect_started);
		}

		if (!m_disconnect_started && m_initialized
			&& m_settings.get_bool(settings_pack::close_redundant_connections))
		{
			// none of this matters if we're disconnecting anyway
			if (t->is_upload_only() && !m_need_interest_update)
				TORRENT_ASSERT(!m_interesting || t->graceful_pause() || t->has_error());
			if (is_seed())
				TORRENT_ASSERT(m_upload_only);
		}

#ifdef TORRENT_EXPENSIVE_INVARIANT_CHECKS
		if (t->has_picker())
		{
			std::map<piece_block, peer_count_t> num_requests;
			for (torrent::const_peer_iterator i = t->begin(); i != t->end(); ++i)
			{
				// make sure this peer is not a dangling pointer
				TORRENT_ASSERT(m_ses.has_peer(*i));
				peer_connection const& p = *(*i);
				for (std::vector<pending_block>::const_iterator j = p.request_queue().begin()
					, end(p.request_queue().end()); j != end; ++j)
				{
					++num_requests[j->block].num_peers;
					++num_requests[j->block].num_peers_with_timeouts;
					++num_requests[j->block].num_peers_with_nowant;
					++num_requests[j->block].num_not_requested;
//					num_requests[j->block].peers.push_back(&p);
				}
				for (std::vector<pending_block>::const_iterator j = p.download_queue().begin()
					, end(p.download_queue().end()); j != end; ++j)
				{
					if (!j->not_wanted && !j->timed_out) ++num_requests[j->block].num_peers;
					if (j->timed_out) ++num_requests[j->block].num_peers_with_timeouts;
					if (j->not_wanted) ++num_requests[j->block].num_peers_with_nowant;
//					num_requests[j->block].peers.push_back(&p);
				}
			}
			for (std::map<piece_block, peer_count_t>::iterator j = num_requests.begin()
				, end(num_requests.end()); j != end; ++j)
			{
				piece_block b = j->first;
				peer_count_t const& pc = j->second;
				int count = pc.num_peers;
				int count_with_timeouts = pc.num_peers_with_timeouts;
				int count_with_nowant = pc.num_peers_with_nowant;
				(void)count_with_timeouts;
				(void)count_with_nowant;
				int picker_count = t->picker().num_peers(b);
				if (!t->picker().is_downloaded(b))
					TORRENT_ASSERT(picker_count == count);
			}
		}
#endif
/*
		if (t->has_picker() && !t->is_aborted())
		{
			for (std::vector<pending_block>::const_iterator i = m_download_queue.begin()
				, end(m_download_queue.end()); i != end; ++i)
			{
				pending_block const& pb = *i;
				if (pb.timed_out || pb.not_wanted) continue;
				TORRENT_ASSERT(t->picker().get_block_state(pb.block) != piece_picker::block_info::state_none);
				TORRENT_ASSERT(complete);
			}
		}
*/
// extremely expensive invariant check
/*
		if (!t->is_seed())
		{
			piece_picker& p = t->picker();
			const std::vector<piece_picker::downloading_piece>& dlq = p.get_download_queue();
			const int blocks_per_piece = static_cast<int>(
				t->torrent_file().piece_length() / t->block_size());

			for (std::vector<piece_picker::downloading_piece>::const_iterator i =
				dlq.begin(); i != dlq.end(); ++i)
			{
				for (int j = 0; j < blocks_per_piece; ++j)
				{
					if (std::find(m_request_queue.begin(), m_request_queue.end()
						, piece_block(i->index, j)) != m_request_queue.end()
						||
						std::find(m_download_queue.begin(), m_download_queue.end()
						, piece_block(i->index, j)) != m_download_queue.end())
					{
						TORRENT_ASSERT(i->info[j].peer == m_remote);
					}
					else
					{
						TORRENT_ASSERT(i->info[j].peer != m_remote || i->info[j].finished);
					}
				}
			}
		}
*/
	}
#endif

	void peer_connection::set_holepunch_mode()
	{
		m_holepunch_mode = true;
#ifndef TORRENT_DISABLE_LOGGING
		peer_log(peer_log_alert::info, "HOLEPUNCH_MODE", "[ on ]");
#endif
	}

	void peer_connection::keep_alive()
	{
		TORRENT_ASSERT(is_single_thread());
#ifdef TORRENT_EXPENSIVE_INVARIANT_CHECKS
		INVARIANT_CHECK;
#endif

		time_duration const d = aux::time_now() - m_last_sent;
		if (total_seconds(d) < timeout() / 2) return;

		if (m_connecting) return;
		if (in_handshake()) return;

		// if the last send has not completed yet, do not send a keep
		// alive
		if (m_channel_state[upload_channel] & peer_info::bw_network) return;

#ifndef TORRENT_DISABLE_LOGGING
		peer_log(peer_log_alert::outgoing_message, "KEEPALIVE");
#endif

		write_keepalive();
	}

	bool peer_connection::is_seed() const
	{
		TORRENT_ASSERT(is_single_thread());
		// if m_num_pieces == 0, we probably don't have the
		// metadata yet.
		std::shared_ptr<torrent> t = m_torrent.lock();
		return m_num_pieces == m_have_piece.size()
			&& m_num_pieces > 0 && t && t->valid_metadata();
	}

	void peer_connection::set_share_mode(bool u)
	{
		TORRENT_ASSERT(is_single_thread());
		// if the peer is a seed, ignore share mode messages
		if (is_seed()) return;

		m_share_mode = u;
	}

	void peer_connection::set_upload_only(bool u)
	{
		TORRENT_ASSERT(is_single_thread());
		// if the peer is a seed, don't allow setting
		// upload_only to false
		if (m_upload_only || is_seed()) return;

		m_upload_only = u;
		std::shared_ptr<torrent> t = associated_torrent().lock();
		t->set_seed(m_peer_info, u);
		disconnect_if_redundant();
	}

}<|MERGE_RESOLUTION|>--- conflicted
+++ resolved
@@ -1748,22 +1748,13 @@
 			t->unchoke_peer(*this);
 		}
 #ifndef TORRENT_DISABLE_LOGGING
-		else
-		{
-<<<<<<< HEAD
-			if (should_log(peer_log_alert::info))
-			{
-				peer_log(peer_log_alert::info, "UNCHOKE", "did not unchoke, the number of uploads (%d) "
-					"is more than or equal to the limit (%d)"
-					, m_ses.num_uploads(), m_settings.get_int(settings_pack::unchoke_slots_limit));
-			}
-=======
+		else if (should_log(peer_log_alert::info))
+		{
 			peer_log(peer_log_alert::info, "UNCHOKE", "did not unchoke, the number of uploads (%d) "
 				"is more than or equal to the available slots (%d), limit (%d)"
 				, int(m_counters[counters::num_peers_up_unchoked])
 				, int(m_counters[counters::num_unchoke_slots])
 				, m_settings.get_int(settings_pack::unchoke_slots_limit));
->>>>>>> 51003d11
 		}
 #endif
 	}
