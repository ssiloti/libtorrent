/*

Copyright (c) 2012-2016, Arvid Norberg
All rights reserved.

Redistribution and use in source and binary forms, with or without
modification, are permitted provided that the following conditions
are met:

    * Redistributions of source code must retain the above copyright
      notice, this list of conditions and the following disclaimer.
    * Redistributions in binary form must reproduce the above copyright
      notice, this list of conditions and the following disclaimer in
      the documentation and/or other materials provided with the distribution.
    * Neither the name of the author nor the names of its
      contributors may be used to endorse or promote products derived
      from this software without specific prior written permission.

THIS SOFTWARE IS PROVIDED BY THE COPYRIGHT HOLDERS AND CONTRIBUTORS "AS IS"
AND ANY EXPRESS OR IMPLIED WARRANTIES, INCLUDING, BUT NOT LIMITED TO, THE
IMPLIED WARRANTIES OF MERCHANTABILITY AND FITNESS FOR A PARTICULAR PURPOSE
ARE DISCLAIMED. IN NO EVENT SHALL THE COPYRIGHT OWNER OR CONTRIBUTORS BE
LIABLE FOR ANY DIRECT, INDIRECT, INCIDENTAL, SPECIAL, EXEMPLARY, OR
CONSEQUENTIAL DAMAGES (INCLUDING, BUT NOT LIMITED TO, PROCUREMENT OF
SUBSTITUTE GOODS OR SERVICES; LOSS OF USE, DATA, OR PROFITS; OR BUSINESS
INTERRUPTION) HOWEVER CAUSED AND ON ANY THEORY OF LIABILITY, WHETHER IN
CONTRACT, STRICT LIABILITY, OR TORT (INCLUDING NEGLIGENCE OR OTHERWISE)
ARISING IN ANY WAY OUT OF THE USE OF THIS SOFTWARE, EVEN IF ADVISED OF THE
POSSIBILITY OF SUCH DAMAGE.

*/

#include "libtorrent/config.hpp"
#include "libtorrent/session_settings.hpp"
#include "libtorrent/assert.hpp"
#include "libtorrent/settings_pack.hpp"
#include "libtorrent/aux_/session_impl.hpp"

#include <algorithm>

namespace {

	template <class T>
	bool compare_first(std::pair<std::uint16_t, T> const& lhs
		, std::pair<std::uint16_t, T> const& rhs)
	{
		return lhs.first < rhs.first;
	}

	template <class T>
	void insort_replace(std::vector<std::pair<std::uint16_t, T>>& c, std::pair<std::uint16_t, T> v)
	{
		auto i = std::lower_bound(c.begin(), c.end(), v, &compare_first<T>);
		if (i != c.end() && i->first == v.first) i->second = std::move(v.second);
		else c.emplace(i, std::move(v));
	}
}

namespace libtorrent
{
	struct str_setting_entry_t
	{
		// the name of this setting. used for serialization and deserialization
		char const* name;
		// if present, this function is called when the setting is changed
		void (aux::session_impl::*fun)();
		char const *default_value;
#ifndef TORRENT_NO_DEPRECATE
		// offset into session_settings, used to map
		// settings to the deprecated settings struct
		int offset;
#endif
	};

	struct int_setting_entry_t
	{
		// the name of this setting. used for serialization and deserialization
		char const* name;
		// if present, this function is called when the setting is changed
		void (aux::session_impl::*fun)();
		int default_value;
#ifndef TORRENT_NO_DEPRECATE
		// offset into session_settings, used to map
		// settings to the deprecated settings struct
		int offset;
#endif
	};

	struct bool_setting_entry_t
	{
		// the name of this setting. used for serialization and deserialization
		char const* name;
		// if present, this function is called when the setting is changed
		void (aux::session_impl::*fun)();
		bool default_value;
#ifndef TORRENT_NO_DEPRECATE
		// offset into session_settings, used to map
		// settings to the deprecated settings struct
		int offset;
#endif
	};


// SET_NOPREV - this is used for new settings that don't exist in the
//              deprecated session_settings.

#ifdef TORRENT_NO_DEPRECATE
#define SET(name, default_value, fun) { #name, fun, default_value }
#define SET_NOPREV(name, default_value, fun) { #name, fun, default_value }
#define DEPRECATED_SET(name, default_value, fun) { "", nullptr, 0 }
#else
#define SET(name, default_value, fun) { #name, fun, default_value, offsetof(libtorrent::session_settings, name) }
#define SET_NOPREV(name, default_value, fun) { #name, fun, default_value, 0 }
#define DEPRECATED_SET(name, default_value, fun) { #name, fun, default_value, offsetof(libtorrent::session_settings, name) }
#endif

#ifdef __GNUC__
#pragma GCC diagnostic push
#pragma GCC diagnostic ignored "-Winvalid-offsetof"
#endif

	namespace {

	using aux::session_impl;

	str_setting_entry_t str_settings[settings_pack::num_string_settings] =
	{
		SET(user_agent, "libtorrent/" LIBTORRENT_VERSION, &session_impl::update_user_agent),
		SET(announce_ip, nullptr, nullptr),
		SET(mmap_cache, nullptr, nullptr),
		SET(handshake_client_version, nullptr, nullptr),
		SET_NOPREV(outgoing_interfaces, "", &session_impl::update_outgoing_interfaces),
#if !TORRENT_USE_IPV6
		SET_NOPREV(listen_interfaces, "0.0.0.0:6881", &session_impl::update_listen_interfaces),
#else
		SET_NOPREV(listen_interfaces, "0.0.0.0:6881,[::]:6881", &session_impl::update_listen_interfaces),
#endif
		SET_NOPREV(proxy_hostname, "", &session_impl::update_proxy),
		SET_NOPREV(proxy_username, "", &session_impl::update_proxy),
		SET_NOPREV(proxy_password, "", &session_impl::update_proxy),
		SET_NOPREV(i2p_hostname, "", &session_impl::update_i2p_bridge),
		SET_NOPREV(peer_fingerprint, "-LT1200-", &session_impl::update_peer_fingerprint),
		SET_NOPREV(dht_bootstrap_nodes, "dht.libtorrent.org:25401", &session_impl::update_dht_bootstrap_nodes)
	};

	bool_setting_entry_t bool_settings[settings_pack::num_bool_settings] =
	{
		SET(allow_multiple_connections_per_ip, false, nullptr),
		DEPRECATED_SET(ignore_limits_on_local_network, true, &session_impl::update_ignore_rate_limits_on_local_network),
		SET(send_redundant_have, true, nullptr),
		DEPRECATED_SET(lazy_bitfields, false, nullptr),
		SET(use_dht_as_fallback, false, nullptr),
		SET(upnp_ignore_nonrouters, false, nullptr),
		SET(use_parole_mode, true, nullptr),
		SET(use_read_cache, true, nullptr),
		DEPRECATED_SET(use_write_cache, true, nullptr),
		SET(dont_flush_write_cache, false, nullptr),
		SET(coalesce_reads, false, nullptr),
		SET(coalesce_writes, false, nullptr),
		SET(auto_manage_prefer_seeds, false, nullptr),
		SET(dont_count_slow_torrents, true, &session_impl::update_count_slow),
		SET(close_redundant_connections, true, nullptr),
		SET(prioritize_partial_pieces, false, nullptr),
		SET(rate_limit_ip_overhead, true, nullptr),
		SET(announce_to_all_trackers, false, nullptr),
		SET(announce_to_all_tiers, false, nullptr),
		SET(prefer_udp_trackers, true, nullptr),
		SET(strict_super_seeding, false, nullptr),
		DEPRECATED_SET(lock_disk_cache, false, nullptr),
		SET(disable_hash_checks, false, nullptr),
		SET(allow_i2p_mixed, false, nullptr),
		DEPRECATED_SET(low_prio_disk, true, nullptr),
		SET(volatile_read_cache, false, nullptr),
		DEPRECATED_SET(guided_read_cache, false, nullptr),
		SET(no_atime_storage, true, nullptr),
		SET(incoming_starts_queued_torrents, false, nullptr),
		SET(report_true_downloaded, false, nullptr),
		SET(strict_end_game_mode, true, nullptr),
		SET(broadcast_lsd, true, nullptr),
		SET(enable_outgoing_utp, true, nullptr),
		SET(enable_incoming_utp, true, nullptr),
		SET(enable_outgoing_tcp, true, nullptr),
		SET(enable_incoming_tcp, true, nullptr),
		SET(ignore_resume_timestamps, false, nullptr),
		SET(no_recheck_incomplete_resume, false, nullptr),
		SET(anonymous_mode, false, &session_impl::update_anonymous_mode),
		SET(report_web_seed_downloads, true, &session_impl::update_report_web_seed_downloads),
		DEPRECATED_SET(rate_limit_utp, false, &session_impl::update_rate_limit_utp),
		DEPRECATED_SET(announce_double_nat, false, nullptr),
		SET(seeding_outgoing_connections, true, nullptr),
		SET(no_connect_privileged_ports, false, &session_impl::update_privileged_ports),
		SET(smooth_connects, true, nullptr),
		SET(always_send_user_agent, false, nullptr),
		SET(apply_ip_filter_to_trackers, true, nullptr),
		DEPRECATED_SET(use_disk_read_ahead, true, nullptr),
		SET(lock_files, false, nullptr),
		DEPRECATED_SET(contiguous_recv_buffer, true, nullptr),
		SET(ban_web_seeds, true, nullptr),
		SET_NOPREV(allow_partial_disk_writes, true, nullptr),
		SET(force_proxy, false, &session_impl::update_force_proxy),
		SET(support_share_mode, true, nullptr),
		SET(support_merkle_torrents, true, nullptr),
		SET(report_redundant_bytes, true, nullptr),
		SET_NOPREV(listen_system_port_fallback, true, nullptr),
		SET(use_disk_cache_pool, true, nullptr),
		SET_NOPREV(announce_crypto_support, true, nullptr),
		SET_NOPREV(enable_upnp, true, &session_impl::update_upnp),
		SET_NOPREV(enable_natpmp, true, &session_impl::update_natpmp),
		SET_NOPREV(enable_lsd, true, &session_impl::update_lsd),
		SET_NOPREV(enable_dht, true, &session_impl::update_dht),
		SET_NOPREV(prefer_rc4, false, nullptr),
		SET_NOPREV(proxy_hostnames, true, nullptr),
		SET_NOPREV(proxy_peer_connections, true, nullptr),
		SET_NOPREV(auto_sequential, true, &session_impl::update_auto_sequential),
		SET_NOPREV(proxy_tracker_connections, true, nullptr),
	};

	int_setting_entry_t int_settings[settings_pack::num_int_settings] =
	{
		SET(tracker_completion_timeout, 30, nullptr),
		SET(tracker_receive_timeout, 10, nullptr),
		SET(stop_tracker_timeout, 5, nullptr),
		SET(tracker_maximum_response_length, 1024*1024, nullptr),
		SET(piece_timeout, 20, nullptr),
		SET(request_timeout, 60, nullptr),
		SET(request_queue_time, 3, nullptr),
		SET(max_allowed_in_request_queue, 500, nullptr),
		SET(max_out_request_queue, 500, nullptr),
		SET(whole_pieces_threshold, 20, nullptr),
		SET(peer_timeout, 120, nullptr),
		SET(urlseed_timeout, 20, nullptr),
		SET(urlseed_pipeline_size, 5, nullptr),
		SET(urlseed_wait_retry, 30, nullptr),
		SET(file_pool_size, 40, nullptr),
		SET(max_failcount, 3, &session_impl::update_max_failcount),
		SET(min_reconnect_time, 60, nullptr),
		SET(peer_connect_timeout, 15, nullptr),
		SET(connection_speed, 10, &session_impl::update_connection_speed),
		SET(inactivity_timeout, 600, nullptr),
		SET(unchoke_interval, 15, nullptr),
		SET(optimistic_unchoke_interval, 30, nullptr),
		SET(num_want, 200, nullptr),
		SET(initial_picker_threshold, 4, nullptr),
		SET(allowed_fast_set_size, 5, nullptr),
		SET(suggest_mode, settings_pack::no_piece_suggestions, nullptr),
		SET(max_queued_disk_bytes, 1024 * 1024, &session_impl::update_queued_disk_bytes),
		SET(handshake_timeout, 10, nullptr),
		SET(send_buffer_low_watermark, 10 * 1024, nullptr),
		SET(send_buffer_watermark, 500 * 1024, nullptr),
		SET(send_buffer_watermark_factor, 50, nullptr),
		SET(choking_algorithm, settings_pack::fixed_slots_choker, nullptr),
		SET(seed_choking_algorithm, settings_pack::round_robin, nullptr),
		SET(cache_size, 1024, nullptr),
		SET(cache_buffer_chunk_size, 0, &session_impl::update_cache_buffer_chunk_size),
		SET(cache_expiry, 300, nullptr),
		SET(disk_io_write_mode, settings_pack::enable_os_cache, nullptr),
		SET(disk_io_read_mode, settings_pack::enable_os_cache, nullptr),
		SET(outgoing_port, 0, nullptr),
		SET(num_outgoing_ports, 0, nullptr),
		SET(peer_tos, 0, &session_impl::update_peer_tos),
		SET(active_downloads, 3, &session_impl::trigger_auto_manage),
		SET(active_seeds, 5, &session_impl::trigger_auto_manage),
		SET_NOPREV(active_checking, 1, &session_impl::trigger_auto_manage),
		SET(active_dht_limit, 88, nullptr),
		SET(active_tracker_limit, 1600, nullptr),
		SET(active_lsd_limit, 60, nullptr),
		SET(active_limit, 15, &session_impl::trigger_auto_manage),
		SET_NOPREV(active_loaded_limit, 100, &session_impl::trigger_auto_manage),
		SET(auto_manage_interval, 30, nullptr),
		SET(seed_time_limit, 24 * 60 * 60, nullptr),
		SET(auto_scrape_interval, 1800, nullptr),
		SET(auto_scrape_min_interval, 300, nullptr),
		SET(max_peerlist_size, 3000, nullptr),
		SET(max_paused_peerlist_size, 1000, nullptr),
		SET(min_announce_interval, 5 * 60, nullptr),
		SET(auto_manage_startup, 60, nullptr),
		SET(seeding_piece_quota, 20, nullptr),
		SET(max_rejects, 50, nullptr),
		SET(recv_socket_buffer_size, 0, &session_impl::update_socket_buffer_size),
		SET(send_socket_buffer_size, 0, &session_impl::update_socket_buffer_size),
		SET_NOPREV(max_peer_recv_buffer_size, 2 * 1024 * 1024, nullptr),
		SET(file_checks_delay_per_block, 0, nullptr),
		SET(read_cache_line_size, 32, nullptr),
		SET(write_cache_line_size, 16, nullptr),
		SET(optimistic_disk_retry, 10 * 60, nullptr),
		SET(max_suggest_pieces, 16, nullptr),
		SET(local_service_announce_interval, 5 * 60, nullptr),
		SET(dht_announce_interval, 15 * 60, &session_impl::update_dht_announce_interval),
		SET(udp_tracker_token_expiry, 60, nullptr),
		DEPRECATED_SET(default_cache_min_age, 1, nullptr),
		SET(num_optimistic_unchoke_slots, 0, nullptr),
		SET(default_est_reciprocation_rate, 16000, nullptr),
		SET(increase_est_reciprocation_rate, 20, nullptr),
		SET(decrease_est_reciprocation_rate, 3, nullptr),
		SET(max_pex_peers, 50, nullptr),
		SET(tick_interval, 500, nullptr),
		SET(share_mode_target, 3, nullptr),
		SET(upload_rate_limit, 0, &session_impl::update_upload_rate),
		SET(download_rate_limit, 0, &session_impl::update_download_rate),
		DEPRECATED_SET(local_upload_rate_limit, 0, &session_impl::update_local_upload_rate),
		DEPRECATED_SET(local_download_rate_limit, 0, &session_impl::update_local_download_rate),
		DEPRECATED_SET(dht_upload_rate_limit, 4000, &session_impl::update_dht_upload_rate_limit),
		SET(unchoke_slots_limit, 8, &session_impl::update_unchoke_limit),
		DEPRECATED_SET(half_open_limit, 0, nullptr),
		SET(connections_limit, 200, &session_impl::update_connections_limit),
		SET(connections_slack, 10, nullptr),
		SET(utp_target_delay, 100, nullptr),
		SET(utp_gain_factor, 3000, nullptr),
		SET(utp_min_timeout, 500, nullptr),
		SET(utp_syn_resends, 2, nullptr),
		SET(utp_fin_resends, 2, nullptr),
		SET(utp_num_resends, 3, nullptr),
		SET(utp_connect_timeout, 3000, nullptr),
		SET(utp_delayed_ack, 0, nullptr),
		SET(utp_loss_multiplier, 50, nullptr),
		SET(mixed_mode_algorithm, settings_pack::peer_proportional, nullptr),
		SET(listen_queue_size, 5, nullptr),
		SET(torrent_connect_boost, 10, nullptr),
		SET(alert_queue_size, 1000, &session_impl::update_alert_queue_size),
		SET(max_metadata_size, 3 * 1024 * 10240, nullptr),
		DEPRECATED_SET(hashing_threads, 1, nullptr),
		SET(checking_mem_usage, 256, nullptr),
		SET(predictive_piece_announce, 0, nullptr),
		SET(aio_threads, 4, &session_impl::update_disk_threads),
		SET(aio_max, 300, nullptr),
		SET(network_threads, 0, nullptr),
		DEPRECATED_SET(ssl_listen, 0, &session_impl::update_ssl_listen),
		SET(tracker_backoff, 250, nullptr),
		SET_NOPREV(share_ratio_limit, 200, nullptr),
		SET_NOPREV(seed_time_ratio_limit, 700, nullptr),
		SET_NOPREV(peer_turnover, 4, nullptr),
		SET_NOPREV(peer_turnover_cutoff, 90, nullptr),
		SET(peer_turnover_interval, 300, nullptr),
		SET_NOPREV(connect_seed_every_n_download, 10, nullptr),
		SET(max_http_recv_buffer_size, 4*1024*204, nullptr),
		SET_NOPREV(max_retry_port_bind, 10, nullptr),
		SET_NOPREV(alert_mask, alert::error_notification, &session_impl::update_alert_mask),
		SET_NOPREV(out_enc_policy, settings_pack::pe_enabled, nullptr),
		SET_NOPREV(in_enc_policy, settings_pack::pe_enabled, nullptr),
		SET_NOPREV(allowed_enc_level, settings_pack::pe_both, nullptr),
		SET(inactive_down_rate, 2048, nullptr),
		SET(inactive_up_rate, 2048, nullptr),
		SET_NOPREV(proxy_type, settings_pack::none, &session_impl::update_proxy),
		SET_NOPREV(proxy_port, 0, &session_impl::update_proxy),
		SET_NOPREV(i2p_port, 0, &session_impl::update_i2p_bridge),
		SET_NOPREV(cache_size_volatile, 256, nullptr)
	};

#undef SET

#ifdef __GNUC__
#pragma GCC diagnostic pop
#endif

	} // anonymous namespace

	int setting_by_name(std::string const& key)
	{
		for (int k = 0; k < sizeof(str_settings)/sizeof(str_settings[0]); ++k)
		{
			if (key != str_settings[k].name) continue;
			return settings_pack::string_type_base + k;
		}
		for (int k = 0; k < sizeof(int_settings)/sizeof(int_settings[0]); ++k)
		{
			if (key != int_settings[k].name) continue;
			return settings_pack::int_type_base + k;
		}
		for (int k = 0; k < sizeof(bool_settings)/sizeof(bool_settings[0]); ++k)
		{
			if (key != bool_settings[k].name) continue;
			return settings_pack::bool_type_base + k;
		}
		return -1;
	}

	char const* name_for_setting(int s)
	{
		switch (s & settings_pack::type_mask)
		{
			case settings_pack::string_type_base:
				return str_settings[s - settings_pack::string_type_base].name;
			case settings_pack::int_type_base:
				return int_settings[s - settings_pack::int_type_base].name;
			case settings_pack::bool_type_base:
				return bool_settings[s - settings_pack::bool_type_base].name;
		};
		return "";
	}

	settings_pack load_pack_from_dict(bdecode_node const& settings)
	{
		settings_pack pack;

		for (int i = 0; i < settings.dict_size(); ++i)
		{
			string_view key;
			bdecode_node val;
			std::tie(key, val) = settings.dict_at(i);
			switch (val.type())
			{
				case bdecode_node::dict_t:
				case bdecode_node::list_t:
					continue;
				case bdecode_node::int_t:
				{
					bool found = false;
					for (int k = 0; k < sizeof(int_settings) / sizeof(int_settings[0]); ++k)
					{
						if (key != int_settings[k].name) continue;
						pack.set_int(settings_pack::int_type_base + k, val.int_value());
						found = true;
						break;
					}
					if (found) continue;
					for (int k = 0; k < sizeof(bool_settings) / sizeof(bool_settings[0]); ++k)
					{
						if (key != bool_settings[k].name) continue;
						pack.set_bool(settings_pack::bool_type_base + k, val.int_value() != 0);
						break;
					}
				}
				break;
			case bdecode_node::string_t:
				for (int k = 0; k < sizeof(str_settings) / sizeof(str_settings[0]); ++k)
				{
					if (key != str_settings[k].name) continue;
					pack.set_str(settings_pack::string_type_base + k, val.string_value().to_string());
					break;
				}
				break;
			case bdecode_node::none_t:
				break;
			}
		}
		return pack;
	}

	void save_settings_to_dict(aux::session_settings const& s, entry::dictionary_type& sett)
	{
		// loop over all settings that differ from default
		for (int i = 0; i < settings_pack::num_string_settings; ++i)
		{
			char const* cmp = str_settings[i].default_value == nullptr ? "" : str_settings[i].default_value;
			if (cmp == s.m_strings[i]) continue;
			sett[str_settings[i].name] = s.m_strings[i];
		}

		for (int i = 0; i < settings_pack::num_int_settings; ++i)
		{
			if (int_settings[i].default_value == s.m_ints[i]) continue;
			sett[int_settings[i].name] = s.m_ints[i];
		}

		for (int i = 0; i < settings_pack::num_bool_settings; ++i)
		{
			if (bool_settings[i].default_value == s.m_bools[i]) continue;
			sett[bool_settings[i].name] = s.m_bools[i];
		}
	}

#ifndef TORRENT_NO_DEPRECATE

#include "libtorrent/aux_/disable_warnings_push.hpp"

	std::shared_ptr<settings_pack> load_pack_from_struct(
		aux::session_settings const& current, session_settings const& s)
	{
		std::shared_ptr<settings_pack> p = std::make_shared<settings_pack>();

		for (int i = 0; i < settings_pack::num_string_settings; ++i)
		{
			if (str_settings[i].offset == 0) continue;
			std::string& val = *(std::string*)(((char*)&s) + str_settings[i].offset);
			int const setting_name = settings_pack::string_type_base + i;
			if (val == current.get_str(setting_name)) continue;
			p->set_str(setting_name, val);
		}

		for (int i = 0; i < settings_pack::num_int_settings; ++i)
		{
			if (int_settings[i].offset == 0) continue;
			int& val = *(int*)(((char*)&s) + int_settings[i].offset);
			int const setting_name = settings_pack::int_type_base + i;
			if (val == current.get_int(setting_name)) continue;
			p->set_int(setting_name, val);
		}

		for (int i = 0; i < settings_pack::num_bool_settings; ++i)
		{
			if (bool_settings[i].offset == 0) continue;
			bool& val = *(bool*)(((char*)&s) + bool_settings[i].offset);
			int const setting_name = settings_pack::bool_type_base + i;
			if (val == current.get_bool(setting_name)) continue;
			p->set_bool(setting_name, val);
		}

		// special case for deprecated float values
		int val = current.get_int(settings_pack::share_ratio_limit);
		if (fabs(s.share_ratio_limit - float(val) / 100.f) > 0.001f)
			p->set_int(settings_pack::share_ratio_limit, s.share_ratio_limit * 100);

		val = current.get_int(settings_pack::seed_time_ratio_limit);
		if (fabs(s.seed_time_ratio_limit - float(val) / 100.f) > 0.001f)
			p->set_int(settings_pack::seed_time_ratio_limit, s.seed_time_ratio_limit * 100);

		val = current.get_int(settings_pack::peer_turnover);
		if (fabs(s.peer_turnover - float(val) / 100.f) > 0.001)
			p->set_int(settings_pack::peer_turnover, s.peer_turnover * 100);

		val = current.get_int(settings_pack::peer_turnover_cutoff);
		if (fabs(s.peer_turnover_cutoff - float(val) / 100.f) > 0.001)
			p->set_int(settings_pack::peer_turnover_cutoff, s.peer_turnover_cutoff * 100);

		return p;
	}

	void load_struct_from_settings(aux::session_settings const& current, session_settings& ret)
	{
		for (int i = 0; i < settings_pack::num_string_settings; ++i)
		{
			if (str_settings[i].offset == 0) continue;
			std::string& val = *(std::string*)(((char*)&ret) + str_settings[i].offset);
			val = current.get_str(settings_pack::string_type_base + i);
		}

		for (int i = 0; i < settings_pack::num_int_settings; ++i)
		{
			if (int_settings[i].offset == 0) continue;
			int& val = *(int*)(((char*)&ret) + int_settings[i].offset);
			val = current.get_int(settings_pack::int_type_base + i);
		}

		for (int i = 0; i < settings_pack::num_bool_settings; ++i)
		{
			if (bool_settings[i].offset == 0) continue;
			bool& val = *(bool*)(((char*)&ret) + bool_settings[i].offset);
			val = current.get_bool(settings_pack::bool_type_base + i);
		}

		// special case for deprecated float values
		ret.share_ratio_limit = float(current.get_int(settings_pack::share_ratio_limit)) / 100.f;
		ret.seed_time_ratio_limit = float(current.get_int(settings_pack::seed_time_ratio_limit)) / 100.f;
		ret.peer_turnover = float(current.get_int(settings_pack::peer_turnover)) / 100.f;
		ret.peer_turnover_cutoff = float(current.get_int(settings_pack::peer_turnover_cutoff)) / 100.f;
	}

#include "libtorrent/aux_/disable_warnings_pop.hpp"

#endif // TORRENT_NO_DEPRECATE

	void initialize_default_settings(aux::session_settings& s)
	{
		for (int i = 0; i < settings_pack::num_string_settings; ++i)
		{
			if (str_settings[i].default_value == nullptr) continue;
			s.set_str(settings_pack::string_type_base + i, str_settings[i].default_value);
			TORRENT_ASSERT(s.get_str(settings_pack::string_type_base + i) == str_settings[i].default_value);
		}

		for (int i = 0; i < settings_pack::num_int_settings; ++i)
		{
			s.set_int(settings_pack::int_type_base + i, int_settings[i].default_value);
			TORRENT_ASSERT(s.get_int(settings_pack::int_type_base + i) == int_settings[i].default_value);
		}

		for (int i = 0; i < settings_pack::num_bool_settings; ++i)
		{
			s.set_bool(settings_pack::bool_type_base + i, bool_settings[i].default_value);
			TORRENT_ASSERT(s.get_bool(settings_pack::bool_type_base + i) == bool_settings[i].default_value);
		}
	}

	void apply_pack(settings_pack const* pack, aux::session_settings& sett
		, aux::session_impl* ses)
	{
		typedef void (aux::session_impl::*fun_t)();
		std::vector<fun_t> callbacks;

		for (auto const& p : pack->m_strings)
		{
			// disregard setting indices that are not string types
			if ((p.first & settings_pack::type_mask) != settings_pack::string_type_base)
				continue;

			// ignore settings that are out of bounds
			int const index = p.first & settings_pack::index_mask;
			TORRENT_ASSERT_PRECOND(index >= 0 && index < settings_pack::num_string_settings);
			if (index < 0 || index >= settings_pack::num_string_settings)
				continue;

<<<<<<< HEAD
			sett.set_str(p.first, p.second);
			str_setting_entry_t const& sa = str_settings[index];
=======
			// if the vaue did not change, don't call the update callback
			if (sett.get_str(i->first) == i->second) continue;

			sett.set_str(i->first, i->second);
			str_setting_entry_t const& sa = str_settings[i->first & settings_pack::index_mask];
>>>>>>> e4a27c0b
			if (sa.fun && ses
				&& std::find(callbacks.begin(), callbacks.end(), sa.fun) == callbacks.end())
				callbacks.push_back(sa.fun);
		}

		for (auto const& p : pack->m_ints)
		{
			// disregard setting indices that are not int types
			if ((p.first & settings_pack::type_mask) != settings_pack::int_type_base)
				continue;

			// ignore settings that are out of bounds
			int const index = p.first & settings_pack::index_mask;
			TORRENT_ASSERT_PRECOND(index >= 0 && index < settings_pack::num_int_settings);
			if (index < 0 || index >= settings_pack::num_int_settings)
				continue;

<<<<<<< HEAD
			sett.set_int(p.first, p.second);
			int_setting_entry_t const& sa = int_settings[index];
=======
			// if the vaue did not change, don't call the update callback
			if (sett.get_int(i->first) == i->second) continue;

			sett.set_int(i->first, i->second);
			int_setting_entry_t const& sa = int_settings[i->first & settings_pack::index_mask];
>>>>>>> e4a27c0b
			if (sa.fun && ses
				&& std::find(callbacks.begin(), callbacks.end(), sa.fun) == callbacks.end())
				callbacks.push_back(sa.fun);
		}

		for (auto const& p : pack->m_bools)
		{
			// disregard setting indices that are not bool types
			if ((p.first & settings_pack::type_mask) != settings_pack::bool_type_base)
				continue;

			// ignore settings that are out of bounds
			int const index = p.first & settings_pack::index_mask;
			TORRENT_ASSERT_PRECOND(index >= 0 && index < settings_pack::num_bool_settings);
			if (index < 0 || index >= settings_pack::num_bool_settings)
				continue;

<<<<<<< HEAD
			sett.set_bool(p.first, p.second);
			bool_setting_entry_t const& sa = bool_settings[index];
=======
			// if the vaue did not change, don't call the update callback
			if (sett.get_bool(i->first) == i->second) continue;

			sett.set_bool(i->first, i->second);
			bool_setting_entry_t const& sa = bool_settings[i->first & settings_pack::index_mask];
>>>>>>> e4a27c0b
			if (sa.fun && ses
				&& std::find(callbacks.begin(), callbacks.end(), sa.fun) == callbacks.end())
				callbacks.push_back(sa.fun);
		}

		// call the callbacks once all the settings have been applied, and
		// only once per callback
		for (auto const& f : callbacks)
		{
			(ses->*f)();
		}
	}

	void settings_pack::set_str(int const name, std::string val)
	{
		TORRENT_ASSERT((name & type_mask) == string_type_base);
		if ((name & type_mask) != string_type_base) return;
		std::pair<std::uint16_t, std::string> v(name, std::move(val));
		insort_replace(m_strings, std::move(v));
	}

	void settings_pack::set_int(int const name, int const val)
	{
		TORRENT_ASSERT((name & type_mask) == int_type_base);
		if ((name & type_mask) != int_type_base) return;
		std::pair<std::uint16_t, int> v(name, val);
		insort_replace(m_ints, v);
	}

	void settings_pack::set_bool(int const name, bool const val)
	{
		TORRENT_ASSERT((name & type_mask) == bool_type_base);
		if ((name & type_mask) != bool_type_base) return;
		std::pair<std::uint16_t, bool> v(name, val);
		insort_replace(m_bools, v);
	}

	bool settings_pack::has_val(int const name) const
	{
		switch (name & type_mask)
		{
			case string_type_base:
			{
				// this is an optimization. If the settings pack is complete,
				// i.e. has every key, we don't need to search, it's just a lookup
				if (m_strings.size() == settings_pack::num_string_settings)
					return true;
				std::pair<std::uint16_t, std::string> v(name, std::string());
				auto i = std::lower_bound(m_strings.begin(), m_strings.end(), v
						, &compare_first<std::string>);
				return i != m_strings.end() && i->first == name;
			}
			case int_type_base:
			{
				// this is an optimization. If the settings pack is complete,
				// i.e. has every key, we don't need to search, it's just a lookup
				if (m_ints.size() == settings_pack::num_int_settings)
					return true;
				std::pair<std::uint16_t, int> v(name, 0);
				auto i = std::lower_bound(m_ints.begin(), m_ints.end(), v
						, &compare_first<int>);
				return i != m_ints.end() && i->first == name;
			}
			case bool_type_base:
			{
				// this is an optimization. If the settings pack is complete,
				// i.e. has every key, we don't need to search, it's just a lookup
				if (m_bools.size() == settings_pack::num_bool_settings)
					return true;
				std::pair<std::uint16_t, bool> v(name, false);
				auto i = std::lower_bound(m_bools.begin(), m_bools.end(), v
						, &compare_first<bool>);
				return i != m_bools.end() && i->first == name;
			}
		}
		TORRENT_ASSERT_FAIL();
		return false;
	}

	std::string const& settings_pack::get_str(int name) const
	{
		static std::string const empty;
		TORRENT_ASSERT((name & type_mask) == string_type_base);
		if ((name & type_mask) != string_type_base) return empty;

		// this is an optimization. If the settings pack is complete,
		// i.e. has every key, we don't need to search, it's just a lookup
		if (m_strings.size() == settings_pack::num_string_settings)
		{
			TORRENT_ASSERT(m_strings[name & index_mask].first == name);
			return m_strings[name & index_mask].second;
		}
		std::pair<std::uint16_t, std::string> v(name, std::string());
		auto i = std::lower_bound(m_strings.begin(), m_strings.end(), v
				, &compare_first<std::string>);
		if (i != m_strings.end() && i->first == name) return i->second;
		return empty;
	}

	int settings_pack::get_int(int name) const
	{
		TORRENT_ASSERT((name & type_mask) == int_type_base);
		if ((name & type_mask) != int_type_base) return 0;

		// this is an optimization. If the settings pack is complete,
		// i.e. has every key, we don't need to search, it's just a lookup
		if (m_ints.size() == settings_pack::num_int_settings)
		{
			TORRENT_ASSERT(m_ints[name & index_mask].first == name);
			return m_ints[name & index_mask].second;
		}
		std::pair<std::uint16_t, int> v(name, 0);
		auto i = std::lower_bound(m_ints.begin(), m_ints.end(), v
				, &compare_first<int>);
		if (i != m_ints.end() && i->first == name) return i->second;
		return 0;
	}

	bool settings_pack::get_bool(int name) const
	{
		TORRENT_ASSERT((name & type_mask) == bool_type_base);
		if ((name & type_mask) != bool_type_base) return false;

		// this is an optimization. If the settings pack is complete,
		// i.e. has every key, we don't need to search, it's just a lookup
		if (m_bools.size() == settings_pack::num_bool_settings)
		{
			TORRENT_ASSERT(m_bools[name & index_mask].first == name);
			return m_bools[name & index_mask].second;
		}
		std::pair<std::uint16_t, bool> v(name, false);
		auto i = std::lower_bound(m_bools.begin(), m_bools.end(), v
					, &compare_first<bool>);
		if (i != m_bools.end() && i->first == name) return i->second;
		return false;
	}

	void settings_pack::clear()
	{
		m_strings.clear();
		m_ints.clear();
		m_bools.clear();
	}
}<|MERGE_RESOLUTION|>--- conflicted
+++ resolved
@@ -589,16 +589,12 @@
 			if (index < 0 || index >= settings_pack::num_string_settings)
 				continue;
 
-<<<<<<< HEAD
+			// if the vaue did not change, don't call the update callback
+			if (sett.get_str(p.first) == p.second) continue;
+
 			sett.set_str(p.first, p.second);
 			str_setting_entry_t const& sa = str_settings[index];
-=======
-			// if the vaue did not change, don't call the update callback
-			if (sett.get_str(i->first) == i->second) continue;
-
-			sett.set_str(i->first, i->second);
-			str_setting_entry_t const& sa = str_settings[i->first & settings_pack::index_mask];
->>>>>>> e4a27c0b
+
 			if (sa.fun && ses
 				&& std::find(callbacks.begin(), callbacks.end(), sa.fun) == callbacks.end())
 				callbacks.push_back(sa.fun);
@@ -616,16 +612,11 @@
 			if (index < 0 || index >= settings_pack::num_int_settings)
 				continue;
 
-<<<<<<< HEAD
+			// if the vaue did not change, don't call the update callback
+			if (sett.get_int(p.first) == p.second) continue;
+
 			sett.set_int(p.first, p.second);
 			int_setting_entry_t const& sa = int_settings[index];
-=======
-			// if the vaue did not change, don't call the update callback
-			if (sett.get_int(i->first) == i->second) continue;
-
-			sett.set_int(i->first, i->second);
-			int_setting_entry_t const& sa = int_settings[i->first & settings_pack::index_mask];
->>>>>>> e4a27c0b
 			if (sa.fun && ses
 				&& std::find(callbacks.begin(), callbacks.end(), sa.fun) == callbacks.end())
 				callbacks.push_back(sa.fun);
@@ -643,16 +634,11 @@
 			if (index < 0 || index >= settings_pack::num_bool_settings)
 				continue;
 
-<<<<<<< HEAD
+			// if the vaue did not change, don't call the update callback
+			if (sett.get_bool(p.first) == p.second) continue;
+
 			sett.set_bool(p.first, p.second);
 			bool_setting_entry_t const& sa = bool_settings[index];
-=======
-			// if the vaue did not change, don't call the update callback
-			if (sett.get_bool(i->first) == i->second) continue;
-
-			sett.set_bool(i->first, i->second);
-			bool_setting_entry_t const& sa = bool_settings[i->first & settings_pack::index_mask];
->>>>>>> e4a27c0b
 			if (sa.fun && ses
 				&& std::find(callbacks.begin(), callbacks.end(), sa.fun) == callbacks.end())
 				callbacks.push_back(sa.fun);
