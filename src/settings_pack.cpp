--- conflicted
+++ resolved
@@ -447,8 +447,6 @@
 		}
 	}
 
-<<<<<<< HEAD
-=======
 	void run_all_updates(aux::session_impl& ses)
 	{
 		typedef void (aux::session_impl::*fun_t)();
@@ -471,97 +469,6 @@
 		}
 	}
 
-#ifndef TORRENT_NO_DEPRECATE
-
-#include "libtorrent/aux_/disable_warnings_push.hpp"
-
-	settings_pack load_pack_from_struct(
-		aux::session_settings const& current, session_settings const& s)
-	{
-		settings_pack p;
-
-		for (int i = 0; i < settings_pack::num_string_settings; ++i)
-		{
-			if (str_settings[i].offset == 0) continue;
-			std::string& val = *(std::string*)(((char*)&s) + str_settings[i].offset);
-			int setting_name = settings_pack::string_type_base + i;
-			if (val == current.get_str(setting_name)) continue;
-			p.set_str(setting_name, val);
-		}
-
-		for (int i = 0; i < settings_pack::num_int_settings; ++i)
-		{
-			if (int_settings[i].offset == 0) continue;
-			int& val = *(int*)(((char*)&s) + int_settings[i].offset);
-			int setting_name = settings_pack::int_type_base + i;
-			if (val == current.get_int(setting_name)) continue;
-			p.set_int(setting_name, val);
-		}
-
-		for (int i = 0; i < settings_pack::num_bool_settings; ++i)
-		{
-			if (bool_settings[i].offset == 0) continue;
-			bool& val = *(bool*)(((char*)&s) + bool_settings[i].offset);
-			int setting_name = settings_pack::bool_type_base + i;
-			if (val == current.get_bool(setting_name)) continue;
-			p.set_bool(setting_name, val);
-		}
-
-		// special case for deprecated float values
-		int val = current.get_int(settings_pack::share_ratio_limit);
-		if (fabs(s.share_ratio_limit - float(val) / 100.f) > 0.001f)
-			p.set_int(settings_pack::share_ratio_limit, s.share_ratio_limit * 100);
-
-		val = current.get_int(settings_pack::seed_time_ratio_limit);
-		if (fabs(s.seed_time_ratio_limit - float(val) / 100.f) > 0.001f)
-			p.set_int(settings_pack::seed_time_ratio_limit, s.seed_time_ratio_limit * 100);
-
-		val = current.get_int(settings_pack::peer_turnover);
-		if (fabs(s.peer_turnover - float(val) / 100.f) > 0.001)
-			p.set_int(settings_pack::peer_turnover, s.peer_turnover * 100);
-
-		val = current.get_int(settings_pack::peer_turnover_cutoff);
-		if (fabs(s.peer_turnover_cutoff - float(val) / 100.f) > 0.001)
-			p.set_int(settings_pack::peer_turnover_cutoff, s.peer_turnover_cutoff * 100);
-
-		return p;
-	}
-
-	void load_struct_from_settings(aux::session_settings const& current, session_settings& ret)
-	{
-		for (int i = 0; i < settings_pack::num_string_settings; ++i)
-		{
-			if (str_settings[i].offset == 0) continue;
-			std::string& val = *(std::string*)(((char*)&ret) + str_settings[i].offset);
-			val = current.get_str(settings_pack::string_type_base + i);
-		}
-
-		for (int i = 0; i < settings_pack::num_int_settings; ++i)
-		{
-			if (int_settings[i].offset == 0) continue;
-			int& val = *(int*)(((char*)&ret) + int_settings[i].offset);
-			val = current.get_int(settings_pack::int_type_base + i);
-		}
-
-		for (int i = 0; i < settings_pack::num_bool_settings; ++i)
-		{
-			if (bool_settings[i].offset == 0) continue;
-			bool& val = *(bool*)(((char*)&ret) + bool_settings[i].offset);
-			val = current.get_bool(settings_pack::bool_type_base + i);
-		}
-
-		// special case for deprecated float values
-		ret.share_ratio_limit = float(current.get_int(settings_pack::share_ratio_limit)) / 100.f;
-		ret.seed_time_ratio_limit = float(current.get_int(settings_pack::seed_time_ratio_limit)) / 100.f;
-		ret.peer_turnover = float(current.get_int(settings_pack::peer_turnover)) / 100.f;
-		ret.peer_turnover_cutoff = float(current.get_int(settings_pack::peer_turnover_cutoff)) / 100.f;
-	}
-
-#include "libtorrent/aux_/disable_warnings_pop.hpp"
-
-#endif
-
->>>>>>> 163e490d
 	void initialize_default_settings(aux::session_settings& s)
 	{
 		for (int i = 0; i < settings_pack::num_string_settings; ++i)
