/*

Copyright (c) 2006-2016, Arvid Norberg, Magnus Jonsson
All rights reserved.

Redistribution and use in source and binary forms, with or without
modification, are permitted provided that the following conditions
are met:

    * Redistributions of source code must retain the above copyright
      notice, this list of conditions and the following disclaimer.
    * Redistributions in binary form must reproduce the above copyright
      notice, this list of conditions and the following disclaimer in
      the documentation and/or other materials provided with the distribution.
    * Neither the name of the author nor the names of its
      contributors may be used to endorse or promote products derived
      from this software without specific prior written permission.

THIS SOFTWARE IS PROVIDED BY THE COPYRIGHT HOLDERS AND CONTRIBUTORS "AS IS"
AND ANY EXPRESS OR IMPLIED WARRANTIES, INCLUDING, BUT NOT LIMITED TO, THE
IMPLIED WARRANTIES OF MERCHANTABILITY AND FITNESS FOR A PARTICULAR PURPOSE
ARE DISCLAIMED. IN NO EVENT SHALL THE COPYRIGHT OWNER OR CONTRIBUTORS BE
LIABLE FOR ANY DIRECT, INDIRECT, INCIDENTAL, SPECIAL, EXEMPLARY, OR
CONSEQUENTIAL DAMAGES (INCLUDING, BUT NOT LIMITED TO, PROCUREMENT OF
SUBSTITUTE GOODS OR SERVICES; LOSS OF USE, DATA, OR PROFITS; OR BUSINESS
INTERRUPTION) HOWEVER CAUSED AND ON ANY THEORY OF LIABILITY, WHETHER IN
CONTRACT, STRICT LIABILITY, OR TORT (INCLUDING NEGLIGENCE OR OTHERWISE)
ARISING IN ANY WAY OUT OF THE USE OF THIS SOFTWARE, EVEN IF ADVISED OF THE
POSSIBILITY OF SUCH DAMAGE.

*/

#include "libtorrent/config.hpp"

#include <ctime>
#include <algorithm>
#include <cctype>
#include <algorithm>
#include <cstdio> // for snprintf
#include <cinttypes> // for PRId64 et.al.
#include <functional>
#include <type_traits>

#if TORRENT_USE_INVARIANT_CHECKS
#include <unordered_set>
#endif

#include "libtorrent/aux_/disable_warnings_push.hpp"

#include <boost/asio/ip/v6_only.hpp>

#if TORRENT_USE_RLIMIT

#include <sys/resource.h>
// capture this here where warnings are disabled (the macro generates warnings)
const rlim_t rlim_infinity = RLIM_INFINITY;
#endif // TORRENT_USE_RLIMIT

#include "libtorrent/aux_/disable_warnings_pop.hpp"

#include "libtorrent/aux_/openssl.hpp"
#include "libtorrent/peer_id.hpp"
#include "libtorrent/torrent_info.hpp"
#include "libtorrent/tracker_manager.hpp"
#include "libtorrent/bencode.hpp"
#include "libtorrent/hasher.hpp"
#include "libtorrent/entry.hpp"
#include "libtorrent/session.hpp"
#include "libtorrent/fingerprint.hpp"
#include "libtorrent/entry.hpp"
#include "libtorrent/alert_types.hpp"
#include "libtorrent/invariant_check.hpp"
#include "libtorrent/file.hpp"
#include "libtorrent/bt_peer_connection.hpp"
#include "libtorrent/peer_connection_handle.hpp"
#include "libtorrent/ip_filter.hpp"
#include "libtorrent/socket.hpp"
#include "libtorrent/session_stats.hpp"
#include "libtorrent/aux_/session_impl.hpp"
#ifndef TORRENT_DISABLE_DHT
#include "libtorrent/kademlia/dht_tracker.hpp"
#include "libtorrent/kademlia/types.hpp"
#endif
#include "libtorrent/enum_net.hpp"
#include "libtorrent/config.hpp"
#include "libtorrent/utf8.hpp"
#include "libtorrent/upnp.hpp"
#include "libtorrent/natpmp.hpp"
#include "libtorrent/lsd.hpp"
#include "libtorrent/instantiate_connection.hpp"
#include "libtorrent/peer_info.hpp"
#include "libtorrent/build_config.hpp"
#include "libtorrent/random.hpp"
#include "libtorrent/magnet_uri.hpp"
#include "libtorrent/aux_/session_settings.hpp"
#include "libtorrent/torrent_peer.hpp"
#include "libtorrent/torrent_handle.hpp"
#include "libtorrent/choker.hpp"
#include "libtorrent/error.hpp"
#include "libtorrent/platform_util.hpp"
#include "libtorrent/aux_/bind_to_device.hpp"
#include "libtorrent/hex.hpp" // to_hex, from_hex

#ifndef TORRENT_DISABLE_LOGGING

#include "libtorrent/socket_io.hpp"

// for logging stat layout
#include "libtorrent/stat.hpp"

// for logging the size of DHT structures
#ifndef TORRENT_DISABLE_DHT
#include <libtorrent/kademlia/find_data.hpp>
#include <libtorrent/kademlia/refresh.hpp>
#include <libtorrent/kademlia/node.hpp>
#include <libtorrent/kademlia/observer.hpp>
#include <libtorrent/kademlia/item.hpp>
#endif // TORRENT_DISABLE_DHT

#include "libtorrent/http_tracker_connection.hpp"
#include "libtorrent/udp_tracker_connection.hpp"

#endif // TORRENT_DISABLE_LOGGING

#ifdef TORRENT_USE_LIBGCRYPT

extern "C" {
GCRY_THREAD_OPTION_PTHREAD_IMPL;
}

namespace
{
	// libgcrypt requires this to initialize the library
	struct gcrypt_setup
	{
		gcrypt_setup()
		{
			gcry_check_version(0);
			gcry_error_t e = gcry_control(GCRYCTL_SET_THREAD_CBS, &gcry_threads_pthread);
			if (e != 0) std::fprintf(stderr, "libcrypt ERROR: %s\n", gcry_strerror(e));
			e = gcry_control(GCRYCTL_INITIALIZATION_FINISHED, 0);
			if (e != 0) std::fprintf(stderr, "initialization finished error: %s\n", gcry_strerror(e));
		}
	} gcrypt_global_constructor;
}

#endif // TORRENT_USE_LIBGCRYPT

#ifdef TORRENT_USE_OPENSSL

#include <openssl/crypto.h>
#include <openssl/rand.h>

namespace
{
	// openssl requires this to clean up internal
	// structures it allocates
	struct openssl_cleanup
	{
#ifdef TORRENT_MACOS_DEPRECATED_LIBCRYPTO
#pragma clang diagnostic push
#pragma clang diagnostic ignored "-Wdeprecated-declarations"
#endif
		~openssl_cleanup() { CRYPTO_cleanup_all_ex_data(); }
#ifdef TORRENT_MACOS_DEPRECATED_LIBCRYPTO
#pragma clang diagnostic pop
#endif
	} openssl_global_destructor;
}

#endif // TORRENT_USE_OPENSSL

#ifdef TORRENT_WINDOWS
// for ERROR_SEM_TIMEOUT
#include <winerror.h>
#endif

using libtorrent::aux::session_impl;
using namespace std::placeholders;

#ifdef BOOST_NO_EXCEPTIONS
namespace boost {
	void throw_exception(std::exception const& e) { ::abort(); }
}
#endif

namespace libtorrent {

#if defined TORRENT_ASIO_DEBUGGING
	std::map<std::string, async_t> _async_ops;
	std::deque<wakeup_t> _wakeups;
	int _async_ops_nthreads = 0;
	std::mutex _async_ops_mutex;
#endif

namespace aux {

#ifndef TORRENT_DISABLE_DHT
	dht_settings read_dht_settings(bdecode_node const& e)
	{
		dht_settings sett;

		if (e.type() != bdecode_node::dict_t) return sett;

		bdecode_node val;
		val = e.dict_find_int("max_peers_reply");
		if (val) sett.max_peers_reply = val.int_value();
		val = e.dict_find_int("search_branching");
		if (val) sett.search_branching = val.int_value();
		val = e.dict_find_int("max_fail_count");
		if (val) sett.max_fail_count = val.int_value();
		val = e.dict_find_int("max_torrents");
		if (val) sett.max_torrents = val.int_value();
		val = e.dict_find_int("max_dht_items");
		if (val) sett.max_dht_items = val.int_value();
		val = e.dict_find_int("max_peers");
		if (val) sett.max_peers = val.int_value();
		val = e.dict_find_int("max_torrent_search_reply");
		if (val) sett.max_torrent_search_reply = val.int_value();
		val = e.dict_find_int("restrict_routing_ips");
		if (val) sett.restrict_routing_ips = (val.int_value() != 0);
		val = e.dict_find_int("restrict_search_ips");
		if (val) sett.restrict_search_ips = (val.int_value() != 0);
		val = e.dict_find_int("extended_routing_table");
		if (val) sett.extended_routing_table = (val.int_value() != 0);
		val = e.dict_find_int("aggressive_lookups");
		if (val) sett.aggressive_lookups = (val.int_value() != 0);
		val = e.dict_find_int("privacy_lookups");
		if (val) sett.privacy_lookups = (val.int_value() != 0);
		val = e.dict_find_int("enforce_node_id");
		if (val) sett.enforce_node_id = (val.int_value() != 0);
		val = e.dict_find_int("ignore_dark_internet");
		if (val) sett.ignore_dark_internet = (val.int_value() != 0);
		val = e.dict_find_int("block_timeout");
		if (val) sett.block_timeout = val.int_value();
		val = e.dict_find_int("block_ratelimit");
		if (val) sett.block_ratelimit = val.int_value();
		val = e.dict_find_int("read_only");
		if (val) sett.read_only = (val.int_value() != 0);
		val = e.dict_find_int("item_lifetime");
		if (val) sett.item_lifetime = val.int_value();

		return sett;
	}

	entry save_dht_settings(dht_settings const& settings)
	{
		entry e;
		entry::dictionary_type& dht_sett = e.dict();

		dht_sett["max_peers_reply"] = settings.max_peers_reply;
		dht_sett["search_branching"] = settings.search_branching;
		dht_sett["max_fail_count"] = settings.max_fail_count;
		dht_sett["max_torrents"] = settings.max_torrents;
		dht_sett["max_dht_items"] = settings.max_dht_items;
		dht_sett["max_peers"] = settings.max_peers;
		dht_sett["max_torrent_search_reply"] = settings.max_torrent_search_reply;
		dht_sett["restrict_routing_ips"] = settings.restrict_routing_ips;
		dht_sett["restrict_search_ips"] = settings.restrict_search_ips;
		dht_sett["extended_routing_table"] = settings.extended_routing_table;
		dht_sett["aggressive_lookups"] = settings.aggressive_lookups;
		dht_sett["privacy_lookups"] = settings.privacy_lookups;
		dht_sett["enforce_node_id"] = settings.enforce_node_id;
		dht_sett["ignore_dark_internet"] = settings.ignore_dark_internet;
		dht_sett["block_timeout"] = settings.block_timeout;
		dht_sett["block_ratelimit"] = settings.block_ratelimit;
		dht_sett["read_only"] = settings.read_only;
		dht_sett["item_lifetime"] = settings.item_lifetime;

		return e;
	}
#endif // TORRENT_DISABLE_DHT

	void session_impl::init_peer_class_filter(bool unlimited_local)
	{
		// set the default peer_class_filter to use the local peer class
		// for peers on local networks
		std::uint32_t lfilter = 1 << m_local_peer_class;
		std::uint32_t gfilter = 1 << m_global_class;

		struct class_mapping
		{
			char const* first;
			char const* last;
			std::uint32_t filter;
		};

		static const class_mapping v4_classes[] =
		{
			// everything
			{"0.0.0.0", "255.255.255.255", gfilter},
			// local networks
			{"10.0.0.0", "10.255.255.255", lfilter},
			{"172.16.0.0", "172.16.255.255", lfilter},
			{"192.168.0.0", "192.168.255.255", lfilter},
			// link-local
			{"169.254.0.0", "169.254.255.255", lfilter},
			// loop-back
			{"127.0.0.0", "127.255.255.255", lfilter},
		};

#if TORRENT_USE_IPV6
		static const class_mapping v6_classes[] =
		{
			// everything
			{"::0", "ffff:ffff:ffff:ffff:ffff:ffff:ffff:ffff", gfilter},
			// link-local
			{"fe80::", "febf::ffff:ffff:ffff:ffff:ffff:ffff:ffff", lfilter},
			// loop-back
			{"::1", "::1", lfilter},
		};
#endif

		class_mapping const* p = v4_classes;
		int len = sizeof(v4_classes) / sizeof(v4_classes[0]);
		if (!unlimited_local) len = 1;
		for (int i = 0; i < len; ++i)
		{
			error_code ec;
			address_v4 begin = address_v4::from_string(p[i].first, ec);
			address_v4 end = address_v4::from_string(p[i].last, ec);
			if (ec) continue;
			m_peer_class_filter.add_rule(begin, end, p[i].filter);
		}
#if TORRENT_USE_IPV6
		p = v6_classes;
		len = sizeof(v6_classes) / sizeof(v6_classes[0]);
		if (!unlimited_local) len = 1;
		for (int i = 0; i < len; ++i)
		{
			error_code ec;
			address_v6 begin = address_v6::from_string(p[i].first, ec);
			address_v6 end = address_v6::from_string(p[i].last, ec);
			if (ec) continue;
			m_peer_class_filter.add_rule(begin, end, p[i].filter);
		}
#endif
	}

#if defined TORRENT_USE_OPENSSL && OPENSSL_VERSION_NUMBER >= 0x90812f
#ifdef TORRENT_MACOS_DEPRECATED_LIBCRYPTO
#pragma clang diagnostic push
#pragma clang diagnostic ignored "-Wdeprecated-declarations"
#endif
	namespace {
	// when running bittorrent over SSL, the SNI (server name indication)
	// extension is used to know which torrent the incoming connection is
	// trying to connect to. The 40 first bytes in the name is expected to
	// be the hex encoded info-hash
	int servername_callback(SSL* s, int* ad, void* arg)
	{
		TORRENT_UNUSED(ad);

		session_impl* ses = reinterpret_cast<session_impl*>(arg);
		const char* servername = SSL_get_servername(s, TLSEXT_NAMETYPE_host_name);

		if (!servername || strlen(servername) < 40)
			return SSL_TLSEXT_ERR_ALERT_FATAL;

		sha1_hash info_hash;
		bool valid = aux::from_hex({servername, 40}, info_hash.data());

		// the server name is not a valid hex-encoded info-hash
		if (!valid)
			return SSL_TLSEXT_ERR_ALERT_FATAL;

		// see if there is a torrent with this info-hash
		std::shared_ptr<torrent> t = ses->find_torrent(info_hash).lock();

		// if there isn't, fail
		if (!t) return SSL_TLSEXT_ERR_ALERT_FATAL;

		// if the torrent we found isn't an SSL torrent, also fail.
		if (!t->is_ssl_torrent()) return SSL_TLSEXT_ERR_ALERT_FATAL;

		// if the torrent doesn't have an SSL context and should not allow
		// incoming SSL connections
		if (!t->ssl_ctx()) return SSL_TLSEXT_ERR_ALERT_FATAL;

		// use this torrent's certificate
		SSL_CTX *torrent_context = t->ssl_ctx()->native_handle();

		SSL_set_SSL_CTX(s, torrent_context);
		SSL_set_verify(s, SSL_CTX_get_verify_mode(torrent_context), SSL_CTX_get_verify_callback(torrent_context));

		return SSL_TLSEXT_ERR_OK;
	}
	} // anonymous namespace
#ifdef TORRENT_MACOS_DEPRECATED_LIBCRYPTO
#pragma clang diagnostic pop
#endif
#endif

	session_impl::session_impl(io_service& ios)
		: m_io_service(ios)
#ifdef TORRENT_USE_OPENSSL
		, m_ssl_ctx(m_io_service, boost::asio::ssl::context::sslv23)
#endif
		, m_alerts(m_settings.get_int(settings_pack::alert_queue_size), alert::all_categories)
		, m_disk_thread(m_io_service, m_stats_counters
			, static_cast<uncork_interface*>(this))
		, m_download_rate(peer_connection::download_channel)
		, m_upload_rate(peer_connection::upload_channel)
		, m_tracker_manager(
			std::bind(&session_impl::send_udp_packet, this, false, _1, _2, _3, _4)
			, std::bind(&session_impl::send_udp_packet_hostname, this, _1, _2, _3, _4, _5)
			, m_stats_counters
			, m_host_resolver
			, m_settings
#if !defined TORRENT_DISABLE_LOGGING || TORRENT_USE_ASSERTS
			, *this
#endif
			)
		, m_work(new io_service::work(m_io_service))
#if TORRENT_USE_I2P
		, m_i2p_conn(m_io_service)
#endif
		, m_created(clock_type::now())
		, m_last_tick(m_created)
		, m_last_second_tick(m_created - milliseconds(900))
		, m_last_choke(m_created)
		, m_last_auto_manage(m_created)
#ifndef TORRENT_DISABLE_DHT
		, m_dht_announce_timer(m_io_service)
#endif
		, m_utp_socket_manager(
			std::bind(&session_impl::send_udp_packet, this, false, _1, _2, _3, _4)
			, std::bind(&session_impl::incoming_connection, this, _1)
			, m_io_service
			, m_settings, m_stats_counters, nullptr)
#ifdef TORRENT_USE_OPENSSL
		, m_ssl_utp_socket_manager(
			std::bind(&session_impl::send_udp_packet, this, true, _1, _2, _3, _4)
			, std::bind(&session_impl::on_incoming_utp_ssl, this, _1)
			, m_io_service
			, m_settings, m_stats_counters
			, &m_ssl_ctx)
#endif
		, m_timer(m_io_service)
		, m_lsd_announce_timer(m_io_service)
		, m_host_resolver(m_io_service)
	{
		update_time_now();
	}

	// This function is called by the creating thread, not in the message loop's
	// io_service thread.
	// TODO: 2 is there a reason not to move all of this into init()? and just
	// post it to the io_service?
	void session_impl::start_session(settings_pack const& pack)
	{
		if (pack.has_val(settings_pack::alert_mask))
		{
			m_alerts.set_alert_mask(pack.get_int(settings_pack::alert_mask));
		}

#ifndef TORRENT_DISABLE_LOGGING
		session_log("start session");
#endif

		error_code ec;
#ifdef TORRENT_USE_OPENSSL
		m_ssl_ctx.set_verify_mode(boost::asio::ssl::context::verify_none, ec);
#if OPENSSL_VERSION_NUMBER >= 0x90812f
		aux::openssl_set_tlsext_servername_callback(m_ssl_ctx.native_handle()
			, servername_callback);
		aux::openssl_set_tlsext_servername_arg(m_ssl_ctx.native_handle(), this);
#endif // OPENSSL_VERSION_NUMBER
#endif

#ifndef TORRENT_DISABLE_DHT
		m_next_dht_torrent = m_torrents.begin();
#endif
		m_next_lsd_torrent = m_torrents.begin();

		m_global_class = m_classes.new_peer_class("global");
		m_tcp_peer_class = m_classes.new_peer_class("tcp");
		m_local_peer_class = m_classes.new_peer_class("local");
		// local peers are always unchoked
		m_classes.at(m_local_peer_class)->ignore_unchoke_slots = true;
		// local peers are allowed to exceed the normal connection
		// limit by 50%
		m_classes.at(m_local_peer_class)->connection_limit_factor = 150;

		TORRENT_ASSERT(m_global_class == session::global_peer_class_id);
		TORRENT_ASSERT(m_tcp_peer_class == session::tcp_peer_class_id);
		TORRENT_ASSERT(m_local_peer_class == session::local_peer_class_id);

		init_peer_class_filter(true);

		// TCP, SSL/TCP and I2P connections should be assigned the TCP peer class
		m_peer_class_type_filter.add(peer_class_type_filter::tcp_socket, m_tcp_peer_class);
		m_peer_class_type_filter.add(peer_class_type_filter::ssl_tcp_socket, m_tcp_peer_class);
		m_peer_class_type_filter.add(peer_class_type_filter::i2p_socket, m_tcp_peer_class);

#ifndef TORRENT_DISABLE_LOGGING

		session_log("config: %s version: %s revision: %s"
			, TORRENT_CFG_STRING
			, LIBTORRENT_VERSION
			, LIBTORRENT_REVISION);

#endif // TORRENT_DISABLE_LOGGING

		// ---- auto-cap max connections ----
		int max_files = max_open_files();
		// deduct some margin for epoll/kqueue, log files,
		// futexes, shared objects etc.
		// 80% of the available file descriptors should go to connections
		m_settings.set_int(settings_pack::connections_limit, (std::min)(
			m_settings.get_int(settings_pack::connections_limit)
			, (std::max)(5, (max_files - 20) * 8 / 10)));
		// 20% goes towards regular files (see disk_io_thread)
#ifndef TORRENT_DISABLE_LOGGING
		if (should_log())
		{
			session_log("   max connections: %d", m_settings.get_int(settings_pack::connections_limit));
			session_log("   max files: %d", max_files);
			session_log(" generated peer ID: %s", m_peer_id.to_string().c_str());
		}
#endif

		std::shared_ptr<settings_pack> copy = std::make_shared<settings_pack>(pack);
		m_io_service.post(std::bind(&session_impl::init, this, copy));
	}

	void session_impl::init(std::shared_ptr<settings_pack> pack)
	{
		// this is a debug facility
		// see single_threaded in debug.hpp
		thread_started();

		TORRENT_ASSERT(is_single_thread());

#ifndef TORRENT_DISABLE_LOGGING
		// this alert is a bit special. Since it's so verbose it's not only
		// filtered by its own alert type (log_alert) but also whether session
		// stats alerts are actually enabled. Without session_stats alerts the
		// headers aren't very useful anyway
		if (m_alerts.should_post<log_alert>()
			&& m_alerts.should_post<session_stats_alert>())
		{
			session_log(" *** session thread init");

			// this specific output is parsed by tools/parse_session_stats.py
			// if this is changed, that parser should also be changed
			std::string stats_header = "session stats header: ";
			std::vector<stats_metric> stats = session_stats_metrics();
			std::sort(stats.begin(), stats.end()
				, [] (stats_metric const& lhs, stats_metric const& rhs)
				{ return lhs.value_index < rhs.value_index; });
			for (int i = 0; i < stats.size(); ++i)
			{
				if (i > 0) stats_header += ", ";
				stats_header += stats[i].name;
			}
			m_alerts.emplace_alert<log_alert>(stats_header.c_str());
		}
#endif

		// this is where we should set up all async operations. This
		// is called from within the network thread as opposed to the
		// constructor which is called from the main thread

#if defined TORRENT_ASIO_DEBUGGING
		async_inc_threads();
		add_outstanding_async("session_impl::on_tick");
#endif
		error_code ec;
		m_io_service.post(std::bind(&session_impl::on_tick, this, ec));

		ADD_OUTSTANDING_ASYNC("session_impl::on_lsd_announce");
		int delay = (std::max)(m_settings.get_int(settings_pack::local_service_announce_interval)
			/ (std::max)(int(m_torrents.size()), 1), 1);
		m_lsd_announce_timer.expires_from_now(seconds(delay), ec);
		m_lsd_announce_timer.async_wait(
			std::bind(&session_impl::on_lsd_announce, this, _1));
		TORRENT_ASSERT(!ec);

#ifndef TORRENT_DISABLE_LOGGING
		session_log(" done starting session");
#endif

		apply_settings_pack_impl(*pack, true);

		// call update_* after settings set initialized

#ifndef TORRENT_NO_DEPRECATE
		update_local_download_rate();
		update_local_upload_rate();
#endif
		update_download_rate();
		update_upload_rate();
		update_connections_limit();
		update_unchoke_limit();
		update_disk_threads();
		update_upnp();
		update_natpmp();
		update_lsd();
		update_dht();
		update_peer_fingerprint();
		update_dht_bootstrap_nodes();
#ifndef TORRENT_DISABLE_DHT
		update_dht_announce_interval();
#endif
	}

	void session_impl::async_resolve(std::string const& host, int flags
		, session_interface::callback_t const& h)
	{
		m_host_resolver.async_resolve(host, flags, h);
	}

	void session_impl::save_state(entry* eptr, std::uint32_t flags) const
	{
		TORRENT_ASSERT(is_single_thread());

		entry& e = *eptr;
		// make it a dict
		e.dict();

		if (flags & session::save_settings)
		{
			entry::dictionary_type& sett = e["settings"].dict();
			save_settings_to_dict(m_settings, sett);
		}

#ifndef TORRENT_DISABLE_DHT
		if (flags & session::save_dht_settings)
		{
			e["dht"] = save_dht_settings(m_dht_settings);
		}

		if (m_dht && (flags & session::save_dht_state))
		{
			e["dht state"] = dht::save_dht_state(m_dht->state());
		}
#endif

#ifndef TORRENT_DISABLE_EXTENSIONS
		for (auto const& ext : m_ses_extensions[plugins_all_idx])
		{
			TORRENT_TRY {
				ext->save_state(*eptr);
			} TORRENT_CATCH(std::exception&) {}
		}
#endif
	}

	proxy_settings session_impl::proxy() const
	{
		return proxy_settings(m_settings);
	}

	void session_impl::load_state(bdecode_node const* e
		, std::uint32_t const flags)
	{
		TORRENT_ASSERT(is_single_thread());

		bdecode_node settings;
		if (e->type() != bdecode_node::dict_t) return;

#ifndef TORRENT_DISABLE_DHT
		bool need_update_dht = false;
		if (flags & session_handle::save_dht_settings)
		{
			settings = e->dict_find_dict("dht");
			if (settings)
			{
				m_dht_settings = read_dht_settings(settings);
			}
		}

		if (flags & session_handle::save_dht_state)
		{
			settings = e->dict_find_dict("dht state");
			if (settings)
			{
				m_dht_state = dht::read_dht_state(settings);
				need_update_dht = true;
			}
		}
#endif

#ifndef TORRENT_NO_DEPRECATE
		bool need_update_proxy = false;
		if (flags & session_handle::save_proxy)
		{
			settings = e->dict_find_dict("proxy");
			if (settings)
			{
				bdecode_node val;
				val = settings.dict_find_int("port");
				if (val) m_settings.set_int(settings_pack::proxy_port, val.int_value());
				val = settings.dict_find_int("type");
				if (val) m_settings.set_int(settings_pack::proxy_type, val.int_value());
				val = settings.dict_find_int("proxy_hostnames");
				if (val) m_settings.set_bool(settings_pack::proxy_hostnames, val.int_value() != 0);
				val = settings.dict_find_int("proxy_peer_connections");
				if (val) m_settings.set_bool(settings_pack::proxy_peer_connections, val.int_value() != 0);
				val = settings.dict_find_string("hostname");
				if (val) m_settings.set_str(settings_pack::proxy_hostname, val.string_value().to_string());
				val = settings.dict_find_string("password");
				if (val) m_settings.set_str(settings_pack::proxy_password, val.string_value().to_string());
				val = settings.dict_find_string("username");
				if (val) m_settings.set_str(settings_pack::proxy_username, val.string_value().to_string());
				need_update_proxy = true;
			}
		}

		settings = e->dict_find_dict("encryption");
		if (settings)
		{
			bdecode_node val;
			val = settings.dict_find_int("prefer_rc4");
			if (val) m_settings.set_bool(settings_pack::prefer_rc4, val.int_value() != 0);
			val = settings.dict_find_int("out_enc_policy");
			if (val) m_settings.set_int(settings_pack::out_enc_policy, val.int_value());
			val = settings.dict_find_int("in_enc_policy");
			if (val) m_settings.set_int(settings_pack::in_enc_policy, val.int_value());
			val = settings.dict_find_int("allowed_enc_level");
			if (val) m_settings.set_int(settings_pack::allowed_enc_level, val.int_value());
		}
#endif

		if (flags & session_handle::save_settings)
		{
			settings = e->dict_find_dict("settings");
			if (settings)
			{
				// apply_settings_pack will update dht and proxy
				settings_pack pack = load_pack_from_dict(settings);
				apply_settings_pack_impl(pack);
#ifndef TORRENT_DISABLE_DHT
				need_update_dht = false;
#endif
#ifndef TORRENT_NO_DEPRECATE
				need_update_proxy = false;
#endif
			}
		}

#ifndef TORRENT_DISABLE_DHT
		if (need_update_dht) update_dht();
#endif
#ifndef TORRENT_NO_DEPRECATE
		if (need_update_proxy) update_proxy();
#endif

#ifndef TORRENT_DISABLE_EXTENSIONS
		for (auto& ext : m_ses_extensions[plugins_all_idx])
		{
			TORRENT_TRY {
				ext->load_state(*e);
			} TORRENT_CATCH(std::exception&) {}
		}
#endif
	}

#ifndef TORRENT_DISABLE_EXTENSIONS

	void session_impl::add_extension(ext_function_t ext)
	{
		TORRENT_ASSERT(is_single_thread());
		TORRENT_ASSERT(ext);

		add_ses_extension(std::make_shared<session_plugin_wrapper>(ext));
	}

	void session_impl::add_ses_extension(std::shared_ptr<plugin> ext)
	{
		TORRENT_ASSERT(is_single_thread());
		TORRENT_ASSERT_VAL(ext, ext);

		std::uint32_t const features = ext->implemented_features();

		m_ses_extensions[plugins_all_idx].push_back(ext);

		if (features & plugin::optimistic_unchoke_feature)
			m_ses_extensions[plugins_optimistic_unchoke_idx].push_back(ext);
		if (features & plugin::tick_feature)
			m_ses_extensions[plugins_tick_idx].push_back(ext);
		if (features & plugin::dht_request_feature)
			m_ses_extensions[plugins_dht_request_idx].push_back(ext);
		if (features & plugin::alert_feature)
			m_alerts.add_extension(ext);
		session_handle h(this);
		ext->added(h);
	}

#endif // TORRENT_DISABLE_EXTENSIONS

	void session_impl::pause()
	{
		TORRENT_ASSERT(is_single_thread());

		if (m_paused) return;
#ifndef TORRENT_DISABLE_LOGGING
		session_log(" *** session paused ***");
#endif
		m_paused = true;
		for (auto& te : m_torrents)
		{
			te.second->set_session_paused(true);
		}
	}

	void session_impl::resume()
	{
		TORRENT_ASSERT(is_single_thread());

		if (!m_paused) return;
		m_paused = false;

		for (auto& te : m_torrents)
		{
			te.second->set_session_paused(false);
		}
	}

	void session_impl::abort()
	{
		TORRENT_ASSERT(is_single_thread());

		if (m_abort) return;
#ifndef TORRENT_DISABLE_LOGGING
		session_log(" *** ABORT CALLED ***");
#endif

		// at this point we cannot call the notify function anymore, since the
		// session will become invalid.
		m_alerts.set_notify_function(std::function<void()>());

		// this will cancel requests that are not critical for shutting down
		// cleanly. i.e. essentially tracker hostname lookups that we're not
		// about to send event=stopped to
		m_host_resolver.abort();

		// abort the main thread
		m_abort = true;
		error_code ec;
#if TORRENT_USE_I2P
		m_i2p_conn.close(ec);
#endif
		stop_lsd();
		stop_upnp();
		stop_natpmp();
#ifndef TORRENT_DISABLE_DHT
		stop_dht();
		m_dht_announce_timer.cancel(ec);
#endif
		m_lsd_announce_timer.cancel(ec);

		for (auto const& s : m_incoming_sockets)
		{
			s->close(ec);
			TORRENT_ASSERT(!ec);
		}
		m_incoming_sockets.clear();

		// close the listen sockets
		for (auto const& l : m_listen_sockets)
		{
			if (l.sock)
			{
				l.sock->close(ec);
				TORRENT_ASSERT(!ec);
			}

			// TODO: 3 closing the udp sockets here means that
			// the uTP connections cannot be closed gracefully
			if (l.udp_sock)
			{
				l.udp_sock->close();
			}
		}
		if (m_socks_listen_socket && m_socks_listen_socket->is_open())
		{
			m_socks_listen_socket->close(ec);
			TORRENT_ASSERT(!ec);
		}
		m_socks_listen_socket.reset();

#if TORRENT_USE_I2P
		if (m_i2p_listen_socket && m_i2p_listen_socket->is_open())
		{
			m_i2p_listen_socket->close(ec);
			TORRENT_ASSERT(!ec);
		}
		m_i2p_listen_socket.reset();
#endif

#ifndef TORRENT_DISABLE_LOGGING
		session_log(" aborting all torrents (%d)", int(m_torrents.size()));
#endif
		// abort all torrents
		for (auto const& te : m_torrents)
		{
			te.second->abort();
		}
		m_torrents.clear();

#ifndef TORRENT_DISABLE_LOGGING
		session_log(" aborting all tracker requests");
#endif
		m_tracker_manager.abort_all_requests();

#ifndef TORRENT_DISABLE_LOGGING
		session_log(" aborting all connections (%d)", int(m_connections.size()));
#endif
		// abort all connections
		while (!m_connections.empty())
		{
#if TORRENT_USE_ASSERTS
			int conn = int(m_connections.size());
#endif
			(*m_connections.begin())->disconnect(errors::stopping_torrent, op_bittorrent);
			TORRENT_ASSERT_VAL(conn == int(m_connections.size()) + 1, conn);
		}

		// we need to give all the sockets an opportunity to actually have their handlers
		// called and cancelled before we continue the shutdown. This is a bit
		// complicated, if there are no "undead" peers, it's safe tor resume the
		// shutdown, but if there are, we have to wait for them to be cleared out
		// first. In session_impl::on_tick() we check them periodically. If we're
		// shutting down and we remove the last one, we'll initiate
		// shutdown_stage2 from there.
		if (m_undead_peers.empty())
		{
			m_io_service.post(std::bind(&session_impl::abort_stage2, this));
		}
	}

	void session_impl::abort_stage2()
	{
		m_download_rate.close();
		m_upload_rate.close();

		// it's OK to detach the threads here. The disk_io_thread
		// has an internal counter and won't release the network
		// thread until they're all dead (via m_work).
		m_disk_thread.abort(false);

		// now it's OK for the network thread to exit
		m_work.reset();
	}

	bool session_impl::has_connection(peer_connection* p) const
	{
		return m_connections.find(p->self()) != m_connections.end();
	}

	void session_impl::insert_peer(std::shared_ptr<peer_connection> const& c)
	{
		TORRENT_ASSERT(!c->m_in_constructor);
		m_connections.insert(c);
	}

	void session_impl::set_port_filter(port_filter const& f)
	{
		m_port_filter = f;
		if (m_settings.get_bool(settings_pack::no_connect_privileged_ports))
			m_port_filter.add_rule(0, 1024, port_filter::blocked);
		// Close connections whose endpoint is filtered
		// by the new ip-filter
		for (auto const& t : m_torrents)
			t.second->port_filter_updated();
	}

	void session_impl::set_ip_filter(std::shared_ptr<ip_filter> const& f)
	{
		INVARIANT_CHECK;

		m_ip_filter = f;

		// Close connections whose endpoint is filtered
		// by the new ip-filter
		for (torrent_map::iterator i = m_torrents.begin()
			, end(m_torrents.end()); i != end; ++i)
			i->second->set_ip_filter(m_ip_filter);
	}

	void session_impl::ban_ip(address addr)
	{
		TORRENT_ASSERT(is_single_thread());
		if (!m_ip_filter) m_ip_filter = std::make_shared<ip_filter>();
		m_ip_filter->add_rule(addr, addr, ip_filter::blocked);
		for (torrent_map::iterator i = m_torrents.begin()
			, end(m_torrents.end()); i != end; ++i)
			i->second->set_ip_filter(m_ip_filter);
	}

	ip_filter const& session_impl::get_ip_filter()
	{
		TORRENT_ASSERT(is_single_thread());
		if (!m_ip_filter) m_ip_filter = std::make_shared<ip_filter>();
		return *m_ip_filter;
	}

	port_filter const& session_impl::get_port_filter() const
	{
		TORRENT_ASSERT(is_single_thread());
		return m_port_filter;
	}

	namespace
	{

	template <class Socket>
	void set_socket_buffer_size(Socket& s, session_settings const& sett, error_code& ec)
	{
		int const snd_size = sett.get_int(settings_pack::send_socket_buffer_size);
		if (snd_size)
		{
			typename Socket::send_buffer_size prev_option;
			s.get_option(prev_option, ec);
			if (!ec && prev_option.value() != snd_size)
			{
				typename Socket::send_buffer_size option(snd_size);
				s.set_option(option, ec);
				if (ec)
				{
					// restore previous value
					s.set_option(prev_option, ec);
					return;
				}
			}
		}
		int const recv_size = sett.get_int(settings_pack::recv_socket_buffer_size);
		if (recv_size)
		{
			typename Socket::receive_buffer_size prev_option;
			s.get_option(prev_option, ec);
			if (!ec && prev_option.value() != recv_size)
			{
				typename Socket::receive_buffer_size option(recv_size);
				s.set_option(option, ec);
				if (ec)
				{
					// restore previous value
					s.set_option(prev_option, ec);
					return;
				}
			}
		}
	}

	} // anonymous namespace

	int session_impl::create_peer_class(char const* name)
	{
		TORRENT_ASSERT(is_single_thread());
		return m_classes.new_peer_class(name);
	}

	void session_impl::delete_peer_class(int cid)
	{
		TORRENT_ASSERT(is_single_thread());
		// if you hit this assert, you're deleting a non-existent peer class
		TORRENT_ASSERT(m_classes.at(cid));
		if (m_classes.at(cid) == nullptr) return;
		m_classes.decref(cid);
	}

	peer_class_info session_impl::get_peer_class(int cid)
	{
		peer_class_info ret;
		peer_class* pc = m_classes.at(cid);
		// if you hit this assert, you're passing in an invalid cid
		TORRENT_ASSERT(pc);
		if (pc == nullptr)
		{
#if TORRENT_USE_INVARIANT_CHECKS
			// make it obvious that the return value is undefined
			ret.upload_limit = 0xf0f0f0f;
			ret.download_limit = 0xf0f0f0f;
			ret.label.resize(20);
			url_random(&ret.label[0], &ret.label[0] + 20);
			ret.ignore_unchoke_slots = false;
			ret.connection_limit_factor = 0xf0f0f0f;
			ret.upload_priority = 0xf0f0f0f;
			ret.download_priority = 0xf0f0f0f;
#endif
			return ret;
		}

		pc->get_info(&ret);
		return ret;
	}

	void session_impl::queue_tracker_request(tracker_request& req
		, std::weak_ptr<request_callback> c)
	{
		req.listen_port = listen_port();
		if (m_key) req.key = m_key;

#ifdef TORRENT_USE_OPENSSL
		// SSL torrents use the SSL listen port
		// TODO: 2 this need to be more thought through. There isn't necessarily
		// just _one_ SSL listen port, which one we use depends on which interface
		// we announce from.
		if (req.ssl_ctx) req.listen_port = ssl_listen_port();
		req.ssl_ctx = &m_ssl_ctx;
#endif
#if TORRENT_USE_I2P
		if (!m_settings.get_str(settings_pack::i2p_hostname).empty())
		{
			req.i2pconn = &m_i2p_conn;
		}
#endif

//TODO: should there be an option to announce once per listen interface?

		m_tracker_manager.queue_request(get_io_service(), req, c);
	}

	void session_impl::set_peer_class(int cid, peer_class_info const& pci)
	{
		peer_class* pc = m_classes.at(cid);
		// if you hit this assert, you're passing in an invalid cid
		TORRENT_ASSERT(pc);
		if (pc == nullptr) return;

		pc->set_info(&pci);
	}

	void session_impl::set_peer_class_filter(ip_filter const& f)
	{
		INVARIANT_CHECK;
		m_peer_class_filter = f;
	}

	ip_filter const& session_impl::get_peer_class_filter() const
	{
		return m_peer_class_filter;
	}

	void session_impl::set_peer_class_type_filter(peer_class_type_filter f)
	{
		m_peer_class_type_filter = f;
	}

	peer_class_type_filter session_impl::get_peer_class_type_filter()
	{
		return m_peer_class_type_filter;
	}

	void session_impl::set_peer_classes(peer_class_set* s, address const& a, int st)
	{
		std::uint32_t peer_class_mask = m_peer_class_filter.access(a);

		// assign peer class based on socket type
		static const int mapping[] = { 0, 0, 0, 0, 1, 4, 2, 2, 2, 3};
		int socket_type = mapping[st];
		// filter peer classes based on type
		peer_class_mask = m_peer_class_type_filter.apply(socket_type, peer_class_mask);

		for (peer_class_t i = 0; peer_class_mask; peer_class_mask >>= 1, ++i)
		{
			if ((peer_class_mask & 1) == 0) continue;

			// if you hit this assert, your peer class filter contains
			// a bitmask referencing a non-existent peer class
			TORRENT_ASSERT_PRECOND(m_classes.at(i));

			if (m_classes.at(i) == nullptr) continue;
			s->add_class(m_classes, i);
		}
	}

	bool session_impl::ignore_unchoke_slots_set(peer_class_set const& set) const
	{
		int num = set.num_classes();
		for (int i = 0; i < num; ++i)
		{
			peer_class const* pc = m_classes.at(set.class_at(i));
			if (pc == nullptr) continue;
			if (pc->ignore_unchoke_slots) return true;
		}
		return false;
	}

	bandwidth_manager* session_impl::get_bandwidth_manager(int channel)
	{
		return (channel == peer_connection::download_channel)
			? &m_download_rate : &m_upload_rate;
	}

	// the back argument determines whether this bump causes the torrent
	// to be the most recently used or the least recently used. Putting
	// the torrent at the back of the queue makes it the most recently
	// used and the least likely to be evicted. This is the default.
	// if back is false, the torrent is moved to the front of the queue,
	// and made the most likely to be evicted. This is used for torrents
	// that are paused, to give up their slot among the loaded torrents
	void session_impl::bump_torrent(torrent* t, bool back)
	{
		if (t->is_aborted()) return;

		bool new_torrent = false;

		// if t is the only torrent in the LRU list, both
		// its prev and next links will be nullptr, even though
		// it's already in the list. Cover this case by also
		// checking to see if it's the first item
		if (t->next != nullptr || t->prev != nullptr || m_torrent_lru.front() == t)
		{
#if TORRENT_USE_ASSERTS
			torrent* i = m_torrent_lru.front();
			while (i != nullptr && i != t) i = i->next;
			TORRENT_ASSERT(i == t);
#endif

			// this torrent is in the list already.
			// first remove it
			m_torrent_lru.erase(t);
		}
		else
		{
			new_torrent = true;
		}

		// pinned torrents should not be part of the LRU, since
		// the LRU is only used to evict torrents
		if (t->is_pinned()) return;

		if (back)
			m_torrent_lru.push_back(t);
		else
			m_torrent_lru.push_front(t);

		if (new_torrent) evict_torrents_except(t);
	}

	void session_impl::evict_torrent(torrent* t)
	{
		TORRENT_ASSERT(!t->is_pinned());

		// if there's no user-load function set, we cannot evict
		// torrents. The feature is not enabled
		if (!m_user_load_torrent) return;

		// if it's already evicted, there's nothing to do
		if (!t->is_loaded() || !t->should_be_loaded()) return;

		TORRENT_ASSERT(t->next != nullptr || t->prev != nullptr || m_torrent_lru.front() == t);

#if TORRENT_USE_ASSERTS
		torrent* i = m_torrent_lru.front();
		while (i != nullptr && i != t) i = i->next;
		TORRENT_ASSERT(i == t);
#endif

		int loaded_limit = m_settings.get_int(settings_pack::active_loaded_limit);

		// 0 means unlimited, never evict anything
		if (loaded_limit == 0) return;

		if (m_torrent_lru.size() > loaded_limit)
		{
			// just evict the torrent
			m_stats_counters.inc_stats_counter(counters::torrent_evicted_counter);
			TORRENT_ASSERT(t->is_pinned() == false);
			t->unload();
			m_torrent_lru.erase(t);
			return;
		}

		// move this torrent to be the first to be evicted whenever
		// another torrent need its slot
		bump_torrent(t, false);
	}

	void session_impl::evict_torrents_except(torrent* ignore)
	{
		if (!m_user_load_torrent) return;

		int loaded_limit = m_settings.get_int(settings_pack::active_loaded_limit);

		// 0 means unlimited, never evict anything
		if (loaded_limit == 0) return;

		// if the torrent we're ignoring (i.e. making room for), allow
		// one more torrent in the list.
		if (ignore->next != nullptr || ignore->prev != nullptr || m_torrent_lru.front() == ignore)
		{
#if TORRENT_USE_ASSERTS
			torrent* i = m_torrent_lru.front();
			while (i != nullptr && i != ignore) i = i->next;
			TORRENT_ASSERT(i == ignore);
#endif
			++loaded_limit;
		}

		while (m_torrent_lru.size() >= loaded_limit)
		{
			// we're at the limit of loaded torrents. Find the least important
			// torrent and unload it. This is done with an LRU.
			torrent* i = m_torrent_lru.front();

			if (i == ignore)
			{
				i = i->next;
				if (i == nullptr) break;
			}
			m_stats_counters.inc_stats_counter(counters::torrent_evicted_counter);
			TORRENT_ASSERT(i->is_pinned() == false);
			i->unload();
			m_torrent_lru.erase(i);
		}
	}

	bool session_impl::load_torrent(torrent* t)
	{
		TORRENT_ASSERT(is_single_thread());
		evict_torrents_except(t);

		// we wouldn't be loading the torrent if it was already
		// in the LRU (and loaded)
		TORRENT_ASSERT(t->next == nullptr && t->prev == nullptr && m_torrent_lru.front() != t);
		TORRENT_ASSERT(m_user_load_torrent);

		// now, load t into RAM
		std::vector<char> buffer;
		error_code ec;
		m_user_load_torrent(t->info_hash(), buffer, ec);
		if (ec)
		{
			t->set_error(ec, torrent_status::error_file_metadata);
			t->pause(false);
			return false;
		}
		bool ret = t->load(buffer);
		if (ret) bump_torrent(t);
		return ret;
	}

	void session_impl::deferred_submit_jobs()
	{
		if (m_deferred_submit_disk_jobs) return;
		m_deferred_submit_disk_jobs = true;
		m_io_service.post(std::bind(&session_impl::submit_disk_jobs, this));
	}

	void session_impl::submit_disk_jobs()
	{
		TORRENT_ASSERT(m_deferred_submit_disk_jobs);
		m_deferred_submit_disk_jobs = false;
		m_disk_thread.submit_jobs();
	}

	// copies pointers to bandwidth channels from the peer classes
	// into the array. Only bandwidth channels with a bandwidth limit
	// is considered pertinent and copied
	// returns the number of pointers copied
	// channel is upload_channel or download_channel
	int session_impl::copy_pertinent_channels(peer_class_set const& set
		, int channel, bandwidth_channel** dst, int max)
	{
		int num_channels = set.num_classes();
		int num_copied = 0;
		for (int i = 0; i < num_channels; ++i)
		{
			peer_class* pc = m_classes.at(set.class_at(i));
			TORRENT_ASSERT(pc);
			if (pc == nullptr) continue;
			bandwidth_channel* chan = &pc->channel[channel];
			// no need to include channels that don't have any bandwidth limits
			if (chan->throttle() == 0) continue;
			dst[num_copied] = chan;
			++num_copied;
			if (num_copied == max) break;
		}
		return num_copied;
	}

	bool session_impl::use_quota_overhead(bandwidth_channel* ch, int amount)
	{
		ch->use_quota(amount);
		return (ch->throttle() > 0 && ch->throttle() < amount);
	}

	int session_impl::use_quota_overhead(peer_class_set& set, int amount_down, int amount_up)
	{
		int ret = 0;
		int num = set.num_classes();
		for (int i = 0; i < num; ++i)
		{
			peer_class* p = m_classes.at(set.class_at(i));
			if (p == nullptr) continue;

			bandwidth_channel* ch = &p->channel[peer_connection::download_channel];
			if (use_quota_overhead(ch, amount_down))
				ret |= 1 << peer_connection::download_channel;
			ch = &p->channel[peer_connection::upload_channel];
			if (use_quota_overhead(ch, amount_up))
				ret |= 1 << peer_connection::upload_channel;
		}
		return ret;
	}

	// session_impl is responsible for deleting 'pack'
	void session_impl::apply_settings_pack(std::shared_ptr<settings_pack> pack)
	{
		apply_settings_pack_impl(*pack);
	}

	settings_pack session_impl::get_settings() const
	{
		settings_pack ret;
		// TODO: it would be nice to reserve() these vectors up front
		for (int i = settings_pack::string_type_base;
			i < settings_pack::max_string_setting_internal; ++i)
		{
			ret.set_str(i, m_settings.get_str(i));
		}
		for (int i = settings_pack::int_type_base;
			i < settings_pack::max_int_setting_internal; ++i)
		{
			ret.set_int(i, m_settings.get_int(i));
		}
		for (int i = settings_pack::bool_type_base;
			i < settings_pack::max_bool_setting_internal; ++i)
		{
			ret.set_bool(i, m_settings.get_bool(i));
		}
		return ret;
	}

	void session_impl::apply_settings_pack_impl(settings_pack const& pack
		, bool const init)
	{
		bool const reopen_listen_port =
#ifndef TORRENT_NO_DEPRECATE
			(pack.has_val(settings_pack::ssl_listen)
				&& pack.get_int(settings_pack::ssl_listen)
					!= m_settings.get_int(settings_pack::ssl_listen))
			||
#endif
			(pack.has_val(settings_pack::listen_interfaces)
				&& pack.get_str(settings_pack::listen_interfaces)
					!= m_settings.get_str(settings_pack::listen_interfaces));

#ifndef TORRENT_DISABLE_LOGGING
		session_log("applying settings pack, init=%s, reopen_listen_port=%s"
			, init ? "true" : "false", reopen_listen_port ? "true" : "false");
#endif

		apply_pack(&pack, m_settings, this);
		m_disk_thread.set_settings(&pack, m_alerts);

		if (init && !reopen_listen_port)
		{	// no need to call this if reopen_listen_port is true
			// since the apply_pack will do it
			update_listen_interfaces();
		}

		if (init || reopen_listen_port)
		{
			reopen_listen_sockets();
		}
	}

	// TODO: 3 try to remove these functions. They are misleading and not very
	// useful. Anything using these should probably be fixed to do something more
	// multi-homed friendly
	tcp::endpoint session_impl::get_ipv6_interface() const
	{
#if TORRENT_USE_IPV6
		for (std::list<listen_socket_t>::const_iterator i = m_listen_sockets.begin()
			, end(m_listen_sockets.end()); i != end; ++i)
		{
			if (!i->local_endpoint.address().is_v6()) continue;
			return tcp::endpoint(i->local_endpoint.address(), i->tcp_external_port);
		}
#endif
		return tcp::endpoint();
	}

	tcp::endpoint session_impl::get_ipv4_interface() const
	{
		for (std::list<listen_socket_t>::const_iterator i = m_listen_sockets.begin()
			, end(m_listen_sockets.end()); i != end; ++i)
		{
			if (!i->local_endpoint.address().is_v4()) continue;
			return tcp::endpoint(i->local_endpoint.address(), i->tcp_external_port);
		}
		return tcp::endpoint();
	}

	enum { listen_no_system_port = 0x02 };

	listen_socket_t session_impl::setup_listener(std::string const& device
		, tcp::endpoint bind_ep, int flags, error_code& ec)
	{
		int retries = m_settings.get_int(settings_pack::max_retry_port_bind);

#ifndef TORRENT_DISABLE_LOGGING
		if (should_log())
		{
			session_log("attempting to to open listen socket to: %s on device: %s flags: %x"
				, print_endpoint(bind_ep).c_str(), device.c_str(), flags);
		}
#endif

		listen_socket_t ret;
		ret.ssl = (flags & open_ssl_socket) != 0;
		int last_op = 0;
		listen_failed_alert::socket_type_t const sock_type
			= (flags & open_ssl_socket)
			? listen_failed_alert::tcp_ssl
			: listen_failed_alert::tcp;

		// if we're in force-proxy mode, don't open TCP listen sockets. We cannot
		// accept connections on our local machine in this case.
		// TODO: 3 the logic in this if-block should be factored out into a
		// separate function. At least most of it
		if (!m_settings.get_bool(settings_pack::force_proxy))
		{
			ret.sock = std::make_shared<tcp::acceptor>(m_io_service);
			ret.sock->open(bind_ep.protocol(), ec);
			last_op = listen_failed_alert::open;
			if (ec)
			{
#ifndef TORRENT_DISABLE_LOGGING
				if (should_log())
				{
					session_log("failed to open socket: %s"
						, ec.message().c_str());
				}
#endif

				if (m_alerts.should_post<listen_failed_alert>())
					m_alerts.emplace_alert<listen_failed_alert>(device, bind_ep, last_op
						, ec, sock_type);
				return ret;
			}

#ifdef TORRENT_WINDOWS
			{
				// this is best-effort. ignore errors
				error_code err;
				ret.sock->set_option(exclusive_address_use(true), err);
#ifndef TORRENT_DISABLE_LOGGING
				if (err && should_log())
				{
					session_log("failed enable exclusive address use on listen socket: %s"
						, err.message().c_str());
				}
#endif // TORRENT_DISABLE_LOGGING
			}
#endif // TORRENT_WINDOWS

			{
				// this is best-effort. ignore errors
				error_code err;
				ret.sock->set_option(tcp::acceptor::reuse_address(true), err);
#ifndef TORRENT_DISABLE_LOGGING
				if (err && should_log())
				{
					session_log("failed enable reuse-address on listen socket: %s"
						, err.message().c_str());
				}
#endif // TORRENT_DISABLE_LOGGING
			}

#if TORRENT_USE_IPV6
			if (bind_ep.address().is_v6())
			{
				error_code err; // ignore errors here
				ret.sock->set_option(boost::asio::ip::v6_only(true), err);
#ifndef TORRENT_DISABLE_LOGGING
				if (err && should_log())
				{
					session_log("failed enable v6 only on listen socket: %s"
						, err.message().c_str());
				}
#endif // LOGGING

#ifdef TORRENT_WINDOWS
				// enable Teredo on windows
				ret.sock->set_option(v6_protection_level(PROTECTION_LEVEL_UNRESTRICTED), err);
#ifndef TORRENT_DISABLE_LOGGING
				if (err && should_log())
				{
					session_log("failed enable IPv6 unrestricted protection level on "
						"listen socket: %s", err.message().c_str());
				}
#endif // TORRENT_DISABLE_LOGGING
#endif // TORRENT_WINDOWS
			}
#endif // TORRENT_USE_IPV6

			if (!device.empty())
			{
				// we have an actual device we're interested in listening on, if we
				// have SO_BINDTODEVICE functionality, use it now.
#if TORRENT_HAS_BINDTODEVICE
				ret.sock->set_option(bind_to_device(device.c_str()), ec);
				if (ec)
				{
#ifndef TORRENT_DISABLE_LOGGING
					if (should_log())
					{
						session_log("bind to device failed (device: %s): %s"
							, device.c_str(), ec.message().c_str());
					}
#endif // TORRENT_DISABLE_LOGGING

					last_op = listen_failed_alert::bind_to_device;
					if (m_alerts.should_post<listen_failed_alert>())
					{
						m_alerts.emplace_alert<listen_failed_alert>(device, bind_ep
							, last_op, ec, sock_type);
					}
					return ret;
				}
#endif
			}

			ret.sock->bind(bind_ep, ec);
			last_op = listen_failed_alert::bind;

			while (ec == error_code(error::address_in_use) && retries > 0)
			{
				TORRENT_ASSERT_VAL(ec, ec);
#ifndef TORRENT_DISABLE_LOGGING
				if (should_log())
				{
					session_log("failed to bind listen socket to: %s on device: %s :"
						" [%s] (%d) %s (retries: %d)"
						, print_endpoint(bind_ep).c_str()
						, device.c_str()
						, ec.category().name(), ec.value(), ec.message().c_str()
						, retries);
				}
#endif
				ec.clear();
				--retries;
				bind_ep.port(bind_ep.port() + 1);
				ret.sock->bind(bind_ep, ec);
			}

			if (ec == error_code(error::address_in_use)
				&& !(flags & listen_no_system_port)
				&& bind_ep.port() != 0)
			{
				// instead of giving up, try let the OS pick a port
				bind_ep.port(0);
				ec.clear();
				ret.sock->bind(bind_ep, ec);
				last_op = listen_failed_alert::bind;
			}

			if (ec)
			{
				// not even that worked, give up

#ifndef TORRENT_DISABLE_LOGGING
				if (should_log())
				{
					session_log("failed to bind listen socket to: %s on device: %s :"
						" [%s] (%d) %s (giving up)"
						, print_endpoint(bind_ep).c_str()
						, device.c_str()
						, ec.category().name(), ec.value(), ec.message().c_str());
				}
#endif
				if (m_alerts.should_post<listen_failed_alert>())
				{
					m_alerts.emplace_alert<listen_failed_alert>(device, bind_ep
						, last_op, ec, sock_type);
				}
				ret.sock.reset();
				return ret;
			}
			ret.local_endpoint = ret.sock->local_endpoint(ec);
			last_op = listen_failed_alert::get_socket_name;
			if (ec)
			{
#ifndef TORRENT_DISABLE_LOGGING
				if (should_log())
				{
					session_log("get_sockname failed on listen socket: %s"
						, ec.message().c_str());
				}
#endif
				if (m_alerts.should_post<listen_failed_alert>())
				{
					m_alerts.emplace_alert<listen_failed_alert>(device, bind_ep
						, last_op, ec, sock_type);
				}
				return ret;
			}
			ret.tcp_external_port = ret.local_endpoint.port();
			TORRENT_ASSERT(ret.tcp_external_port == bind_ep.port()
				|| bind_ep.port() == 0);

			ret.sock->listen(m_settings.get_int(settings_pack::listen_queue_size), ec);
			last_op = listen_failed_alert::listen;

			if (ec)
			{
#ifndef TORRENT_DISABLE_LOGGING
				if (should_log())
				{
					session_log("cannot listen on interface \"%s\": %s"
						, device.c_str(), ec.message().c_str());
				}
#endif
				if (m_alerts.should_post<listen_failed_alert>())
				{
					m_alerts.emplace_alert<listen_failed_alert>(device, bind_ep
						, last_op, ec, sock_type);
				}
				return ret;
			}
		} // force-proxy mode

		ret.udp_sock = std::make_shared<udp_socket>(m_io_service);
#if TORRENT_HAS_BINDTODEVICE
		if (!device.empty())
		{
			ret.udp_sock->set_option(bind_to_device(device.c_str()), ec);
			if (ec)
			{
#ifndef TORRENT_DISABLE_LOGGING
				if (should_log())
				{
					session_log("bind to device failed (device: %s): %s"
						, device.c_str(), ec.message().c_str());
				}
#endif // TORRENT_DISABLE_LOGGING

				last_op = listen_failed_alert::bind_to_device;
				if (m_alerts.should_post<listen_failed_alert>())
				{
					m_alerts.emplace_alert<listen_failed_alert>(device, bind_ep
						, last_op, ec, sock_type);
				}
				return ret;
			}
		}
#endif
		ret.udp_sock->bind(udp::endpoint(bind_ep.address(), bind_ep.port())
			, ec);

		last_op = listen_failed_alert::bind;
		if (ec)
		{
#ifndef TORRENT_DISABLE_LOGGING
			if (should_log())
			{
				session_log("failed to open UDP socket: %s: %s"
					, device.c_str(), ec.message().c_str());
			}
#endif

			listen_failed_alert::socket_type_t const udp_sock_type
				= (flags & open_ssl_socket)
				? listen_failed_alert::utp_ssl
				: listen_failed_alert::udp;

			if (m_alerts.should_post<listen_failed_alert>())
				m_alerts.emplace_alert<listen_failed_alert>(device
					, bind_ep, last_op, ec, udp_sock_type);

			return ret;
		}
		ret.udp_external_port = ret.udp_sock->local_port();

		error_code err;
		set_socket_buffer_size(*ret.udp_sock, m_settings, err);
		if (err)
		{
			if (m_alerts.should_post<udp_error_alert>())
				m_alerts.emplace_alert<udp_error_alert>(ret.udp_sock->local_endpoint(ec), err);
		}

		ret.udp_sock->set_force_proxy(m_settings.get_bool(settings_pack::force_proxy));

		// TODO: 2 use a handler allocator here
		ADD_OUTSTANDING_ASYNC("session_impl::on_udp_packet");
		ret.udp_sock->async_read(std::bind(&session_impl::on_udp_packet
			, this, std::weak_ptr<udp_socket>(ret.udp_sock), ret.ssl, _1));

#ifndef TORRENT_DISABLE_LOGGING
		if (should_log())
		{
			session_log(" listening on: %s TCP port: %d UDP port: %d"
				, bind_ep.address().to_string().c_str()
				, ret.tcp_external_port, ret.udp_external_port);
		}
#endif
		return ret;
	}

	void session_impl::reopen_listen_sockets()
	{
#ifndef TORRENT_DISABLE_LOGGING
		session_log("reopen listen sockets");
#endif

		TORRENT_ASSERT(is_single_thread());

		TORRENT_ASSERT(!m_abort);
		int flags = m_settings.get_bool(settings_pack::listen_system_port_fallback)
			? 0 : listen_no_system_port;
		error_code ec;

		// close the open listen sockets
		// close the listen sockets
#ifndef TORRENT_DISABLE_LOGGING
		if (m_listen_sockets.empty())
			session_log("no currently open sockets to close");
		else
			session_log("closing all listen sockets (%d)", int(m_listen_sockets.size()));
#endif
		for (auto const& s : m_listen_sockets)
		{
			if (s.sock) s.sock->close(ec);
			if (s.udp_sock) s.udp_sock->close();
		}

		m_listen_sockets.clear();
		m_stats_counters.set_value(counters::has_incoming_connections, 0);
		ec.clear();

		if (m_abort) return;

		for (int i = 0; i < m_listen_interfaces.size(); ++i)
		{
			std::string const& device = m_listen_interfaces[i].device;
			int const port = m_listen_interfaces[i].port;
			bool const ssl = m_listen_interfaces[i].ssl;

#ifndef TORRENT_USE_OPENSSL
			if (ssl)
			{
#ifndef TORRENT_DISABLE_LOGGING
				session_log("attempted to listen ssl with no library support on device: \"%s\""
					, device.c_str());
#endif
				if (m_alerts.should_post<listen_failed_alert>())
				{
					m_alerts.emplace_alert<listen_failed_alert>(device
						, listen_failed_alert::open
						, boost::asio::error::operation_not_supported
						, listen_failed_alert::tcp_ssl);
				}
				continue;
			}
#endif

			// now we have a device to bind to. This device may actually just be an
			// IP address or a device name. In case it's a device name, we want to
			// (potentially) end up binding a socket for each IP address associated
			// with that device.

			// First, check to see if it's an IP address
			error_code err;
			address const adr = address::from_string(device.c_str(), err);
			if (!err)
			{
				listen_socket_t const s = setup_listener("", tcp::endpoint(adr, port)
					, flags | (ssl ? open_ssl_socket : 0), ec);

				if (!ec && s.sock)
				{
					m_listen_sockets.push_back(s);
				}
			}
			else
			{
				// this is the case where device names a network device. We need to
				// enumerate all IPs associated with this device

				// TODO: 3 only run this once, not every turn through the loop
				std::vector<ip_interface> const ifs = enum_net_interfaces(m_io_service, ec);
				if (ec)
				{
#ifndef TORRENT_DISABLE_LOGGING
					if (should_log())
					{
						session_log("failed to enumerate IPs on device: \"%s\": %s"
							, device.c_str(), ec.message().c_str());
					}
#endif
					if (m_alerts.should_post<listen_failed_alert>())
					{
						m_alerts.emplace_alert<listen_failed_alert>(device
							, listen_failed_alert::enum_if, ec
							, listen_failed_alert::tcp);
					}
					continue;
				}

				for (int k = 0; k < int(ifs.size()); ++k)
				{
					// we're looking for a specific interface, and its address
					// (which must be of the same family as the address we're
					// connecting to)
					if (device != ifs[k].name) continue;

					listen_socket_t const s = setup_listener(device
						, tcp::endpoint(ifs[k].interface_address, port)
						, flags | (ssl ? open_ssl_socket : 0), ec);

					if (!ec && s.sock)
					{
						m_listen_sockets.push_back(s);
					}
				}
			}
		}

		if (m_listen_sockets.empty())
		{
#ifndef TORRENT_DISABLE_LOGGING
			session_log("giving up on binding listen sockets");
#endif
			return;
		}

		// now, send out listen_succeeded_alert for the listen sockets we are
		// listening on
		if (m_alerts.should_post<listen_succeeded_alert>())
		{
			for (auto const& l : m_listen_sockets)
			{
				error_code err;
				if (l.sock)
				{
					tcp::endpoint const tcp_ep = l.sock->local_endpoint(err);
					if (!err)
					{
						listen_succeeded_alert::socket_type_t const socket_type
							= l.ssl
							? listen_succeeded_alert::tcp_ssl
							: listen_succeeded_alert::tcp;

						m_alerts.emplace_alert<listen_succeeded_alert>(
							tcp_ep, socket_type);
					}
				}

				if (l.udp_sock)
				{
					udp::endpoint const udp_ep = l.udp_sock->local_endpoint(err);
					if (!err && l.udp_sock->is_open())
					{
						listen_succeeded_alert::socket_type_t const socket_type
							= l.ssl
							? listen_succeeded_alert::utp_ssl
							: listen_succeeded_alert::udp;

						m_alerts.emplace_alert<listen_succeeded_alert>(
							udp_ep, socket_type);
					}
				}
			}
		}

		if (m_settings.get_int(settings_pack::peer_tos) != 0)
		{
			update_peer_tos();
		}

		ec.clear();

		// initiate accepting on the listen sockets
		for (auto& s : m_listen_sockets)
		{
			if (s.sock) async_accept(s.sock, s.ssl);
			remap_ports(remap_natpmp_and_upnp, s);
		}

		open_new_incoming_socks_connection();
#if TORRENT_USE_I2P
		open_new_incoming_i2p_connection();
#endif
	}

	namespace {
		template <typename MapProtocol, typename ProtoType, typename EndpointType>
		void map_port(MapProtocol& m, ProtoType protocol, EndpointType const& ep
			, int& map_handle)
		{
			if (map_handle != -1) m.delete_mapping(map_handle);
			map_handle = -1;

			// only update this mapping if we actually have a socket listening
			if (ep.address() != address())
				map_handle = m.add_mapping(protocol, ep.port(), ep.port());
		}
	}

	void session_impl::remap_ports(remap_port_mask_t const mask
		, listen_socket_t& s)
	{
		tcp::endpoint const tcp_ep = s.sock ? s.sock->local_endpoint() : tcp::endpoint();
		udp::endpoint const udp_ep = s.udp_sock ? s.udp_sock->local_endpoint() : udp::endpoint();

		if ((mask & remap_natpmp) && m_natpmp)
		{
			map_port(*m_natpmp, portmap_protocol::tcp, tcp_ep, s.tcp_port_mapping[0]);
			map_port(*m_natpmp, portmap_protocol::udp, udp_ep, s.udp_port_mapping[0]);
		}
		if ((mask & remap_upnp) && m_upnp)
		{
			map_port(*m_upnp, portmap_protocol::tcp, tcp_ep, s.tcp_port_mapping[1]);
			map_port(*m_upnp, portmap_protocol::udp, udp_ep, s.udp_port_mapping[1]);
		}
	}

	void session_impl::open_new_incoming_socks_connection()
	{
		int const proxy_type = m_settings.get_int(settings_pack::proxy_type);

		if (proxy_type != settings_pack::socks5
			&& proxy_type != settings_pack::socks5_pw
			&& proxy_type != settings_pack::socks4)
			return;

		if (m_socks_listen_socket) return;

		m_socks_listen_socket = std::make_shared<socket_type>(m_io_service);
		bool const ret = instantiate_connection(m_io_service, proxy()
			, *m_socks_listen_socket, nullptr, nullptr, false, false);
		TORRENT_ASSERT_VAL(ret, ret);
		TORRENT_UNUSED(ret);

		ADD_OUTSTANDING_ASYNC("session_impl::on_socks_listen");
		socks5_stream& s = *m_socks_listen_socket->get<socks5_stream>();

		m_socks_listen_port = listen_port();
		if (m_socks_listen_port == 0) m_socks_listen_port = 2000 + random(60000);
		s.async_listen(tcp::endpoint(address_v4::any(), m_socks_listen_port)
			, std::bind(&session_impl::on_socks_listen, this
				, m_socks_listen_socket, _1));
	}

	void session_impl::on_socks_listen(std::shared_ptr<socket_type> const& sock
		, error_code const& e)
	{
#if defined TORRENT_ASIO_DEBUGGING
		complete_async("session_impl::on_socks_listen");
#endif

		TORRENT_ASSERT(sock == m_socks_listen_socket || !m_socks_listen_socket);

		if (e)
		{
			m_socks_listen_socket.reset();
			if (e == boost::asio::error::operation_aborted) return;
			if (m_alerts.should_post<listen_failed_alert>())
				m_alerts.emplace_alert<listen_failed_alert>("socks5"
					, listen_failed_alert::accept, e
					, listen_failed_alert::socks5);
			return;
		}

		error_code ec;
		tcp::endpoint ep = sock->local_endpoint(ec);
		TORRENT_ASSERT(!ec);
		TORRENT_UNUSED(ec);

		if (m_alerts.should_post<listen_succeeded_alert>())
			m_alerts.emplace_alert<listen_succeeded_alert>(
				ep, listen_succeeded_alert::socks5);

#if defined TORRENT_ASIO_DEBUGGING
		add_outstanding_async("session_impl::on_socks_accept");
#endif
		socks5_stream& s = *m_socks_listen_socket->get<socks5_stream>();
		s.async_accept(std::bind(&session_impl::on_socks_accept, this
				, m_socks_listen_socket, _1));
	}

	void session_impl::on_socks_accept(std::shared_ptr<socket_type> const& s
		, error_code const& e)
	{
		COMPLETE_ASYNC("session_impl::on_socks_accept");
		TORRENT_ASSERT(s == m_socks_listen_socket || !m_socks_listen_socket);
		m_socks_listen_socket.reset();
		if (e == boost::asio::error::operation_aborted) return;
		if (e)
		{
			if (m_alerts.should_post<listen_failed_alert>())
				m_alerts.emplace_alert<listen_failed_alert>("socks5"
					, listen_failed_alert::accept, e
					, listen_failed_alert::socks5);
			return;
		}
		open_new_incoming_socks_connection();
		incoming_connection(s);
	}

	void session_impl::update_i2p_bridge()
	{
		// we need this socket to be open before we
		// can make name lookups for trackers for instance.
		// pause the session now and resume it once we've
		// established the i2p SAM connection
#if TORRENT_USE_I2P
		if (m_settings.get_str(settings_pack::i2p_hostname).empty())
		{
			error_code ec;
			m_i2p_conn.close(ec);
			return;
		}
		m_i2p_conn.open(m_settings.get_str(settings_pack::i2p_hostname)
			, m_settings.get_int(settings_pack::i2p_port)
			, std::bind(&session_impl::on_i2p_open, this, _1));
#endif
	}

#if TORRENT_USE_I2P

	proxy_settings session_impl::i2p_proxy() const
	{
		proxy_settings ret;

		ret.hostname = m_settings.get_str(settings_pack::i2p_hostname);
		ret.type = settings_pack::i2p_proxy;
		ret.port = m_settings.get_int(settings_pack::i2p_port);
		return ret;
	}

	void session_impl::on_i2p_open(error_code const& ec)
	{
		if (ec)
		{
			if (m_alerts.should_post<i2p_alert>())
				m_alerts.emplace_alert<i2p_alert>(ec);

#ifndef TORRENT_DISABLE_LOGGING
			if (should_log())
				session_log("i2p open failed (%d) %s", ec.value(), ec.message().c_str());
#endif
		}
		// now that we have our i2p connection established
		// it's OK to start torrents and use this socket to
		// do i2p name lookups

		open_new_incoming_i2p_connection();
	}

	void session_impl::open_new_incoming_i2p_connection()
	{
		if (!m_i2p_conn.is_open()) return;

		if (m_i2p_listen_socket) return;

		m_i2p_listen_socket = std::shared_ptr<socket_type>(new socket_type(m_io_service));
		bool ret = instantiate_connection(m_io_service, m_i2p_conn.proxy()
			, *m_i2p_listen_socket, nullptr, nullptr, true, false);
		TORRENT_ASSERT_VAL(ret, ret);
		TORRENT_UNUSED(ret);

		ADD_OUTSTANDING_ASYNC("session_impl::on_i2p_accept");
		i2p_stream& s = *m_i2p_listen_socket->get<i2p_stream>();
		s.set_command(i2p_stream::cmd_accept);
		s.set_session_id(m_i2p_conn.session_id());

		s.async_connect(tcp::endpoint()
			, std::bind(&session_impl::on_i2p_accept, this, m_i2p_listen_socket, _1));
	}

	void session_impl::on_i2p_accept(std::shared_ptr<socket_type> const& s
		, error_code const& e)
	{
		COMPLETE_ASYNC("session_impl::on_i2p_accept");
		m_i2p_listen_socket.reset();
		if (e == boost::asio::error::operation_aborted) return;
		if (e)
		{
			if (m_alerts.should_post<listen_failed_alert>())
			{
				m_alerts.emplace_alert<listen_failed_alert>("i2p"
					, listen_failed_alert::accept
					, e, listen_failed_alert::i2p);
			}
#ifndef TORRENT_DISABLE_LOGGING
			if (should_log())
				session_log("i2p SAM connection failure: %s", e.message().c_str());
#endif
			return;
		}
		open_new_incoming_i2p_connection();
		incoming_connection(s);
	}
#endif

	void session_impl::send_udp_packet_hostname(char const* hostname
		, int const port
		, span<char const> p
		, error_code& ec
		, int const flags)
	{
		// for now, just pick the first socket with a matching address family
		// TODO: 3 for proper multi-homed support, we may want to do something
		// else here. Probably let the caller decide which interface to send over
		for (std::list<listen_socket_t>::iterator i = m_listen_sockets.begin()
			, end(m_listen_sockets.end()); i != end; ++i)
		{
			if (!i->udp_sock) continue;
			if (i->ssl) continue;

			i->udp_sock->send_hostname(hostname, port, p, ec, flags);

			if ((ec == error::would_block
					|| ec == error::try_again)
				&& !i->udp_write_blocked)
			{
				i->udp_write_blocked = true;
				ADD_OUTSTANDING_ASYNC("session_impl::on_udp_writeable");
				i->udp_sock->async_write(std::bind(&session_impl::on_udp_writeable
					, this, std::weak_ptr<udp_socket>(i->udp_sock), _1));
			}
			return;
		}
		ec = boost::asio::error::operation_not_supported;
	}

	void session_impl::send_udp_packet(bool const ssl
		, udp::endpoint const& ep
		, span<char const> p
		, error_code& ec
		, int const flags)
	{
		// for now, just pick the first socket with a matching address family
		// TODO: 3 for proper multi-homed support, we may want to do something
		// else here. Probably let the caller decide which interface to send over
		for (std::list<listen_socket_t>::iterator i = m_listen_sockets.begin()
			, end(m_listen_sockets.end()); i != end; ++i)
		{
			if (i->ssl != ssl) continue;
			if (!i->udp_sock) continue;
			if (i->local_endpoint.address().is_v4() != ep.address().is_v4())
				continue;

			i->udp_sock->send(ep, p, ec, flags);

			if ((ec == error::would_block
					|| ec == error::try_again)
				&& !i->udp_write_blocked)
			{
				i->udp_write_blocked = true;
				ADD_OUTSTANDING_ASYNC("session_impl::on_udp_writeable");
				i->udp_sock->async_write(std::bind(&session_impl::on_udp_writeable
					, this, std::weak_ptr<udp_socket>(i->udp_sock), _1));
			}
			return;
		}
		ec = boost::asio::error::operation_not_supported;
	}

	void session_impl::on_udp_writeable(std::weak_ptr<udp_socket> s, error_code const& ec)
	{
		COMPLETE_ASYNC("session_impl::on_udp_writeable");
		if (ec) return;

		std::shared_ptr<udp_socket> sock = s.lock();
		if (!sock) return;

		std::list<listen_socket_t>::iterator i = std::find_if(
			m_listen_sockets.begin(), m_listen_sockets.end()
			, [&sock] (listen_socket_t const& ls) { return ls.udp_sock == sock; });

		if (i == m_listen_sockets.end()) return;

		i->udp_write_blocked = false;

		// notify the utp socket manager it can start sending on the socket again
		struct utp_socket_manager& mgr =
#ifdef TORRENT_USE_OPENSSL
			i->ssl ? m_ssl_utp_socket_manager :
#endif
			m_utp_socket_manager;

		mgr.writable();
	}


	void session_impl::on_udp_packet(std::weak_ptr<udp_socket> const& socket
		, bool const ssl, error_code const& ec)
	{
		COMPLETE_ASYNC("session_impl::on_udp_packet");
		if (ec)
		{
			std::shared_ptr<udp_socket> s = socket.lock();
			udp::endpoint ep;
			if (s) ep = s->local_endpoint();

			// don't bubble up operation aborted errors to the user
			if (ec != boost::asio::error::operation_aborted
				&& ec != boost::asio::error::bad_descriptor
				&& m_alerts.should_post<udp_error_alert>())
			{
				m_alerts.emplace_alert<udp_error_alert>(ep, ec);
			}

#ifndef TORRENT_DISABLE_LOGGING
			if (should_log())
			{
				session_log("UDP error: %s (%d) %s"
					, print_endpoint(ep).c_str(), ec.value(), ec.message().c_str());
			}
#endif
			return;
		}

		m_stats_counters.inc_stats_counter(counters::on_udp_counter);

		std::shared_ptr<udp_socket> s = socket.lock();
		if (!s) return;

		struct utp_socket_manager& mgr =
#ifdef TORRENT_USE_OPENSSL
			ssl ? m_ssl_utp_socket_manager :
#endif
			m_utp_socket_manager;

		for (;;)
		{
			std::array<udp_socket::packet, 50> p;
			error_code err;
			int const num_packets = s->read(p, err);

			for (int i = 0; i < num_packets; ++i)
			{
				udp_socket::packet& packet = p[i];

				if (packet.error)
				{
					// TODO: 3 it would be neat if the utp socket manager would
					// handle ICMP errors too

#ifndef TORRENT_DISABLE_DHT
					if (m_dht)
						m_dht->incoming_error(packet.error, packet.from);
#endif

					m_tracker_manager.incoming_error(packet.error, packet.from);
					continue;
				}

				span<char const> const buf = packet.data;

				// give the uTP socket manager first dis on the packet. Presumably
				// the majority of packets are uTP packets.
				if (!mgr.incoming_packet(packet.from, buf))
				{
					// if it wasn't a uTP packet, try the other users of the UDP
					// socket
					bool handled = false;
#ifndef TORRENT_DISABLE_DHT
					if (m_dht && buf.size() > 20 && buf.front() == 'd' && buf.back() == 'e')
					{
						handled = m_dht->incoming_packet(packet.from, buf);
					}
#endif

					if (!handled)
					{
						m_tracker_manager.incoming_packet(packet.from, buf);
					}
				}
			}

			if (err == error::would_block || err == error::try_again)
			{
				// there are no more packets on the socket
				break;
			}

			if (err)
			{
				udp::endpoint const ep = s->local_endpoint();

				if (err != boost::asio::error::operation_aborted
					&& m_alerts.should_post<udp_error_alert>())
					m_alerts.emplace_alert<udp_error_alert>(ep, err);

#ifndef TORRENT_DISABLE_LOGGING
				if (should_log())
				{
					session_log("UDP error: %s (%d) %s"
						, print_endpoint(ep).c_str(), ec.value(), ec.message().c_str());
				}
#endif

				// any error other than these ones are considered fatal errors, and
				// we won't read from the socket again
				if (err != boost::asio::error::host_unreachable
					&& err != boost::asio::error::fault
					&& err != boost::asio::error::connection_reset
					&& err != boost::asio::error::connection_refused
					&& err != boost::asio::error::connection_aborted
					&& err != boost::asio::error::operation_aborted
					&& err != boost::asio::error::network_reset
					&& err != boost::asio::error::network_unreachable
#ifdef _WIN32
					// ERROR_MORE_DATA means the same thing as EMSGSIZE
					&& err != error_code(ERROR_MORE_DATA, system_category())
					&& err != error_code(ERROR_HOST_UNREACHABLE, system_category())
					&& err != error_code(ERROR_PORT_UNREACHABLE, system_category())
					&& err != error_code(ERROR_RETRY, system_category())
					&& err != error_code(ERROR_NETWORK_UNREACHABLE, system_category())
					&& err != error_code(ERROR_CONNECTION_REFUSED, system_category())
					&& err != error_code(ERROR_CONNECTION_ABORTED, system_category())
#endif
					&& err != boost::asio::error::message_size)
				{
					// fatal errors. Don't try to read from this socket again
					mgr.socket_drained();
					return;
				}
				// non-fatal UDP errors get here, we should re-issue the read.
				continue;
			}
		}

		mgr.socket_drained();

		ADD_OUTSTANDING_ASYNC("session_impl::on_udp_packet");
		s->async_read(std::bind(&session_impl::on_udp_packet
			, this, socket, ssl, _1));
	}

	void session_impl::async_accept(std::shared_ptr<tcp::acceptor> const& listener, bool ssl)
	{
		TORRENT_ASSERT(!m_abort);
		std::shared_ptr<socket_type> c = std::make_shared<socket_type>(m_io_service);
		tcp::socket* str = nullptr;

#ifdef TORRENT_USE_OPENSSL
		if (ssl)
		{
			// accept connections initializing the SSL connection to
			// use the generic m_ssl_ctx context. However, since it has
			// the servername callback set on it, we will switch away from
			// this context into a specific torrent once we start handshaking
			c->instantiate<ssl_stream<tcp::socket> >(m_io_service, &m_ssl_ctx);
			str = &c->get<ssl_stream<tcp::socket> >()->next_layer();
		}
		else
#endif
		{
			c->instantiate<tcp::socket>(m_io_service);
			str = c->get<tcp::socket>();
		}

		ADD_OUTSTANDING_ASYNC("session_impl::on_accept_connection");

#ifdef TORRENT_USE_OPENSSL
		TORRENT_ASSERT(ssl == is_ssl(*c));
#endif

		listener->async_accept(*str
			, std::bind(&session_impl::on_accept_connection, this, c
			, std::weak_ptr<tcp::acceptor>(listener), _1, ssl));
	}

	void session_impl::on_accept_connection(std::shared_ptr<socket_type> const& s
		, std::weak_ptr<tcp::acceptor> listen_socket, error_code const& e
		, bool const ssl)
	{
		COMPLETE_ASYNC("session_impl::on_accept_connection");
		m_stats_counters.inc_stats_counter(counters::on_accept_counter);
		TORRENT_ASSERT(is_single_thread());
		std::shared_ptr<tcp::acceptor> listener = listen_socket.lock();
		if (!listener) return;

		if (e == boost::asio::error::operation_aborted) return;

		if (m_abort) return;

		error_code ec;
		if (e)
		{
			tcp::endpoint ep = listener->local_endpoint(ec);
#ifndef TORRENT_DISABLE_LOGGING
			if (should_log())
			{
				session_log("error accepting connection on '%s': %s"
					, print_endpoint(ep).c_str(), e.message().c_str());
			}
#endif
#ifdef TORRENT_WINDOWS
			// Windows sometimes generates this error. It seems to be
			// non-fatal and we have to do another async_accept.
			if (e.value() == ERROR_SEM_TIMEOUT)
			{
				async_accept(listener, ssl);
				return;
			}
#endif
#ifdef TORRENT_BSD
			// Leopard sometimes generates an "invalid argument" error. It seems to be
			// non-fatal and we have to do another async_accept.
			if (e.value() == EINVAL)
			{
				async_accept(listener, ssl);
				return;
			}
#endif
			if (e == boost::system::errc::too_many_files_open)
			{
				// if we failed to accept an incoming connection
				// because we have too many files open, try again
				// and lower the number of file descriptors used
				// elsewere.
				if (m_settings.get_int(settings_pack::connections_limit) > 10)
				{
					// now, disconnect a random peer
					torrent_map::iterator i = std::max_element(m_torrents.begin(), m_torrents.end()
						, [](torrent_map::value_type const& lhs, torrent_map::value_type const& rhs)
						{ return lhs.second->num_peers() < rhs.second->num_peers(); });

					if (m_alerts.should_post<performance_alert>())
						m_alerts.emplace_alert<performance_alert>(
							torrent_handle(), performance_alert::too_few_file_descriptors);

					if (i != m_torrents.end())
					{
						i->second->disconnect_peers(1, e);
					}

					m_settings.set_int(settings_pack::connections_limit, int(m_connections.size()));
				}
				// try again, but still alert the user of the problem
				async_accept(listener, ssl);
			}
			if (m_alerts.should_post<listen_failed_alert>())
			{
				error_code err;
				m_alerts.emplace_alert<listen_failed_alert>(ep.address().to_string(err)
					, ep, listen_failed_alert::accept, e
					, ssl ? listen_failed_alert::tcp_ssl : listen_failed_alert::tcp);
			}
			return;
		}
		async_accept(listener, ssl);

#ifdef TORRENT_USE_OPENSSL
		if (ssl)
		{
			TORRENT_ASSERT(is_ssl(*s));

			// for SSL connections, incoming_connection() is called
			// after the handshake is done
			ADD_OUTSTANDING_ASYNC("session_impl::ssl_handshake");
			s->get<ssl_stream<tcp::socket>>()->async_accept_handshake(
				std::bind(&session_impl::ssl_handshake, this, _1, s));
			m_incoming_sockets.insert(s);
		}
		else
#endif
		{
			incoming_connection(s);
		}
	}

#ifdef TORRENT_USE_OPENSSL

	void session_impl::on_incoming_utp_ssl(std::shared_ptr<socket_type> const& s)
	{
		TORRENT_ASSERT(is_ssl(*s));

		// for SSL connections, incoming_connection() is called
		// after the handshake is done
		ADD_OUTSTANDING_ASYNC("session_impl::ssl_handshake");
		s->get<ssl_stream<utp_stream>>()->async_accept_handshake(
			std::bind(&session_impl::ssl_handshake, this, _1, s));
		m_incoming_sockets.insert(s);
	}

	// to test SSL connections, one can use this openssl command template:
	//
	// openssl s_client -cert <client-cert>.pem -key <client-private-key>.pem
	//   -CAfile <torrent-cert>.pem  -debug -connect 127.0.0.1:4433 -tls1
	//   -servername <hex-encoded-info-hash>

	void session_impl::ssl_handshake(error_code const& ec, std::shared_ptr<socket_type> s)
	{
		COMPLETE_ASYNC("session_impl::ssl_handshake");
		TORRENT_ASSERT(is_ssl(*s));

		m_incoming_sockets.erase(s);

		error_code e;
		tcp::endpoint endp = s->remote_endpoint(e);
		if (e) return;

#ifndef TORRENT_DISABLE_LOGGING
		if (should_log())
		{
			session_log(" *** peer SSL handshake done [ ip: %s ec: %s socket: %s ]"
				, print_endpoint(endp).c_str(), ec.message().c_str(), s->type_name());
		}
#endif

		if (ec)
		{
			if (m_alerts.should_post<peer_error_alert>())
			{
				m_alerts.emplace_alert<peer_error_alert>(torrent_handle(), endp
					, peer_id(), op_ssl_handshake, ec);
			}
			return;
		}

		incoming_connection(s);
	}

#endif // TORRENT_USE_OPENSSL

	void session_impl::incoming_connection(std::shared_ptr<socket_type> const& s)
	{
		TORRENT_ASSERT(is_single_thread());

#ifdef TORRENT_USE_OPENSSL
#ifdef TORRENT_MACOS_DEPRECATED_LIBCRYPTO
#pragma clang diagnostic push
#pragma clang diagnostic ignored "-Wdeprecated-declarations"
#endif
		// add the current time to the PRNG, to add more unpredictability
		std::uint64_t now = clock_type::now().time_since_epoch().count();
		// assume 12 bits of entropy (i.e. about 8 milliseconds)
		RAND_add(&now, 8, 1.5);
#ifdef TORRENT_MACOS_DEPRECATED_LIBCRYPTO
#pragma clang diagnostic pop
#endif
#endif // TORRENT_USE_OPENSSL

		if (m_paused)
		{
#ifndef TORRENT_DISABLE_LOGGING
			session_log(" <== INCOMING CONNECTION [ ignored, paused ]");
#endif
			return;
		}

		error_code ec;
		// we got a connection request!
		tcp::endpoint endp = s->remote_endpoint(ec);

		if (ec)
		{
#ifndef TORRENT_DISABLE_LOGGING
			if (should_log())
			{
				session_log(" <== INCOMING CONNECTION FAILED, could "
					"not retrieve remote endpoint: %s"
					, ec.message().c_str());
			}
#endif
			return;
		}

#ifndef TORRENT_DISABLE_LOGGING
		if (should_log())
		{
			session_log(" <== INCOMING CONNECTION %s type: %s"
				, print_endpoint(endp).c_str(), s->type_name());
		}
#endif

		if (!m_settings.get_bool(settings_pack::enable_incoming_utp)
			&& is_utp(*s))
		{
#ifndef TORRENT_DISABLE_LOGGING
			session_log("    rejected uTP connection");
#endif
			if (m_alerts.should_post<peer_blocked_alert>())
				m_alerts.emplace_alert<peer_blocked_alert>(torrent_handle()
					, endp, peer_blocked_alert::utp_disabled);
			return;
		}

		if (!m_settings.get_bool(settings_pack::enable_incoming_tcp)
			&& s->get<tcp::socket>())
		{
#ifndef TORRENT_DISABLE_LOGGING
			session_log("    rejected TCP connection");
#endif
			if (m_alerts.should_post<peer_blocked_alert>())
				m_alerts.emplace_alert<peer_blocked_alert>(torrent_handle()
					, endp, peer_blocked_alert::tcp_disabled);
			return;
		}

		// if there are outgoing interfaces specified, verify this
		// peer is correctly bound to on of them
		if (!m_settings.get_str(settings_pack::outgoing_interfaces).empty())
		{
			tcp::endpoint local = s->local_endpoint(ec);
			if (ec)
			{
#ifndef TORRENT_DISABLE_LOGGING
				if (should_log())
				{
					session_log("    rejected connection: (%d) %s", ec.value()
						, ec.message().c_str());
				}
#endif
				return;
			}
			if (!verify_bound_address(local.address()
				, is_utp(*s), ec))
			{
				if (ec)
				{
#ifndef TORRENT_DISABLE_LOGGING
					if (should_log())
					{
						session_log("    rejected connection, not allowed local interface: (%d) %s"
							, ec.value(), ec.message().c_str());
					}
#endif
					return;
				}

#ifndef TORRENT_DISABLE_LOGGING
				if (should_log())
				{
					error_code err;
					session_log("    rejected connection, not allowed local interface: %s"
						, local.address().to_string(err).c_str());
				}
#endif
				if (m_alerts.should_post<peer_blocked_alert>())
					m_alerts.emplace_alert<peer_blocked_alert>(torrent_handle()
						, endp, peer_blocked_alert::invalid_local_interface);
				return;
			}
		}

		// local addresses do not count, since it's likely
		// coming from our own client through local service discovery
		// and it does not reflect whether or not a router is open
		// for incoming connections or not.
		if (!is_local(endp.address()))
			m_stats_counters.set_value(counters::has_incoming_connections, 1);

		// this filter is ignored if a single torrent
		// is set to ignore the filter, since this peer might be
		// for that torrent
		if (m_stats_counters[counters::non_filter_torrents] == 0
			&& m_ip_filter
			&& (m_ip_filter->access(endp.address()) & ip_filter::blocked))
		{
#ifndef TORRENT_DISABLE_LOGGING
			session_log("filtered blocked ip");
#endif
			if (m_alerts.should_post<peer_blocked_alert>())
				m_alerts.emplace_alert<peer_blocked_alert>(torrent_handle()
					, endp, peer_blocked_alert::ip_filter);
			return;
		}

		// check if we have any active torrents
		// if we don't reject the connection
		if (m_torrents.empty())
		{
#ifndef TORRENT_DISABLE_LOGGING
			session_log(" There are no torrents, disconnect");
#endif
			return;
		}

		// figure out which peer classes this is connections has,
		// to get connection_limit_factor
		peer_class_set pcs;
		set_peer_classes(&pcs, endp.address(), s->type());
		int connection_limit_factor = 0;
		for (int i = 0; i < pcs.num_classes(); ++i)
		{
			int pc = pcs.class_at(i);
			if (m_classes.at(pc) == nullptr) continue;
			int f = m_classes.at(pc)->connection_limit_factor;
			if (connection_limit_factor < f) connection_limit_factor = f;
		}
		if (connection_limit_factor == 0) connection_limit_factor = 100;

		std::uint64_t limit = m_settings.get_int(settings_pack::connections_limit);
		limit = limit * 100 / connection_limit_factor;

		// don't allow more connections than the max setting
		// weighed by the peer class' setting
		bool reject = num_connections() >= limit + m_settings.get_int(settings_pack::connections_slack);

		if (reject)
		{
			if (m_alerts.should_post<peer_disconnected_alert>())
			{
				m_alerts.emplace_alert<peer_disconnected_alert>(torrent_handle(), endp, peer_id()
						, op_bittorrent, s->type()
						, error_code(errors::too_many_connections, get_libtorrent_category())
						, close_no_reason);
			}
#ifndef TORRENT_DISABLE_LOGGING
			if (should_log())
			{
				session_log("number of connections limit exceeded (conns: %d, limit: %d, slack: %d), connection rejected"
					, num_connections(), m_settings.get_int(settings_pack::connections_limit)
					, m_settings.get_int(settings_pack::connections_slack));
			}
#endif
			return;
		}

		// if we don't have any active torrents, there's no
		// point in accepting this connection. If, however,
		// the setting to start up queued torrents when they
		// get an incoming connection is enabled, we cannot
		// perform this check.
		if (!m_settings.get_bool(settings_pack::incoming_starts_queued_torrents))
		{
			bool has_active_torrent = false;
			for (torrent_map::iterator i = m_torrents.begin()
				, end(m_torrents.end()); i != end; ++i)
			{
				if (!i->second->is_torrent_paused())
				{
					has_active_torrent = true;
					break;
				}
			}
			if (!has_active_torrent)
			{
#ifndef TORRENT_DISABLE_LOGGING
				session_log(" There are no _active_ torrents, disconnect");
#endif
				return;
			}
		}

		m_stats_counters.inc_stats_counter(counters::incoming_connections);

		if (m_alerts.should_post<incoming_connection_alert>())
			m_alerts.emplace_alert<incoming_connection_alert>(s->type(), endp);

		setup_socket_buffers(*s);

		peer_connection_args pack;
		pack.ses = this;
		pack.sett = &m_settings;
		pack.stats_counters = &m_stats_counters;
		pack.allocator = this;
		pack.disk_thread = &m_disk_thread;
		pack.ios = &m_io_service;
		pack.tor = std::weak_ptr<torrent>();
		pack.s = s;
		pack.endp = endp;
		pack.peerinfo = nullptr;

		std::shared_ptr<peer_connection> c
			= std::make_shared<bt_peer_connection>(pack, get_peer_id());
#if TORRENT_USE_ASSERTS
		c->m_in_constructor = false;
#endif

		if (!c->is_disconnecting())
		{
			// in case we've exceeded the limit, let this peer know that
			// as soon as it's received the handshake, it needs to either
			// disconnect or pick another peer to disconnect
			if (num_connections() >= limit)
				c->peer_exceeds_limit();

			TORRENT_ASSERT(!c->m_in_constructor);
			m_connections.insert(c);
			c->start();
		}
	}

	void session_impl::setup_socket_buffers(socket_type& s)
	{
		error_code ec;
		set_socket_buffer_size(s, m_settings, ec);
	}

	// if cancel_with_cq is set, the peer connection is
	// currently expected to be scheduled for a connection
	// with the connection queue, and should be cancelled
	// TODO: should this function take a shared_ptr instead?
	void session_impl::close_connection(peer_connection* p
		, error_code const& ec)
	{
		TORRENT_ASSERT(is_single_thread());
		std::shared_ptr<peer_connection> sp(p->self());

		// someone else is holding a reference, it's important that
		// it's destructed from the network thread. Make sure the
		// last reference is held by the network thread.
		if (!sp.unique())
			m_undead_peers.push_back(sp);

#ifndef TORRENT_DISABLE_LOGGING
		if (should_log())
		{
			session_log(" CLOSING CONNECTION %s : %s"
				, print_endpoint(p->remote()).c_str(), ec.message().c_str());
		}
#else
		TORRENT_UNUSED(ec);
#endif

		TORRENT_ASSERT(p->is_disconnecting());

		TORRENT_ASSERT(sp.use_count() > 0);

		connection_map::iterator i = m_connections.find(sp);
		// make sure the next disk peer round-robin cursor stays valid
		if (i != m_connections.end()) m_connections.erase(i);
	}

	void session_impl::set_peer_id(peer_id const& id)
	{
		m_peer_id = id;
	}

	void session_impl::set_key(int key)
	{
		m_key = key;
	}

	int session_impl::next_port() const
	{
		int start = m_settings.get_int(settings_pack::outgoing_port);
		int num = m_settings.get_int(settings_pack::num_outgoing_ports);
		std::pair<int, int> out_ports(start, start + num);
		if (m_next_port < out_ports.first || m_next_port > out_ports.second)
			m_next_port = out_ports.first;

		int port = m_next_port;
		++m_next_port;
		if (m_next_port > out_ports.second) m_next_port = out_ports.first;
#ifndef TORRENT_DISABLE_LOGGING
		session_log(" *** BINDING OUTGOING CONNECTION [ port: %d ]", port);
#endif
		return port;
	}

	int session_impl::rate_limit(peer_class_t c, int channel) const
	{
		TORRENT_ASSERT(channel >= 0 && channel <= 1);
		if (channel < 0 || channel > 1) return 0;

		peer_class const* pc = m_classes.at(c);
		if (pc == nullptr) return 0;
		return pc->channel[channel].throttle();
	}

	int session_impl::upload_rate_limit(peer_class_t c) const
	{
		return rate_limit(c, peer_connection::upload_channel);
	}

	int session_impl::download_rate_limit(peer_class_t c) const
	{
		return rate_limit(c, peer_connection::download_channel);
	}

	void session_impl::set_rate_limit(peer_class_t c, int channel, int limit)
	{
		TORRENT_ASSERT(is_single_thread());
		TORRENT_ASSERT(limit >= -1);
		TORRENT_ASSERT(channel >= 0 && channel <= 1);

		if (channel < 0 || channel > 1) return;

		peer_class* pc = m_classes.at(c);
		if (pc == nullptr) return;
		if (limit <= 0) limit = 0;
		pc->channel[channel].throttle(limit);
	}

	void session_impl::set_upload_rate_limit(peer_class_t c, int limit)
	{
		set_rate_limit(c, peer_connection::upload_channel, limit);
	}

	void session_impl::set_download_rate_limit(peer_class_t c, int limit)
	{
		set_rate_limit(c, peer_connection::download_channel, limit);
	}

#if TORRENT_USE_ASSERTS
	bool session_impl::has_peer(peer_connection const* p) const
	{
		TORRENT_ASSERT(is_single_thread());
		return std::any_of(m_connections.begin(), m_connections.end()
			, [p] (std::shared_ptr<peer_connection> const& pr)
			{ return pr.get() == p; });
	}

	bool session_impl::any_torrent_has_peer(peer_connection const* p) const
	{
		for (auto& pe : m_torrents)
			if (pe.second->has_peer(p)) return true;
		return false;
	}
#endif

	void session_impl::sent_bytes(int bytes_payload, int bytes_protocol)
	{
		m_stats_counters.inc_stats_counter(counters::sent_bytes
			, bytes_payload + bytes_protocol);
		m_stats_counters.inc_stats_counter(counters::sent_payload_bytes
			, bytes_payload);

		m_stat.sent_bytes(bytes_payload, bytes_protocol);
	}

	void session_impl::received_bytes(int bytes_payload, int bytes_protocol)
	{
		m_stats_counters.inc_stats_counter(counters::recv_bytes
			, bytes_payload + bytes_protocol);
		m_stats_counters.inc_stats_counter(counters::recv_payload_bytes
			, bytes_payload);

		m_stat.received_bytes(bytes_payload, bytes_protocol);
	}

	void session_impl::trancieve_ip_packet(int bytes, bool ipv6)
	{
		m_stat.trancieve_ip_packet(bytes, ipv6);
	}

	void session_impl::sent_syn(bool ipv6)
	{
		m_stat.sent_syn(ipv6);
	}

	void session_impl::received_synack(bool ipv6)
	{
		m_stat.received_synack(ipv6);
	}

	void session_impl::on_tick(error_code const& e)
	{
		COMPLETE_ASYNC("session_impl::on_tick");
		m_stats_counters.inc_stats_counter(counters::on_tick_counter);

		TORRENT_ASSERT(is_single_thread());

		// submit all disk jobs when we leave this function
		deferred_submit_jobs();

		aux::update_time_now();
		time_point now = aux::time_now();

		// remove undead peers that only have this list as their reference keeping them alive
		if (!m_undead_peers.empty())
		{
			std::vector<std::shared_ptr<peer_connection> >::iterator remove_it
				= std::remove_if(m_undead_peers.begin(), m_undead_peers.end()
				, std::bind(&std::shared_ptr<peer_connection>::unique, _1));
			m_undead_peers.erase(remove_it, m_undead_peers.end());
			if (m_undead_peers.empty())
			{
				// we just removed our last "undead" peer (i.e. a peer connection
				// that had some external reference to it). It's now safe to
				// shut-down
				if (m_abort)
				{
					m_io_service.post(std::bind(&session_impl::abort_stage2, this));
				}
			}
		}

// too expensive
//		INVARIANT_CHECK;

		// we have to keep ticking the utp socket manager
		// until they're all closed
		if (m_abort)
		{
			if (m_utp_socket_manager.num_sockets() == 0
#ifdef TORRENT_USE_OPENSSL
				&& m_ssl_utp_socket_manager.num_sockets() == 0
#endif
				&& m_undead_peers.empty())
			{
				return;
			}
#if defined TORRENT_ASIO_DEBUGGING
			std::fprintf(stderr, "uTP sockets: %d ssl-uTP sockets: %d undead-peers left: %d\n"
				, m_utp_socket_manager.num_sockets()
#ifdef TORRENT_USE_OPENSSL
				, m_ssl_utp_socket_manager.num_sockets()
#else
				, 0
#endif
				, int(m_undead_peers.size()));
#endif
		}

		if (e == boost::asio::error::operation_aborted) return;

		if (e)
		{
#ifndef TORRENT_DISABLE_LOGGING
			if (should_log())
				session_log("*** TICK TIMER FAILED %s", e.message().c_str());
#endif
			std::abort();
		}

		ADD_OUTSTANDING_ASYNC("session_impl::on_tick");
		error_code ec;
		m_timer.expires_at(now + milliseconds(m_settings.get_int(settings_pack::tick_interval)), ec);
		m_timer.async_wait(make_tick_handler(std::bind(&session_impl::on_tick, this, _1)));

		m_download_rate.update_quotas(now - m_last_tick);
		m_upload_rate.update_quotas(now - m_last_tick);

		m_last_tick = now;

		m_utp_socket_manager.tick(now);
#ifdef TORRENT_USE_OPENSSL
		m_ssl_utp_socket_manager.tick(now);
#endif

		// only tick the following once per second
		if (now - m_last_second_tick < seconds(1)) return;

#ifndef TORRENT_DISABLE_DHT
		if (m_dht
			&& m_dht_interval_update_torrents < 40
			&& m_dht_interval_update_torrents != int(m_torrents.size()))
			update_dht_announce_interval();
#endif

		int tick_interval_ms = int(total_milliseconds(now - m_last_second_tick));
		m_last_second_tick = now;
		m_tick_residual += tick_interval_ms - 1000;

		std::int32_t const stime = session_time();
		if (stime > 65000)
		{
			// we're getting close to the point where our timestamps
			// in torrent_peer are wrapping. We need to step all counters back
			// four hours. This means that any timestamp that refers to a time
			// more than 18.2 - 4 = 14.2 hours ago, will be incremented to refer to
			// 14.2 hours ago.

			m_created += hours(4);

			const int four_hours = 60 * 60 * 4;
			for (torrent_map::iterator i = m_torrents.begin()
				, end(m_torrents.end()); i != end; ++i)
			{
				i->second->step_session_time(four_hours);
			}
		}

#ifndef TORRENT_DISABLE_EXTENSIONS
		for (auto& ext : m_ses_extensions[plugins_tick_idx])
		{
			TORRENT_TRY {
				ext->on_tick();
			} TORRENT_CATCH(std::exception&) {}
		}
#endif

		// don't do any of the following while we're shutting down
		if (m_abort) return;

		switch (m_settings.get_int(settings_pack::mixed_mode_algorithm))
		{
			case settings_pack::prefer_tcp:
				set_upload_rate_limit(m_tcp_peer_class, 0);
				set_download_rate_limit(m_tcp_peer_class, 0);
				break;
			case settings_pack::peer_proportional:
				{
					int num_peers[2][2] = {{0, 0}, {0, 0}};
					for (connection_map::iterator i = m_connections.begin()
						, end(m_connections.end());i != end; ++i)
					{
						peer_connection& p = *(*i);
						if (p.in_handshake()) continue;
						int protocol = 0;
						if (is_utp(*p.get_socket())) protocol = 1;

						if (p.download_queue().size() + p.request_queue().size() > 0)
							++num_peers[protocol][peer_connection::download_channel];
						if (p.upload_queue().size() > 0)
							++num_peers[protocol][peer_connection::upload_channel];
					}

					peer_class* pc = m_classes.at(m_tcp_peer_class);
					bandwidth_channel* tcp_channel = pc->channel;
					int stat_rate[] = {m_stat.upload_rate(), m_stat.download_rate() };
					// never throttle below this
					int lower_limit[] = {5000, 30000};

					for (int i = 0; i < 2; ++i)
					{
						// if there are no uploading uTP peers, don't throttle TCP up
						if (num_peers[1][i] == 0)
						{
							tcp_channel[i].throttle(0);
						}
						else
						{
							if (num_peers[0][i] == 0) num_peers[0][i] = 1;
							int total_peers = num_peers[0][i] + num_peers[1][i];
							// this are 64 bits since it's multiplied by the number
							// of peers, which otherwise might overflow an int
							std::uint64_t rate = stat_rate[i];
							tcp_channel[i].throttle((std::max)(int(rate * num_peers[0][i] / total_peers), lower_limit[i]));
						}
					}
				}
				break;
		}

		// --------------------------------------------------------------
		// auto managed torrent
		// --------------------------------------------------------------
		if (!m_paused) m_auto_manage_time_scaler--;
		if (m_auto_manage_time_scaler < 0)
		{
			INVARIANT_CHECK;
			m_auto_manage_time_scaler = settings().get_int(settings_pack::auto_manage_interval);
			recalculate_auto_managed_torrents();
		}

		// --------------------------------------------------------------
		// check for incoming connections that might have timed out
		// --------------------------------------------------------------

		for (connection_map::iterator i = m_connections.begin();
			i != m_connections.end();)
		{
			peer_connection* p = (*i).get();
			++i;
			// ignore connections that already have a torrent, since they
			// are ticked through the torrents' second_tick
			if (!p->associated_torrent().expired()) continue;

			// TODO: have a separate list for these connections, instead of having to loop through all of them
			int timeout = m_settings.get_int(settings_pack::handshake_timeout);
#if TORRENT_USE_I2P
			timeout *= is_i2p(*p->get_socket()) ? 4 : 1;
#endif
			if (m_last_tick - p->connected_time () > seconds(timeout))
				p->disconnect(errors::timed_out, op_bittorrent);
		}

		// --------------------------------------------------------------
		// second_tick every torrent (that wants it)
		// --------------------------------------------------------------

#if TORRENT_DEBUG_STREAMING > 0
		std::printf("\033[2J\033[0;0H");
#endif

		std::vector<torrent*>& want_tick = m_torrent_lists[torrent_want_tick];
		for (int i = 0; i < int(want_tick.size()); ++i)
		{
			torrent& t = *want_tick[i];
			TORRENT_ASSERT(t.want_tick());
			TORRENT_ASSERT(!t.is_aborted());

			t.second_tick(tick_interval_ms);

			// if the call to second_tick caused the torrent
			// to no longer want to be ticked (i.e. it was
			// removed from the list) we need to back up the counter
			// to not miss the torrent after it
			if (!t.want_tick()) --i;
		}

		// TODO: this should apply to all bandwidth channels
		if (m_settings.get_bool(settings_pack::rate_limit_ip_overhead))
		{
			int up_limit = upload_rate_limit(m_global_class);
			int down_limit = download_rate_limit(m_global_class);

			if (down_limit > 0
				&& m_stat.download_ip_overhead() >= down_limit
				&& m_alerts.should_post<performance_alert>())
			{
				m_alerts.emplace_alert<performance_alert>(torrent_handle()
					, performance_alert::download_limit_too_low);
			}

			if (up_limit > 0
				&& m_stat.upload_ip_overhead() >= up_limit
				&& m_alerts.should_post<performance_alert>())
			{
				m_alerts.emplace_alert<performance_alert>(torrent_handle()
					, performance_alert::upload_limit_too_low);
			}
		}

		m_peak_up_rate = (std::max)(m_stat.upload_rate(), m_peak_up_rate);
		m_peak_down_rate = (std::max)(m_stat.download_rate(), m_peak_down_rate);

		m_stat.second_tick(tick_interval_ms);

		// --------------------------------------------------------------
		// scrape paused torrents that are auto managed
		// (unless the session is paused)
		// --------------------------------------------------------------
		if (!m_paused)
		{
			INVARIANT_CHECK;
			--m_auto_scrape_time_scaler;
			if (m_auto_scrape_time_scaler <= 0)
			{
				std::vector<torrent*>& want_scrape = m_torrent_lists[torrent_want_scrape];
				m_auto_scrape_time_scaler = m_settings.get_int(settings_pack::auto_scrape_interval)
					/ (std::max)(1, int(want_scrape.size()));
				if (m_auto_scrape_time_scaler < m_settings.get_int(settings_pack::auto_scrape_min_interval))
					m_auto_scrape_time_scaler = m_settings.get_int(settings_pack::auto_scrape_min_interval);

				if (!want_scrape.empty() && !m_abort)
				{
					if (m_next_scrape_torrent >= int(want_scrape.size()))
						m_next_scrape_torrent = 0;

					torrent& t = *want_scrape[m_next_scrape_torrent];
					TORRENT_ASSERT(t.is_paused() && t.is_auto_managed());

					// false means it's not triggered by the user, but automatically
					// by libtorrent
					t.scrape_tracker(-1, false);

					++m_next_scrape_torrent;
					if (m_next_scrape_torrent >= int(want_scrape.size()))
						m_next_scrape_torrent = 0;

				}
			}
		}

		// --------------------------------------------------------------
		// connect new peers
		// --------------------------------------------------------------

		try_connect_more_peers();

		// --------------------------------------------------------------
		// unchoke set calculations
		// --------------------------------------------------------------
		m_unchoke_time_scaler--;
		if (m_unchoke_time_scaler <= 0 && !m_connections.empty())
		{
			m_unchoke_time_scaler = settings().get_int(settings_pack::unchoke_interval);
			recalculate_unchoke_slots();
		}

		// --------------------------------------------------------------
		// optimistic unchoke calculation
		// --------------------------------------------------------------
		m_optimistic_unchoke_time_scaler--;
		if (m_optimistic_unchoke_time_scaler <= 0)
		{
			m_optimistic_unchoke_time_scaler
				= settings().get_int(settings_pack::optimistic_unchoke_interval);
			recalculate_optimistic_unchoke_slots();
		}

		// --------------------------------------------------------------
		// disconnect peers when we have too many
		// --------------------------------------------------------------
		--m_disconnect_time_scaler;
		if (m_disconnect_time_scaler <= 0)
		{
			m_disconnect_time_scaler = m_settings.get_int(settings_pack::peer_turnover_interval);

			// if the connections_limit is too low, the disconnect
			// logic is disabled, since it is too disruptive
			if (m_settings.get_int(settings_pack::connections_limit) > 5)
			{
				if (num_connections() >= m_settings.get_int(settings_pack::connections_limit)
					* m_settings.get_int(settings_pack::peer_turnover_cutoff) / 100
					&& !m_torrents.empty())
				{
					// every 90 seconds, disconnect the worst peers
					// if we have reached the connection limit
					torrent_map::iterator i = std::max_element(m_torrents.begin(), m_torrents.end()
						, [] (torrent_map::value_type const& lhs, torrent_map::value_type const& rhs)
						{ return lhs.second->num_peers() < rhs.second->num_peers(); });

					TORRENT_ASSERT(i != m_torrents.end());
					int peers_to_disconnect = (std::min)((std::max)(
						int(i->second->num_peers() * m_settings.get_int(settings_pack::peer_turnover) / 100), 1)
						, i->second->num_connect_candidates());
					i->second->disconnect_peers(peers_to_disconnect
						, error_code(errors::optimistic_disconnect, get_libtorrent_category()));
				}
				else
				{
					// if we haven't reached the global max. see if any torrent
					// has reached its local limit
					for (torrent_map::iterator i = m_torrents.begin()
						, end(m_torrents.end()); i != end; ++i)
					{
						std::shared_ptr<torrent> t = i->second;

						// ths disconnect logic is disabled for torrents with
						// too low connection limit
						if (t->num_peers() < t->max_connections()
							* m_settings.get_int(settings_pack::peer_turnover_cutoff) / 100
							|| t->max_connections() < 6)
							continue;

						int peers_to_disconnect = (std::min)((std::max)(int(t->num_peers()
							* m_settings.get_int(settings_pack::peer_turnover) / 100), 1)
							, t->num_connect_candidates());
						t->disconnect_peers(peers_to_disconnect
							, error_code(errors::optimistic_disconnect, get_libtorrent_category()));
					}
				}
			}
		}

		m_tick_residual = m_tick_residual % 1000;
//		m_peer_pool.release_memory();
	}

	namespace {
	// returns the index of the first set bit.
	int log2(std::uint32_t v)
	{
// http://graphics.stanford.edu/~seander/bithacks.html#IntegerLogDeBruijn
		static const int MultiplyDeBruijnBitPosition[32] =
		{
			0, 9, 1, 10, 13, 21, 2, 29, 11, 14, 16, 18, 22, 25, 3, 30,
			8, 12, 20, 28, 15, 17, 24, 7, 19, 27, 23, 6, 26, 5, 4, 31
		};

		v |= v >> 1; // first round down to one less than a power of 2
		v |= v >> 2;
		v |= v >> 4;
		v |= v >> 8;
		v |= v >> 16;

		return MultiplyDeBruijnBitPosition[std::uint32_t(v * 0x07C4ACDDU) >> 27];
	}

	} // anonymous namespace

	void session_impl::received_buffer(int s)
	{
		int index = (std::min)(log2(s >> 3), 17);
		m_stats_counters.inc_stats_counter(counters::socket_recv_size3 + index);
	}

	void session_impl::sent_buffer(int s)
	{
		int index = (std::min)(log2(s >> 3), 17);
		m_stats_counters.inc_stats_counter(counters::socket_send_size3 + index);
	}

	void session_impl::prioritize_connections(std::weak_ptr<torrent> t)
	{
		m_prio_torrents.push_back(std::make_pair(t, 10));
	}

#ifndef TORRENT_DISABLE_DHT

	void session_impl::add_dht_node(udp::endpoint const& n)
	{
		TORRENT_ASSERT(is_single_thread());

		if (m_dht) m_dht->add_node(n);
		else m_dht_nodes.push_back(n);
	}

	bool session_impl::has_dht() const
	{
		return m_dht.get() != nullptr;
	}

	void session_impl::prioritize_dht(std::weak_ptr<torrent> t)
	{
		TORRENT_ASSERT(!m_abort);
		if (m_abort) return;

		TORRENT_ASSERT(m_dht);
		m_dht_torrents.push_back(t);
#ifndef TORRENT_DISABLE_LOGGING
		std::shared_ptr<torrent> tor = t.lock();
		if (tor && should_log())
			session_log("prioritizing DHT announce: \"%s\"", tor->name().c_str());
#endif
		// trigger a DHT announce right away if we just added a new torrent and
		// there's no back-log. in the timer handler, as long as there are more
		// high priority torrents to be announced to the DHT, it will keep the
		// timer interval short until all torrents have been announced.
		if (m_dht_torrents.size() == 1)
		{
			ADD_OUTSTANDING_ASYNC("session_impl::on_dht_announce");
			error_code ec;
			m_dht_announce_timer.expires_from_now(seconds(0), ec);
			m_dht_announce_timer.async_wait(
				std::bind(&session_impl::on_dht_announce, this, _1));
		}
	}

	void session_impl::on_dht_announce(error_code const& e)
	{
		COMPLETE_ASYNC("session_impl::on_dht_announce");
		TORRENT_ASSERT(is_single_thread());
		if (e)
		{
#ifndef TORRENT_DISABLE_LOGGING
			if (should_log())
			{
				session_log("aborting DHT announce timer (%d): %s"
					, e.value(), e.message().c_str());
			}
#endif
			return;
		}

		if (m_abort)
		{
#ifndef TORRENT_DISABLE_LOGGING
			session_log("aborting DHT announce timer: m_abort set");
#endif
			return;
		}

		if (!m_dht)
		{
			m_dht_torrents.clear();
			return;
		}

		TORRENT_ASSERT(m_dht);

		// announce to DHT every 15 minutes
		int delay = (std::max)(m_settings.get_int(settings_pack::dht_announce_interval)
			/ (std::max)(int(m_torrents.size()), 1), 1);

		if (!m_dht_torrents.empty())
		{
			// we have prioritized torrents that need
			// an initial DHT announce. Don't wait too long
			// until we announce those.
			delay = (std::min)(4, delay);
		}

		ADD_OUTSTANDING_ASYNC("session_impl::on_dht_announce");
		error_code ec;
		m_dht_announce_timer.expires_from_now(seconds(delay), ec);
		m_dht_announce_timer.async_wait(
			std::bind(&session_impl::on_dht_announce, this, _1));

		if (!m_dht_torrents.empty())
		{
			std::shared_ptr<torrent> t;
			do
			{
				t = m_dht_torrents.front().lock();
				m_dht_torrents.pop_front();
			} while (!t && !m_dht_torrents.empty());

			if (t)
			{
				t->dht_announce();
				return;
			}
		}
		if (m_torrents.empty()) return;

		if (m_next_dht_torrent == m_torrents.end())
			m_next_dht_torrent = m_torrents.begin();
		m_next_dht_torrent->second->dht_announce();
		// TODO: 2 make a list for torrents that want to be announced on the DHT so we
		// don't have to loop over all torrents, just to find the ones that want to announce
		++m_next_dht_torrent;
		if (m_next_dht_torrent == m_torrents.end())
			m_next_dht_torrent = m_torrents.begin();
	}
#endif

	void session_impl::on_lsd_announce(error_code const& e)
	{
		COMPLETE_ASYNC("session_impl::on_lsd_announce");
		m_stats_counters.inc_stats_counter(counters::on_lsd_counter);
		TORRENT_ASSERT(is_single_thread());
		if (e) return;

		if (m_abort) return;

		ADD_OUTSTANDING_ASYNC("session_impl::on_lsd_announce");
		// announce on local network every 5 minutes
		int delay = (std::max)(m_settings.get_int(settings_pack::local_service_announce_interval)
			/ (std::max)(int(m_torrents.size()), 1), 1);
		error_code ec;
		m_lsd_announce_timer.expires_from_now(seconds(delay), ec);
		m_lsd_announce_timer.async_wait(
			std::bind(&session_impl::on_lsd_announce, this, _1));

		if (m_torrents.empty()) return;

		if (m_next_lsd_torrent == m_torrents.end())
			m_next_lsd_torrent = m_torrents.begin();
		m_next_lsd_torrent->second->lsd_announce();
		++m_next_lsd_torrent;
		if (m_next_lsd_torrent == m_torrents.end())
			m_next_lsd_torrent = m_torrents.begin();
	}

	void session_impl::auto_manage_checking_torrents(std::vector<torrent*>& list
		, int& limit)
	{
		for (std::vector<torrent*>::iterator i = list.begin()
			, end(list.end()); i != end; ++i)
		{
			torrent* t = *i;

			TORRENT_ASSERT(t->state() == torrent_status::checking_files);
			TORRENT_ASSERT(t->is_auto_managed());
			if (limit <= 0)
			{
				t->pause();
			}
			else
			{
				t->resume();
				t->start_checking();
				--limit;
			}
		}
	}

	void session_impl::auto_manage_torrents(std::vector<torrent*>& list
		, int& dht_limit, int& tracker_limit
		, int& lsd_limit, int& hard_limit, int type_limit)
	{
		for (std::vector<torrent*>::iterator i = list.begin()
			, end(list.end()); i != end; ++i)
		{
			torrent* t = *i;

			TORRENT_ASSERT(t->state() != torrent_status::checking_files);

			// inactive torrents don't count (and if you configured them to do so,
			// the torrent won't say it's inactive)
			if (hard_limit > 0 && t->is_inactive())
			{
				t->set_announce_to_dht(--dht_limit >= 0);
				t->set_announce_to_trackers(--tracker_limit >= 0);
				t->set_announce_to_lsd(--lsd_limit >= 0);

				--hard_limit;
#ifndef TORRENT_DISABLE_LOGGING
				if (t->is_torrent_paused())
					t->log_to_all_peers("auto manager starting (inactive) torrent");
#endif
				t->set_paused(false);
				continue;
			}

			if (type_limit > 0 && hard_limit > 0)
			{
				t->set_announce_to_dht(--dht_limit >= 0);
				t->set_announce_to_trackers(--tracker_limit >= 0);
				t->set_announce_to_lsd(--lsd_limit >= 0);

				--hard_limit;
				--type_limit;
#ifndef TORRENT_DISABLE_LOGGING
				if (t->is_torrent_paused())
					t->log_to_all_peers("auto manager starting torrent");
#endif
				t->set_paused(false);
				continue;
			}

#ifndef TORRENT_DISABLE_LOGGING
			if (!t->is_torrent_paused())
				t->log_to_all_peers("auto manager pausing torrent");
#endif
			// use graceful pause for auto-managed torrents
			t->set_paused(true, torrent::flag_graceful_pause
				| torrent::flag_clear_disk_cache);
			t->set_announce_to_dht(false);
			t->set_announce_to_trackers(false);
			t->set_announce_to_lsd(false);
		}
	}

	int session_impl::get_int_setting(int n) const
	{
		int const v = settings().get_int(n);
		if (v < 0) return (std::numeric_limits<int>::max)();
		return v;
	}

	void session_impl::recalculate_auto_managed_torrents()
	{
		INVARIANT_CHECK;

		m_last_auto_manage = time_now();
		m_need_auto_manage = false;

		if (m_paused) return;

		// make copies of the lists of torrents that we want to consider for auto
		// management. We need copies because they will be sorted.
		std::vector<torrent*> checking
			= torrent_list(session_interface::torrent_checking_auto_managed);
		std::vector<torrent*> downloaders
			= torrent_list(session_interface::torrent_downloading_auto_managed);
		std::vector<torrent*> seeds
			= torrent_list(session_interface::torrent_seeding_auto_managed);

		// these counters are set to the number of torrents
		// of each kind we're allowed to have active
		int downloading_limit = get_int_setting(settings_pack::active_downloads);
		int seeding_limit = get_int_setting(settings_pack::active_seeds);
		int checking_limit = get_int_setting(settings_pack::active_checking);
		int dht_limit = get_int_setting(settings_pack::active_dht_limit);
		int tracker_limit = get_int_setting(settings_pack::active_tracker_limit);
		int lsd_limit = get_int_setting(settings_pack::active_lsd_limit);
		int hard_limit = get_int_setting(settings_pack::active_limit);

		// if hard_limit is <= 0, all torrents in these lists should be paused.
		// The order is not relevant
		if (hard_limit > 0)
		{
			// we only need to sort the first n torrents here, where n is the number
			// of checking torrents we allow. The rest of the list is still used to
			// make sure the remaining torrents are paused, but their order is not
			// relevant
			std::partial_sort(checking.begin(), checking.begin() +
				(std::min)(checking_limit, int(checking.size())), checking.end()
				, [](torrent const* lhs, torrent const* rhs)
				{ return lhs->sequence_number() < rhs->sequence_number(); });

			std::partial_sort(downloaders.begin(), downloaders.begin() +
				(std::min)(hard_limit, int(downloaders.size())), downloaders.end()
				, [](torrent const* lhs, torrent const* rhs)
				{ return lhs->sequence_number() < rhs->sequence_number(); });

			std::partial_sort(seeds.begin(), seeds.begin() +
				(std::min)(hard_limit, int(seeds.size())), seeds.end()
				, [this](torrent const* lhs, torrent const* rhs)
				{ return lhs->seed_rank(m_settings) > rhs->seed_rank(m_settings); });
		}

		auto_manage_checking_torrents(checking, checking_limit);

		if (settings().get_bool(settings_pack::auto_manage_prefer_seeds))
		{
			auto_manage_torrents(seeds, dht_limit, tracker_limit, lsd_limit
				, hard_limit, seeding_limit);
			auto_manage_torrents(downloaders, dht_limit, tracker_limit, lsd_limit
				, hard_limit, downloading_limit);
		}
		else
		{
			auto_manage_torrents(downloaders, dht_limit, tracker_limit, lsd_limit
				, hard_limit, downloading_limit);
			auto_manage_torrents(seeds, dht_limit, tracker_limit, lsd_limit
				, hard_limit, seeding_limit);
		}
	}

	namespace {
		uint64_t const priority_undetermined = std::numeric_limits<uint64_t>::max() - 1;

		struct opt_unchoke_candidate
		{
			explicit opt_unchoke_candidate(std::shared_ptr<peer_connection> const* tp)
				: peer(tp)
			{}

			std::shared_ptr<peer_connection> const* peer;
#ifndef TORRENT_DISABLE_EXTENSIONS
			// this is mutable because comparison functors passed to std::partial_sort
			// are not supposed to modify the elements they are sorting. Here the mutation
			// being applied is idempotent so it should not pose a problem.
			mutable uint64_t ext_priority = priority_undetermined;
#endif
		};

		struct last_optimistic_unchoke_cmp
		{
#ifndef TORRENT_DISABLE_EXTENSIONS
			explicit last_optimistic_unchoke_cmp(std::vector<std::shared_ptr<plugin>>& ps)
				: plugins(ps)
			{}

			std::vector<std::shared_ptr<plugin>>& plugins;
#endif

			uint64_t get_ext_priority(opt_unchoke_candidate const& peer) const
			{
#ifndef TORRENT_DISABLE_EXTENSIONS
				if (peer.ext_priority == priority_undetermined)
				{
					peer.ext_priority = std::numeric_limits<uint64_t>::max();
					for (auto& e : plugins)
					{
						uint64_t const priority = e->get_unchoke_priority(peer_connection_handle(*peer.peer));
						peer.ext_priority = (std::min)(priority, peer.ext_priority);
					}
				}
				return peer.ext_priority;
#else
				TORRENT_UNUSED(peer);
				return std::numeric_limits<uint64_t>::max();
#endif
			}

			bool operator()(opt_unchoke_candidate const& l
				, opt_unchoke_candidate const& r) const
			{
				torrent_peer* pil = (*l.peer)->peer_info_struct();
				torrent_peer* pir = (*r.peer)->peer_info_struct();
				if (pil->last_optimistically_unchoked
					!= pir->last_optimistically_unchoked)
				{
					return pil->last_optimistically_unchoked
						< pir->last_optimistically_unchoked;
				}
				else
				{
					return get_ext_priority(l) < get_ext_priority(r);
				}
			}
		};
	}

	void session_impl::recalculate_optimistic_unchoke_slots()
	{
		INVARIANT_CHECK;

		TORRENT_ASSERT(is_single_thread());
		if (m_stats_counters[counters::num_unchoke_slots] == 0) return;

		std::vector<opt_unchoke_candidate> opt_unchoke;

		// collect the currently optimistically unchoked peers here, so we can
		// choke them when we've found new optimistic unchoke candidates.
		std::vector<torrent_peer*> prev_opt_unchoke;

		// TODO: 3 it would probably make sense to have a separate list of peers
		// that are eligible for optimistic unchoke, similar to the torrents
		// perhaps this could even iterate over the pool allocators of
		// torrent_peer objects. It could probably be done in a single pass and
		// collect the n best candidates. maybe just a queue of peers would make
		// even more sense, just pick the next peer in the queue for unchoking. It
		// would be O(1).
		for (auto& i : m_connections)
		{
			peer_connection* p = i.get();
			TORRENT_ASSERT(p);
			torrent_peer* pi = p->peer_info_struct();
			if (!pi) continue;
			if (pi->web_seed) continue;

			if (pi->optimistically_unchoked)
			{
				prev_opt_unchoke.push_back(pi);
			}

			torrent* t = p->associated_torrent().lock().get();
			if (!t) continue;

			// TODO: 3 peers should know whether their torrent is paused or not,
			// instead of having to ask it over and over again
			if (t->is_paused()) continue;

			if (!p->is_connecting()
				&& !p->is_disconnecting()
				&& p->is_peer_interested()
				&& t->free_upload_slots()
				&& (p->is_choked() || pi->optimistically_unchoked)
				&& !p->ignore_unchoke_slots()
				&& t->valid_metadata())
			{
				opt_unchoke.emplace_back(&i);
			}
		}

		// find the peers that has been waiting the longest to be optimistically
		// unchoked

		int num_opt_unchoke = m_settings.get_int(settings_pack::num_optimistic_unchoke_slots);
		int const allowed_unchoke_slots = m_stats_counters[counters::num_unchoke_slots];
		if (num_opt_unchoke == 0) num_opt_unchoke = (std::max)(1, allowed_unchoke_slots / 5);
		if (num_opt_unchoke > int(opt_unchoke.size())) num_opt_unchoke =
			int(opt_unchoke.size());

		// find the n best optimistic unchoke candidates
		std::partial_sort(opt_unchoke.begin()
			, opt_unchoke.begin() + num_opt_unchoke
			, opt_unchoke.end()
#ifndef TORRENT_DISABLE_EXTENSIONS
			, last_optimistic_unchoke_cmp(m_ses_extensions[plugins_optimistic_unchoke_idx])
#else
			, last_optimistic_unchoke_cmp()
#endif
			);

		// unchoke the first num_opt_unchoke peers in the candidate set
		// and make sure that the others are choked
		auto opt_unchoke_end = opt_unchoke.begin()
			+ num_opt_unchoke;

		for (auto i = opt_unchoke.begin(); i != opt_unchoke_end; ++i)
		{
			torrent_peer* pi = (*i->peer)->peer_info_struct();
			peer_connection* p = static_cast<peer_connection*>(pi->connection);
			if (pi->optimistically_unchoked)
			{
#ifndef TORRENT_DISABLE_LOGGING
					p->peer_log(peer_log_alert::info, "OPTIMISTIC UNCHOKE"
						, "already unchoked | session-time: %d"
						, pi->last_optimistically_unchoked);
#endif
				TORRENT_ASSERT(!pi->connection->is_choked());
				// remove this peer from prev_opt_unchoke, to prevent us from
				// choking it later. This peer gets another round of optimistic
				// unchoke
				std::vector<torrent_peer*>::iterator existing =
					std::find(prev_opt_unchoke.begin(), prev_opt_unchoke.end(), pi);
				TORRENT_ASSERT(existing != prev_opt_unchoke.end());
				prev_opt_unchoke.erase(existing);
			}
			else
			{
				TORRENT_ASSERT(p->is_choked());
				std::shared_ptr<torrent> t = p->associated_torrent().lock();
				bool ret = t->unchoke_peer(*p, true);
				TORRENT_ASSERT(ret);
				if (ret)
				{
					pi->optimistically_unchoked = true;
					m_stats_counters.inc_stats_counter(counters::num_peers_up_unchoked_optimistic);
					pi->last_optimistically_unchoked = std::uint16_t(session_time());
#ifndef TORRENT_DISABLE_LOGGING
					p->peer_log(peer_log_alert::info, "OPTIMISTIC UNCHOKE"
						, "session-time: %d", pi->last_optimistically_unchoked);
#endif
				}
			}
		}

		// now, choke all the previous optimistically unchoked peers
		for (torrent_peer* pi : prev_opt_unchoke)
		{
			TORRENT_ASSERT(pi->optimistically_unchoked);
			peer_connection* p = static_cast<peer_connection*>(pi->connection);
			std::shared_ptr<torrent> t = p->associated_torrent().lock();
			pi->optimistically_unchoked = false;
			m_stats_counters.inc_stats_counter(counters::num_peers_up_unchoked_optimistic, -1);
			t->choke_peer(*p);
		}

		// if we have too many unchoked peers now, we need to trigger the regular
		// choking logic to choke some
		if (m_stats_counters[counters::num_unchoke_slots]
			< m_stats_counters[counters::num_peers_up_unchoked_all])
		{
			m_unchoke_time_scaler = 0;
		}
	}

	void session_impl::try_connect_more_peers()
	{
		if (m_abort) return;

		if (num_connections() >= m_settings.get_int(settings_pack::connections_limit))
			return;

		// this is the maximum number of connections we will
		// attempt this tick
		int max_connections = m_settings.get_int(settings_pack::connection_speed);

		// zero connections speeds are allowed, we just won't make any connections
		if (max_connections <= 0) return;

		// this loop will "hand out" connection_speed to the torrents, in a round
		// robin fashion, so that every torrent is equally likely to connect to a
		// peer

		// boost connections are connections made by torrent connection
		// boost, which are done immediately on a tracker response. These
		// connections needs to be deducted from this second
		if (m_boost_connections > 0)
		{
			if (m_boost_connections > max_connections)
			{
				m_boost_connections -= max_connections;
				max_connections = 0;
			}
			else
			{
				max_connections -= m_boost_connections;
				m_boost_connections = 0;
			}
		}

		// TODO: use a lower limit than m_settings.connections_limit
		// to allocate the to 10% or so of connection slots for incoming
		// connections
		int limit = m_settings.get_int(settings_pack::connections_limit)
			- num_connections();

		// this logic is here to smooth out the number of new connection
		// attempts over time, to prevent connecting a large number of
		// sockets, wait 10 seconds, and then try again
		if (m_settings.get_bool(settings_pack::smooth_connects) && max_connections > (limit+1) / 2)
			max_connections = (limit+1) / 2;

		std::vector<torrent*>& want_peers_download = m_torrent_lists[torrent_want_peers_download];
		std::vector<torrent*>& want_peers_finished = m_torrent_lists[torrent_want_peers_finished];

		// if no torrent want any peers, just return
		if (want_peers_download.empty() && want_peers_finished.empty()) return;

		// if we don't have any connection attempt quota, return
		if (max_connections <= 0) return;

		INVARIANT_CHECK;

		int steps_since_last_connect = 0;
		int num_torrents = int(want_peers_finished.size() + want_peers_download.size());
		for (;;)
		{
			if (m_next_downloading_connect_torrent >= int(want_peers_download.size()))
				m_next_downloading_connect_torrent = 0;

			if (m_next_finished_connect_torrent >= int(want_peers_finished.size()))
				m_next_finished_connect_torrent = 0;

			torrent* t = nullptr;
			// there are prioritized torrents. Pick one of those
			while (!m_prio_torrents.empty())
			{
				t = m_prio_torrents.front().first.lock().get();
				--m_prio_torrents.front().second;
				if (m_prio_torrents.front().second > 0
					&& t != nullptr
					&& t->want_peers()) break;
				m_prio_torrents.pop_front();
				t = nullptr;
			}

			if (t == nullptr)
			{
				if ((m_download_connect_attempts >= m_settings.get_int(
						settings_pack::connect_seed_every_n_download)
					&& want_peers_finished.size())
						|| want_peers_download.empty())
				{
					// pick a finished torrent to give a peer to
					t = want_peers_finished[m_next_finished_connect_torrent];
					TORRENT_ASSERT(t->want_peers_finished());
					m_download_connect_attempts = 0;
					++m_next_finished_connect_torrent;
				}
				else
				{
					// pick a downloading torrent to give a peer to
					t = want_peers_download[m_next_downloading_connect_torrent];
					TORRENT_ASSERT(t->want_peers_download());
					++m_download_connect_attempts;
					++m_next_downloading_connect_torrent;
				}
			}

			TORRENT_ASSERT(t->want_peers());
			TORRENT_ASSERT(!t->is_torrent_paused());

			TORRENT_TRY
			{
				if (t->try_connect_peer())
				{
					--max_connections;
					steps_since_last_connect = 0;
					m_stats_counters.inc_stats_counter(counters::connection_attempts);
				}
			}
			TORRENT_CATCH(std::bad_alloc&)
			{
				// we ran out of memory trying to connect to a peer
				// lower the global limit to the number of peers
				// we already have
				m_settings.set_int(settings_pack::connections_limit, num_connections());
				if (m_settings.get_int(settings_pack::connections_limit) < 2)
					m_settings.set_int(settings_pack::connections_limit, 2);
			}

			++steps_since_last_connect;

			// if there are no more free connection slots, abort
			if (max_connections == 0) return;
			// there are no more torrents that want peers
			if (want_peers_download.empty() && want_peers_finished.empty()) break;
			// if we have gone a whole loop without
			// handing out a single connection, break
			if (steps_since_last_connect > num_torrents + 1) break;
			// maintain the global limit on number of connections
			if (num_connections() >= m_settings.get_int(settings_pack::connections_limit)) break;
		}
	}

	void session_impl::recalculate_unchoke_slots()
	{
		TORRENT_ASSERT(is_single_thread());
		INVARIANT_CHECK;

		time_point const now = aux::time_now();
		time_duration const unchoke_interval = now - m_last_choke;
		m_last_choke = now;

		// build list of all peers that are
		// unchokable.
		// TODO: 3 there should be a pre-calculated list of all peers eligible for
		// unchoking
		std::vector<peer_connection*> peers;
		for (connection_map::iterator i = m_connections.begin();
			i != m_connections.end();)
		{
			std::shared_ptr<peer_connection> p = *i;
			TORRENT_ASSERT(p);
			++i;
			torrent* const t = p->associated_torrent().lock().get();
			torrent_peer* const pi = p->peer_info_struct();

			if (p->ignore_unchoke_slots() || t == nullptr || pi == nullptr
				|| pi->web_seed || t->is_paused())
			{
				p->reset_choke_counters();
				continue;
			}

			if (!p->is_peer_interested()
				|| p->is_disconnecting()
				|| p->is_connecting())
			{
				// this peer is not unchokable. So, if it's unchoked
				// already, make sure to choke it.
				if (p->is_choked())
				{
					p->reset_choke_counters();
					continue;
				}
				if (pi && pi->optimistically_unchoked)
				{
					m_stats_counters.inc_stats_counter(counters::num_peers_up_unchoked_optimistic, -1);
					pi->optimistically_unchoked = false;
					// force a new optimistic unchoke
					m_optimistic_unchoke_time_scaler = 0;
					// TODO: post a message to have this happen
					// immediately instead of waiting for the next tick
				}
				t->choke_peer(*p);
				p->reset_choke_counters();
				continue;
			}

			peers.push_back(p.get());
		}

		// the unchoker wants an estimate of our upload rate capacity
		// (used by bittyrant)
		int max_upload_rate = upload_rate_limit(m_global_class);
		if (m_settings.get_int(settings_pack::choking_algorithm)
			== settings_pack::bittyrant_choker
			&& max_upload_rate == 0)
		{
			// we don't know at what rate we can upload. If we have a
			// measurement of the peak, use that + 10kB/s, otherwise
			// assume 20 kB/s
			max_upload_rate = (std::max)(20000, m_peak_up_rate + 10000);
			if (m_alerts.should_post<performance_alert>())
				m_alerts.emplace_alert<performance_alert>(torrent_handle()
					, performance_alert::bittyrant_with_no_uplimit);
		}

		int const allowed_upload_slots = unchoke_sort(peers, max_upload_rate
			, unchoke_interval, m_settings);

		m_stats_counters.set_value(counters::num_unchoke_slots
			, allowed_upload_slots);

#ifndef TORRENT_DISABLE_LOGGING
		if (should_log())
		{
			session_log("RECALCULATE UNCHOKE SLOTS: [ peers: %d "
				"eligible-peers: %d"
				" max_upload_rate: %d"
				" allowed-slots: %d ]"
				, int(m_connections.size())
				, int(peers.size())
				, max_upload_rate
				, allowed_upload_slots);
		}
#endif

		int const unchoked_counter_optimistic
			= m_stats_counters[counters::num_peers_up_unchoked_optimistic];
		int const num_opt_unchoke = (unchoked_counter_optimistic == 0)
			? (std::max)(1, allowed_upload_slots / 5) : unchoked_counter_optimistic;

		int unchoke_set_size = allowed_upload_slots - num_opt_unchoke;

		// go through all the peers and unchoke the first ones and choke
		// all the other ones.
		for (std::vector<peer_connection*>::iterator i = peers.begin()
			, end(peers.end()); i != end; ++i)
		{
			peer_connection* p = *i;
			TORRENT_ASSERT(p);
			TORRENT_ASSERT(!p->ignore_unchoke_slots());

			// this will update the m_uploaded_at_last_unchoke
			p->reset_choke_counters();

			torrent* t = p->associated_torrent().lock().get();
			TORRENT_ASSERT(t);

			if (unchoke_set_size > 0)
			{
				// yes, this peer should be unchoked
				if (p->is_choked())
				{
					if (!t->unchoke_peer(*p))
						continue;
				}

				--unchoke_set_size;

				TORRENT_ASSERT(p->peer_info_struct());
				if (p->peer_info_struct()->optimistically_unchoked)
				{
					// force a new optimistic unchoke
					// since this one just got promoted into the
					// proper unchoke set
					m_optimistic_unchoke_time_scaler = 0;
					p->peer_info_struct()->optimistically_unchoked = false;
					m_stats_counters.inc_stats_counter(counters::num_peers_up_unchoked_optimistic, -1);
				}
			}
			else
			{
				// no, this peer should be choked
				TORRENT_ASSERT(p->peer_info_struct());
				if (!p->is_choked() && !p->peer_info_struct()->optimistically_unchoked)
					t->choke_peer(*p);
			}
		}
	}

	void session_impl::cork_burst(peer_connection* p)
	{
		TORRENT_ASSERT(is_single_thread());
		if (p->is_corked()) return;
		p->cork_socket();
		m_delayed_uncorks.push_back(p);
	}

	void session_impl::do_delayed_uncork()
	{
		m_stats_counters.inc_stats_counter(counters::on_disk_counter);
		TORRENT_ASSERT(is_single_thread());
		for (std::vector<peer_connection*>::iterator i = m_delayed_uncorks.begin()
			, end(m_delayed_uncorks.end()); i != end; ++i)
		{
			(*i)->uncork_socket();
		}
		m_delayed_uncorks.clear();
	}

	std::shared_ptr<torrent> session_impl::delay_load_torrent(sha1_hash const& info_hash
		, peer_connection* pc)
	{
#ifndef TORRENT_DISABLE_EXTENSIONS
		for (auto& e : m_ses_extensions[plugins_all_idx])
		{
			add_torrent_params p;
			if (e->on_unknown_torrent(info_hash, peer_connection_handle(pc->self()), p))
			{
				error_code ec;
				torrent_handle handle = add_torrent(p, ec);

				return handle.native_handle();
			}
		}
#else
		TORRENT_UNUSED(pc);
		TORRENT_UNUSED(info_hash);
#endif
		return std::shared_ptr<torrent>();
	}

	// the return value from this function is valid only as long as the
	// session is locked!
	std::weak_ptr<torrent> session_impl::find_torrent(sha1_hash const& info_hash) const
	{
		TORRENT_ASSERT(is_single_thread());

		torrent_map::const_iterator i = m_torrents.find(info_hash);
#if TORRENT_USE_INVARIANT_CHECKS
		for (auto const& te : m_torrents)
		{
			TORRENT_ASSERT(te.second);
		}
#endif
		if (i != m_torrents.end()) return i->second;
		return std::weak_ptr<torrent>();
	}

	void session_impl::insert_torrent(sha1_hash const& ih, std::shared_ptr<torrent> const& t
		, std::string uuid)
	{
		m_torrents.insert(std::make_pair(ih, t));
#ifndef TORRENT_NO_DEPRECATE
		//deprecated in 1.2
		if (!uuid.empty()) m_uuids.insert(std::make_pair(uuid, t));
#else
		TORRENT_UNUSED(uuid);
#endif

		TORRENT_ASSERT(m_torrents.size() >= m_torrent_lru.size());
	}

	void session_impl::set_queue_position(torrent* me, int p)
	{
		if (p >= 0 && me->queue_position() == -1)
		{
			for (session_impl::torrent_map::iterator i = m_torrents.begin()
				, end(m_torrents.end()); i != end; ++i)
			{
				torrent* t = i->second.get();
				if (t->queue_position() >= p)
				{
					t->set_queue_position_impl(t->queue_position()+1);
					t->state_updated();
				}
				if (t->queue_position() >= p) t->set_queue_position_impl(t->queue_position()+1);
			}
			++m_max_queue_pos;
			me->set_queue_position_impl((std::min)(m_max_queue_pos, p));
		}
		else if (p < 0)
		{
			TORRENT_ASSERT(me->queue_position() >= 0);
			TORRENT_ASSERT(p == -1);
			for (session_impl::torrent_map::iterator i = m_torrents.begin()
				, end(m_torrents.end()); i != end; ++i)
			{
				torrent* t = i->second.get();
				if (t == me) continue;
				if (t->queue_position() == -1) continue;
				if (t->queue_position() >= me->queue_position())
				{
					t->set_queue_position_impl(t->queue_position()-1);
					t->state_updated();
				}
			}
			--m_max_queue_pos;
			me->set_queue_position_impl(p);
		}
		else if (p < me->queue_position())
		{
			for (session_impl::torrent_map::iterator i = m_torrents.begin()
				, end(m_torrents.end()); i != end; ++i)
			{
				torrent* t = i->second.get();
				if (t == me) continue;
				if (t->queue_position() == -1) continue;
				if (t->queue_position() >= p
					&& t->queue_position() < me->queue_position())
				{
					t->set_queue_position_impl(t->queue_position()+1);
					t->state_updated();
				}
			}
			me->set_queue_position_impl(p);
		}
		else if (p > me->queue_position())
		{
			for (session_impl::torrent_map::iterator i = m_torrents.begin()
				, end(m_torrents.end()); i != end; ++i)
			{
				torrent* t = i->second.get();
				int pos = t->queue_position();
				if (t == me) continue;
				if (pos == -1) continue;

				if (pos <= p
						&& pos > me->queue_position()
						&& pos != -1)
				{
					t->set_queue_position_impl(t->queue_position()-1);
					t->state_updated();
				}

			}
			me->set_queue_position_impl((std::min)(m_max_queue_pos, p));
		}

		trigger_auto_manage();
	}

#if !defined(TORRENT_DISABLE_ENCRYPTION) && !defined(TORRENT_DISABLE_EXTENSIONS)
	torrent const* session_impl::find_encrypted_torrent(sha1_hash const& info_hash
		, sha1_hash const& xor_mask)
	{
		sha1_hash obfuscated = info_hash;
		obfuscated ^= xor_mask;

		torrent_map::iterator i = m_obfuscated_torrents.find(obfuscated);
		if (i == m_obfuscated_torrents.end()) return nullptr;
		return i->second.get();
	}
#endif

#ifndef TORRENT_NO_DEPRECATE
	//deprecated in 1.2
	std::weak_ptr<torrent> session_impl::find_torrent(std::string const& uuid) const
	{
		TORRENT_ASSERT(is_single_thread());

		std::map<std::string, std::shared_ptr<torrent> >::const_iterator i
			= m_uuids.find(uuid);
		if (i != m_uuids.end()) return i->second;
		return std::weak_ptr<torrent>();
	}
#endif

#ifndef TORRENT_DISABLE_MUTABLE_TORRENTS
	std::vector<std::shared_ptr<torrent> > session_impl::find_collection(
		std::string const& collection) const
	{
		std::vector<std::shared_ptr<torrent> > ret;
		for (session_impl::torrent_map::const_iterator i = m_torrents.begin()
			, end(m_torrents.end()); i != end; ++i)
		{
			std::shared_ptr<torrent> t = i->second;
			if (!t) continue;
			std::vector<std::string> const& c = t->torrent_file().collections();
			if (std::find(c.begin(), c.end(), collection) == c.end()) continue;
			ret.push_back(t);
		}
		return ret;
	}
#endif //TORRENT_DISABLE_MUTABLE_TORRENTS

	namespace {

	// returns true if lhs is a better disconnect candidate than rhs
	bool compare_disconnect_torrent(session_impl::torrent_map::value_type const& lhs
		, session_impl::torrent_map::value_type const& rhs)
	{
		// a torrent with 0 peers is never a good disconnect candidate
		// since there's nothing to disconnect
		if ((lhs.second->num_peers() == 0) != (rhs.second->num_peers() == 0))
			return lhs.second->num_peers() != 0;

		// other than that, always prefer to disconnect peers from seeding torrents
		// in order to not harm downloading ones
		if (lhs.second->is_seed() != rhs.second->is_seed())
			return lhs.second->is_seed();

		return lhs.second->num_peers() > rhs.second->num_peers();
	}

	} // anonymous namespace

	std::weak_ptr<torrent> session_impl::find_disconnect_candidate_torrent() const
	{
		auto const i = std::min_element(m_torrents.begin(), m_torrents.end()
			, &compare_disconnect_torrent);

		TORRENT_ASSERT(i != m_torrents.end());
		if (i == m_torrents.end()) return std::shared_ptr<torrent>();

		return i->second;
	}

#ifndef TORRENT_DISABLE_LOGGING
	bool session_impl::should_log() const
	{
		return m_alerts.should_post<log_alert>();
	}

	TORRENT_FORMAT(2,3)
	void session_impl::session_log(char const* fmt, ...) const
	{
		if (!m_alerts.should_post<log_alert>()) return;

		va_list v;
		va_start(v, fmt);
		m_alerts.emplace_alert<log_alert>(fmt, v);
		va_end(v);
	}
#endif

	void session_impl::get_torrent_status(std::vector<torrent_status>* ret
		, std::function<bool(torrent_status const&)> const& pred
		, std::uint32_t flags) const
	{
		for (torrent_map::const_iterator i
			= m_torrents.begin(), end(m_torrents.end());
			i != end; ++i)
		{
			if (i->second->is_aborted()) continue;
			torrent_status st;
			i->second->status(&st, flags);
			if (!pred(st)) continue;
			ret->push_back(st);
		}
	}

	void session_impl::refresh_torrent_status(std::vector<torrent_status>* ret
		, std::uint32_t flags) const
	{
		for (std::vector<torrent_status>::iterator i
			= ret->begin(), end(ret->end()); i != end; ++i)
		{
			std::shared_ptr<torrent> t = i->handle.m_torrent.lock();
			if (!t) continue;
			t->status(&*i, flags);
		}
	}

	void session_impl::post_torrent_updates(std::uint32_t flags)
	{
		INVARIANT_CHECK;

		TORRENT_ASSERT(is_single_thread());

		std::vector<torrent*>& state_updates
			= m_torrent_lists[aux::session_impl::torrent_state_updates];

#if TORRENT_USE_ASSERTS
		m_posting_torrent_updates = true;
#endif

		std::vector<torrent_status> status;
		status.reserve(state_updates.size());

		// TODO: it might be a nice feature here to limit the number of torrents
		// to send in a single update. By just posting the first n torrents, they
		// would nicely be round-robined because the torrent lists are always
		// pushed back. Perhaps the status_update_alert could even have a fixed
		// array of n entries rather than a vector, to further improve memory
		// locality.
		for (std::vector<torrent*>::iterator i = state_updates.begin()
			, end(state_updates.end()); i != end; ++i)
		{
			torrent* t = *i;
			TORRENT_ASSERT(t->m_links[aux::session_impl::torrent_state_updates].in_list());
			status.push_back(torrent_status());
			// querying accurate download counters may require
			// the torrent to be loaded. Loading a torrent, and evicting another
			// one will lead to calling state_updated(), which screws with
			// this list while we're working on it, and break things
			t->status(&status.back(), flags);
			t->clear_in_state_update();
		}
		state_updates.clear();

#if TORRENT_USE_ASSERTS
		m_posting_torrent_updates = false;
#endif

		m_alerts.emplace_alert<state_update_alert>(std::move(status));
	}

	void session_impl::post_session_stats()
	{
		m_disk_thread.update_stats_counters(m_stats_counters);

#ifndef TORRENT_DISABLE_DHT
		if (m_dht)
			m_dht->update_stats_counters(m_stats_counters);
#endif

		m_stats_counters.set_value(counters::sent_ip_overhead_bytes
			, m_stat.total_transfer(stat::upload_ip_protocol));

		m_stats_counters.set_value(counters::recv_ip_overhead_bytes
			, m_stat.total_transfer(stat::download_ip_protocol));

		m_stats_counters.set_value(counters::limiter_up_queue
			, m_upload_rate.queue_size());
		m_stats_counters.set_value(counters::limiter_down_queue
			, m_download_rate.queue_size());

		m_stats_counters.set_value(counters::limiter_up_bytes
			, m_upload_rate.queued_bytes());
		m_stats_counters.set_value(counters::limiter_down_bytes
			, m_download_rate.queued_bytes());

		m_alerts.emplace_alert<session_stats_alert>(m_stats_counters);
	}

	void session_impl::post_dht_stats()
	{
		std::vector<dht_lookup> requests;
		std::vector<dht_routing_bucket> table;

#ifndef TORRENT_DISABLE_DHT
		if (m_dht)
			m_dht->dht_status(table, requests);
#endif

		m_alerts.emplace_alert<dht_stats_alert>(std::move(table), std::move(requests));
	}

	std::vector<torrent_handle> session_impl::get_torrents() const
	{
		std::vector<torrent_handle> ret;

		for (torrent_map::const_iterator i
			= m_torrents.begin(), end(m_torrents.end());
			i != end; ++i)
		{
			if (i->second->is_aborted()) continue;
			ret.push_back(torrent_handle(i->second));
		}
		return ret;
	}

	torrent_handle session_impl::find_torrent_handle(sha1_hash const& info_hash)
	{
		return torrent_handle(find_torrent(info_hash));
	}

	void session_impl::async_add_torrent(add_torrent_params* params)
	{
		if (string_begins_no_case("file://", params->url.c_str()) && !params->ti)
		{
			m_disk_thread.async_load_torrent(params
				, std::bind(&session_impl::on_async_load_torrent, this, _1));
			return;
		}

		error_code ec;
		torrent_handle handle = add_torrent(*params, ec);
		delete params;
	}

	void session_impl::on_async_load_torrent(disk_io_job const* j)
	{
		add_torrent_params* params = static_cast<add_torrent_params*>(j->requester);
		error_code ec;
		torrent_handle handle;
		if (j->error.ec)
		{
			ec = j->error.ec;
			m_alerts.emplace_alert<add_torrent_alert>(handle, *params, ec);
		}
		else
		{
			params->url.clear();
			params->ti = std::shared_ptr<torrent_info>(j->buffer.torrent_file);
			handle = add_torrent(*params, ec);
		}

		delete params;
	}

#ifndef TORRENT_DISABLE_EXTENSIONS
	void session_impl::add_extensions_to_torrent(
		std::shared_ptr<torrent> const& torrent_ptr, void* userdata)
	{
		for (auto& e : m_ses_extensions[plugins_all_idx])
		{
			std::shared_ptr<torrent_plugin> tp(e->new_torrent(
				torrent_ptr->get_handle(), userdata));
			if (tp) torrent_ptr->add_extension(std::move(tp));
		}
	}
#endif

	torrent_handle session_impl::add_torrent(add_torrent_params const& p
		, error_code& ec)
	{
		// params is updated by add_torrent_impl()
		add_torrent_params params = p;
		std::shared_ptr<torrent> torrent_ptr;
		bool added;
		std::tie(torrent_ptr, added) = add_torrent_impl(params, ec);

		torrent_handle const handle(torrent_ptr);
		m_alerts.emplace_alert<add_torrent_alert>(handle, params, ec);

		if (!torrent_ptr) return handle;

		// params.info_hash should have been initialized by add_torrent_impl()
		TORRENT_ASSERT(params.info_hash != sha1_hash(nullptr));

#ifndef TORRENT_DISABLE_DHT
		if (params.ti)
		{
			for (auto const& n : params.ti->nodes())
				add_dht_node_name(n);
		}
#endif

		if (m_alerts.should_post<torrent_added_alert>())
			m_alerts.emplace_alert<torrent_added_alert>(handle);

		// if this was an existing torrent, we can't start it again, or add
		// another set of plugins etc. we're done
		if (!added) return handle;

		torrent_ptr->set_ip_filter(m_ip_filter);
		torrent_ptr->start(params);

#ifndef TORRENT_DISABLE_EXTENSIONS
		for (auto& ext : params.extensions)
		{
			std::shared_ptr<torrent_plugin> tp(ext(handle, params.userdata));
			if (tp) torrent_ptr->add_extension(std::move(tp));
		}

		add_extensions_to_torrent(torrent_ptr, params.userdata);
#endif

		sha1_hash next_lsd(nullptr);
		sha1_hash next_dht(nullptr);
		if (m_next_lsd_torrent != m_torrents.end())
			next_lsd = m_next_lsd_torrent->first;
#ifndef TORRENT_DISABLE_DHT
		if (m_next_dht_torrent != m_torrents.end())
			next_dht = m_next_dht_torrent->first;
#endif
		float load_factor = m_torrents.load_factor();

		m_torrents.insert(std::make_pair(params.info_hash, torrent_ptr));

		TORRENT_ASSERT(m_torrents.size() >= m_torrent_lru.size());

#if !defined(TORRENT_DISABLE_ENCRYPTION) && !defined(TORRENT_DISABLE_EXTENSIONS)
		static char const req2[4] = {'r', 'e', 'q', '2'};
		hasher h(req2);
		h.update(params.info_hash);
		// this is SHA1("req2" + info-hash), used for
		// encrypted hand shakes
		m_obfuscated_torrents.insert(std::make_pair(h.final(), torrent_ptr));
#endif

		if (torrent_ptr->is_pinned() == false)
		{
			evict_torrents_except(torrent_ptr.get());
			bump_torrent(torrent_ptr.get());
		}

		// if this insert made the hash grow, the iterators became invalid
		// we need to reset them
		if (m_torrents.load_factor() < load_factor)
		{
			// this indicates the hash table re-hashed
			if (!next_lsd.is_all_zeros())
				m_next_lsd_torrent = m_torrents.find(next_lsd);
#ifndef TORRENT_DISABLE_DHT
			if (!next_dht.is_all_zeros())
				m_next_dht_torrent = m_torrents.find(next_dht);
#endif
		}

#ifndef TORRENT_NO_DEPRECATE
		//deprecated in 1.2
		if (!params.uuid.empty() || !params.url.empty())
			m_uuids.insert(std::make_pair(params.uuid.empty()
				? params.url : params.uuid, torrent_ptr));
#endif

		// recalculate auto-managed torrents sooner (or put it off)
		// if another torrent will be added within one second from now
		// we want to put it off again anyway. So that while we're adding
		// a boat load of torrents, we postpone the recalculation until
		// we're done adding them all (since it's kind of an expensive operation)
		if (params.flags & add_torrent_params::flag_auto_managed)
		{
			const int max_downloading = settings().get_int(settings_pack::active_downloads);
			const int max_seeds = settings().get_int(settings_pack::active_seeds);
			const int max_active = settings().get_int(settings_pack::active_limit);

			const int num_downloading
			= int(torrent_list(session_interface::torrent_downloading_auto_managed).size());
			const int num_seeds
			= int(torrent_list(session_interface::torrent_seeding_auto_managed).size());
			const int num_active = num_downloading + num_seeds;

			// there's no point in triggering the auto manage logic early if we
			// don't have a reason to believe anything will change. It's kind of
			// expensive.
			if ((num_downloading < max_downloading
				|| num_seeds < max_seeds)
				&& num_active < max_active)
			{
				trigger_auto_manage();
			}
		}

		return handle;
	}

	std::pair<std::shared_ptr<torrent>, bool>
	session_impl::add_torrent_impl(
		add_torrent_params& params
		, error_code& ec)
	{
		TORRENT_ASSERT(!params.save_path.empty());

		using ptr_t = std::shared_ptr<torrent>;

		if (string_begins_no_case("magnet:", params.url.c_str()))
		{
			parse_magnet_uri(params.url, params, ec);
			if (ec) return std::make_pair(ptr_t(), false);
			params.url.clear();
		}

		if (string_begins_no_case("file://", params.url.c_str()) && !params.ti)
		{
			std::string const filename = resolve_file_url(params.url);
			auto t = std::make_shared<torrent_info>(filename, std::ref(ec), 0);
			if (ec) return std::make_pair(ptr_t(), false);
			params.url.clear();
			params.ti = t;
		}

		if (params.ti && !params.ti->is_valid())
		{
			ec = errors::no_metadata;
			return std::make_pair(ptr_t(), false);
		}

		if (params.ti && params.ti->is_valid() && params.ti->num_files() == 0)
		{
			ec = errors::no_files_in_torrent;
			return std::make_pair(ptr_t(), false);
		}

#ifndef TORRENT_DISABLE_DHT
		// add params.dht_nodes to the DHT, if enabled
		if (!params.dht_nodes.empty())
		{
			for (std::vector<std::pair<std::string, int> >::const_iterator i = params.dht_nodes.begin()
				, end(params.dht_nodes.end()); i != end; ++i)
			{
				add_dht_node_name(*i);
			}
		}
#endif

		INVARIANT_CHECK;

		if (is_aborted())
		{
			ec = errors::session_is_closing;
			return std::make_pair(ptr_t(), false);
		}

		// figure out the info hash of the torrent and make sure params.info_hash
		// is set correctly
		if (params.ti) params.info_hash = params.ti->info_hash();
#ifndef TORRENT_NO_DEPRECATE
		//deprecated in 1.2
		else if (!params.url.empty())
		{
			// in order to avoid info-hash collisions, for
			// torrents where we don't have an info-hash, but
			// just a URL, set the temporary info-hash to the
			// hash of the URL. This will be changed once we
			// have the actual .torrent file
			params.info_hash = hasher(&params.url[0], int(params.url.size())).final();
		}
#endif

		if (params.info_hash == sha1_hash(nullptr))
		{
			ec = errors::missing_info_hash_in_uri;
			return std::make_pair(ptr_t(), false);
		}

		// is the torrent already active?
		std::shared_ptr<torrent> torrent_ptr = find_torrent(params.info_hash).lock();
#ifndef TORRENT_NO_DEPRECATE
		//deprecated in 1.2
		if (!torrent_ptr && !params.uuid.empty()) torrent_ptr = find_torrent(params.uuid).lock();
		// if we still can't find the torrent, look for it by url
		if (!torrent_ptr && !params.url.empty())
		{
			torrent_map::iterator i = std::find_if(m_torrents.begin(), m_torrents.end()
				, [&params](torrent_map::value_type const& te)
				{ return te.second->url() == params.url; });
			if (i != m_torrents.end())
				torrent_ptr = i->second;
		}
#endif

		if (torrent_ptr)
		{
			if ((params.flags & add_torrent_params::flag_duplicate_is_error) == 0)
			{
#ifndef TORRENT_NO_DEPRECATE
				//deprecated in 1.2
				if (!params.uuid.empty() && torrent_ptr->uuid().empty())
					torrent_ptr->set_uuid(params.uuid);
				if (!params.url.empty() && torrent_ptr->url().empty())
					torrent_ptr->set_url(params.url);
#endif
				return std::make_pair(torrent_ptr, false);
			}

			ec = errors::duplicate_torrent;
			return std::make_pair(ptr_t(), false);
		}

		int queue_pos = ++m_max_queue_pos;

		torrent_ptr = std::make_shared<torrent>(*this
			, 16 * 1024, queue_pos, m_paused
			, params, params.info_hash);

		return std::make_pair(torrent_ptr, true);
	}

	void session_impl::update_outgoing_interfaces()
	{
		INVARIANT_CHECK;
		std::string net_interfaces = m_settings.get_str(settings_pack::outgoing_interfaces);

		// declared in string_util.hpp
		parse_comma_separated_string(net_interfaces, m_outgoing_interfaces);
	}

	tcp::endpoint session_impl::bind_outgoing_socket(socket_type& s, address
		const& remote_address, error_code& ec) const
	{
		tcp::endpoint bind_ep(address_v4(), 0);
		if (m_settings.get_int(settings_pack::outgoing_port) > 0)
		{
#ifdef TORRENT_WINDOWS
			s.set_option(exclusive_address_use(true), ec);
#endif
			s.set_option(tcp::acceptor::reuse_address(true), ec);
			// ignore errors because the underlying socket may not
			// be opened yet. This happens when we're routing through
			// a proxy. In that case, we don't yet know the address of
			// the proxy server, and more importantly, we don't know
			// the address family of its address. This means we can't
			// open the socket yet. The socks abstraction layer defers
			// opening it.
			ec.clear();
			bind_ep.port(next_port());
		}

		if (!m_outgoing_interfaces.empty())
		{
			if (m_interface_index >= m_outgoing_interfaces.size()) m_interface_index = 0;
			std::string const& ifname = m_outgoing_interfaces[m_interface_index++];

			if (ec) return bind_ep;

			bind_ep.address(bind_socket_to_device(m_io_service, s
				, remote_address.is_v4()
					? boost::asio::ip::tcp::v4()
					: boost::asio::ip::tcp::v6()
				, ifname.c_str(), bind_ep.port(), ec));
			return bind_ep;
		}

		// if we're not binding to a specific interface, bind
		// to the same protocol family as the target endpoint
		if (is_any(bind_ep.address()))
		{
#if TORRENT_USE_IPV6
			if (remote_address.is_v6())
				bind_ep.address(address_v6::any());
			else
#endif
				bind_ep.address(address_v4::any());
		}

		s.bind(bind_ep, ec);
		return bind_ep;
	}

	// verify that the given local address satisfies the requirements of
	// the outgoing interfaces. i.e. that one of the allowed outgoing
	// interfaces has this address. For uTP sockets, which are all backed
	// by an unconnected udp socket, we won't be able to tell what local
	// address is used for this peer's packets, in that case, just make
	// sure one of the allowed interfaces exists and maybe that it's the
	// default route. For systems that have SO_BINDTODEVICE, it should be
	// enough to just know that one of the devices exist
	bool session_impl::verify_bound_address(address const& addr, bool utp
		, error_code& ec)
	{
		TORRENT_UNUSED(utp);

		// we have specific outgoing interfaces specified. Make sure the
		// local endpoint for this socket is bound to one of the allowed
		// interfaces. the list can be a mixture of interfaces and IP
		// addresses.
		for (int i = 0; i < int(m_outgoing_interfaces.size()); ++i)
		{
			error_code err;
			address ip = address::from_string(m_outgoing_interfaces[i].c_str(), err);
			if (err) continue;
			if (ip == addr) return true;
		}

		// we didn't find the address as an IP in the interface list. Now,
		// resolve which device (if any) has this IP address.
		std::string device = device_for_address(addr, m_io_service, ec);
		if (ec) return false;

		// if no device was found to have this address, we fail
		if (device.empty()) return false;

		for (int i = 0; i < int(m_outgoing_interfaces.size()); ++i)
		{
			if (m_outgoing_interfaces[i] == device) return true;
		}

		return false;
	}

	void session_impl::remove_torrent(const torrent_handle& h, int options)
	{
		INVARIANT_CHECK;

		std::shared_ptr<torrent> tptr = h.m_torrent.lock();
		if (!tptr) return;

		m_alerts.emplace_alert<torrent_removed_alert>(tptr->get_handle()
			, tptr->info_hash());

		remove_torrent_impl(tptr, options);

		tptr->abort();
		tptr->set_queue_position(-1);
	}

	void session_impl::remove_torrent_impl(std::shared_ptr<torrent> tptr
		, int options)
	{
#ifndef TORRENT_NO_DEPRECATE
		// deprecated in 1.2
		// remove from uuid list
		if (!tptr->uuid().empty())
		{
			std::map<std::string, std::shared_ptr<torrent> >::iterator j
				= m_uuids.find(tptr->uuid());
			if (j != m_uuids.end()) m_uuids.erase(j);
		}
#endif

		torrent_map::iterator i =
			m_torrents.find(tptr->torrent_file().info_hash());

#ifndef TORRENT_NO_DEPRECATE
		// deprecated in 1.2
		// this torrent might be filed under the URL-hash
		if (i == m_torrents.end() && !tptr->url().empty())
		{
			std::string const& url = tptr->url();
			i = m_torrents.find(hasher(url).final());
		}
#endif

		if (i == m_torrents.end()) return;

		torrent& t = *i->second;
		if (options)
		{
			if (!t.delete_files(options))
			{
				if (m_alerts.should_post<torrent_delete_failed_alert>())
					m_alerts.emplace_alert<torrent_delete_failed_alert>(t.get_handle()
						, error_code(), t.torrent_file().info_hash());
			}
		}

		if (m_torrent_lru.size() > 0
			&& (t.prev != nullptr || t.next != nullptr || m_torrent_lru.front() == &t))
			m_torrent_lru.erase(&t);

		TORRENT_ASSERT(t.prev == nullptr && t.next == nullptr);

		tptr->update_gauge();

#if TORRENT_USE_ASSERTS
		sha1_hash i_hash = t.torrent_file().info_hash();
#endif
#ifndef TORRENT_DISABLE_DHT
		if (i == m_next_dht_torrent)
			++m_next_dht_torrent;
#endif
		if (i == m_next_lsd_torrent)
			++m_next_lsd_torrent;

		m_torrents.erase(i);

		TORRENT_ASSERT(m_torrents.size() >= m_torrent_lru.size());

#if !defined(TORRENT_DISABLE_ENCRYPTION) && !defined(TORRENT_DISABLE_EXTENSIONS)
		static char const req2[4] = {'r', 'e', 'q', '2'};
		hasher h(req2);
		h.update(tptr->info_hash());
		m_obfuscated_torrents.erase(h.final());
#endif

#ifndef TORRENT_DISABLE_DHT
		if (m_next_dht_torrent == m_torrents.end())
			m_next_dht_torrent = m_torrents.begin();
#endif
		if (m_next_lsd_torrent == m_torrents.end())
			m_next_lsd_torrent = m_torrents.begin();

		// this torrent may open up a slot for a queued torrent
		trigger_auto_manage();

		TORRENT_ASSERT(m_torrents.find(i_hash) == m_torrents.end());
	}

#ifndef TORRENT_NO_DEPRECATE
	namespace
	{
		listen_interface_t set_ssl_flag(listen_interface_t in)
		{
			in.ssl = true;
			return in;
		}
	}

	void session_impl::update_ssl_listen()
	{
		INVARIANT_CHECK;

		// this function maps the previous functionality of just setting the ssl
		// listen port in order to enable the ssl listen sockets, to the new
		// mechanism where SSL sockets are specified in listen_interfaces.
		auto current_ifaces = parse_listen_interfaces(
			m_settings.get_str(settings_pack::listen_interfaces));
		// these are the current interfaces we have, first remove all the SSL
		// interfaces
		current_ifaces.erase(std::remove_if(current_ifaces.begin(), current_ifaces.end()
			, std::bind(&listen_interface_t::ssl, _1)), current_ifaces.end());

		int const ssl_listen_port = m_settings.get_int(settings_pack::ssl_listen);

		// setting a port of 0 means to disable listening on SSL, so just update
		// the interface list with the new list, and we're done
		if (ssl_listen_port == 0)
		{
			m_settings.set_str(settings_pack::listen_interfaces
				, print_listen_interfaces(current_ifaces));
			return;
		}

		std::vector<listen_interface_t> new_ifaces;
		std::transform(current_ifaces.begin(), current_ifaces.end()
			, std::back_inserter(new_ifaces), &set_ssl_flag);

		current_ifaces.insert(current_ifaces.end(), new_ifaces.begin(), new_ifaces.end());

		m_settings.set_str(settings_pack::listen_interfaces
			, print_listen_interfaces(current_ifaces));
	}
#endif // TORRENT_NO_DEPRECATE

	void session_impl::update_listen_interfaces()
	{
		INVARIANT_CHECK;

		std::string const net_interfaces = m_settings.get_str(settings_pack::listen_interfaces);
		m_listen_interfaces = parse_listen_interfaces(net_interfaces);

#ifndef TORRENT_DISABLE_LOGGING
		if (should_log())
		{
			session_log("update listen interfaces: %s", net_interfaces.c_str());
			session_log("parsed listen interfaces count: %d, ifaces: %s"
				, int(m_listen_interfaces.size())
				, print_listen_interfaces(m_listen_interfaces).c_str());
		}
#endif
	}

	void session_impl::update_privileged_ports()
	{
		if (m_settings.get_bool(settings_pack::no_connect_privileged_ports))
		{
			m_port_filter.add_rule(0, 1024, port_filter::blocked);

			// Close connections whose endpoint is filtered
			// by the new ip-filter
			for (auto const& t : m_torrents)
				t.second->port_filter_updated();
		}
		else
		{
			m_port_filter.add_rule(0, 1024, 0);
		}
	}

	void session_impl::update_auto_sequential()
	{
		for (torrent_map::iterator i = m_torrents.begin()
			, end(m_torrents.end()); i != end; ++i)
			i->second->update_auto_sequential();
	}

	void session_impl::update_max_failcount()
	{
		for (torrent_map::iterator i = m_torrents.begin()
			, end(m_torrents.end()); i != end; ++i)
		{
			i->second->update_max_failcount();
		}
	}

	void session_impl::update_proxy()
	{
		// in case we just set a socks proxy, we might have to
		// open the socks incoming connection
		if (!m_socks_listen_socket) open_new_incoming_socks_connection();
		for (std::list<listen_socket_t>::iterator i = m_listen_sockets.begin()
			, end(m_listen_sockets.end()); i != end; ++i)
		{
			i->udp_sock->set_proxy_settings(proxy());
		}
	}

	void session_impl::update_upnp()
	{
		if (m_settings.get_bool(settings_pack::enable_upnp))
			start_upnp();
		else
			stop_upnp();
	}

	void session_impl::update_natpmp()
	{
		if (m_settings.get_bool(settings_pack::enable_natpmp))
			start_natpmp();
		else
			stop_natpmp();
	}

	void session_impl::update_lsd()
	{
		if (m_settings.get_bool(settings_pack::enable_lsd))
			start_lsd();
		else
			stop_lsd();
	}

	void session_impl::update_dht()
	{
#ifndef TORRENT_DISABLE_DHT
		if (m_settings.get_bool(settings_pack::enable_dht))
			start_dht();
		else
			stop_dht();
#endif
	}

	void session_impl::update_peer_fingerprint()
	{
		// ---- generate a peer id ----
		std::string print = m_settings.get_str(settings_pack::peer_fingerprint);
		if (print.size() > 20) print.resize(20);

		// the client's fingerprint
		std::copy(print.begin(), print.begin() + print.length(), m_peer_id.begin());
		if (print.length() < 20)
		{
			url_random(m_peer_id.data() + print.length(), m_peer_id.data() + 20);
		}
	}

	void session_impl::update_dht_bootstrap_nodes()
	{
#ifndef TORRENT_DISABLE_DHT
		std::string const& node_list = m_settings.get_str(settings_pack::dht_bootstrap_nodes);
		std::vector<std::pair<std::string, int>> nodes;
		parse_comma_separated_string_port(node_list, nodes);

		for (int i = 0; i < nodes.size(); ++i)
		{
			add_dht_router(nodes[i]);
		}
#endif
	}

	void session_impl::update_count_slow()
	{
		error_code ec;
		for (torrent_map::const_iterator i = m_torrents.begin()
			, end(m_torrents.end()); i != end; ++i)
		{
			i->second->on_inactivity_tick(ec);
		}
	}

	std::uint16_t session_impl::listen_port() const
	{
		// if peer connections are set up to be received over a socks
		// proxy, and it's the same one as we're using for the tracker
		// just tell the tracker the socks5 port we're listening on
		if (m_socks_listen_socket && m_socks_listen_socket->is_open())
			return m_socks_listen_socket->local_endpoint().port();

		// if not, don't tell the tracker anything if we're in force_proxy
		// mode. We don't want to leak our listen port since it can
		// potentially identify us if it is leaked elsewere
		if (m_settings.get_bool(settings_pack::force_proxy)) return 0;
		if (m_listen_sockets.empty()) return 0;
		return m_listen_sockets.front().tcp_external_port;
	}

	// TODO: 2 this function should be removed and users need to deal with the
	// more generic case of having multiple ssl ports
	std::uint16_t session_impl::ssl_listen_port() const
	{
#ifdef TORRENT_USE_OPENSSL
		// if peer connections are set up to be received over a socks
		// proxy, and it's the same one as we're using for the tracker
		// just tell the tracker the socks5 port we're listening on
		if (m_socks_listen_socket && m_socks_listen_socket->is_open())
			return m_socks_listen_port;

		// if not, don't tell the tracker anything if we're in force_proxy
		// mode. We don't want to leak our listen port since it can
		// potentially identify us if it is leaked elsewere
		if (m_settings.get_bool(settings_pack::force_proxy)) return 0;
		for (std::list<listen_socket_t>::const_iterator i = m_listen_sockets.begin()
			, end(m_listen_sockets.end()); i != end; ++i)
		{
			if (i->ssl) return i->tcp_external_port;
		}
#endif
		return 0;
	}

	void session_impl::announce_lsd(sha1_hash const& ih, int port, bool broadcast)
	{
		// use internal listen port for local peers
		if (m_lsd)
			m_lsd->announce(ih, port, broadcast);
	}

	void session_impl::on_lsd_peer(tcp::endpoint const& peer, sha1_hash const& ih)
	{
		m_stats_counters.inc_stats_counter(counters::on_lsd_peer_counter);
		TORRENT_ASSERT(is_single_thread());

		INVARIANT_CHECK;

		std::shared_ptr<torrent> t = find_torrent(ih).lock();
		if (!t) return;
		// don't add peers from lsd to private torrents
		if (t->torrent_file().priv() || (t->torrent_file().is_i2p()
			&& !m_settings.get_bool(settings_pack::allow_i2p_mixed))) return;

#ifndef TORRENT_DISABLE_LOGGING
		if (should_log())
			session_log("added peer from local discovery: %s", print_endpoint(peer).c_str());
#endif
		t->add_peer(peer, peer_info::lsd);
		t->do_connect_boost();

		if (m_alerts.should_post<lsd_peer_alert>())
			m_alerts.emplace_alert<lsd_peer_alert>(t->get_handle(), peer);
	}

	namespace {
		bool find_tcp_port_mapping(int transport, int mapping, listen_socket_t const& ls)
		{
			return ls.tcp_port_mapping[transport] == mapping;
		}

		bool find_udp_port_mapping(int transport, int mapping, listen_socket_t const& ls)
		{
			return ls.udp_port_mapping[transport] == mapping;
		}
	}

	// transport is 0 for NAT-PMP and 1 for UPnP
	void session_impl::on_port_mapping(int mapping, address const& ip, int port
		, portmap_protocol const proto, error_code const& ec
		, aux::portmap_transport transport)
	{
		TORRENT_ASSERT(is_single_thread());

		int map_transport =
			static_cast<std::underlying_type<aux::portmap_transport>::type>(transport);
		TORRENT_ASSERT(map_transport >= 0 && map_transport <= 1);

		if (ec && m_alerts.should_post<portmap_error_alert>())
		{
			m_alerts.emplace_alert<portmap_error_alert>(mapping
				, map_transport, ec);
		}

		// look through our listen sockets to see if this mapping is for one of
		// them (it could also be a user mapping)

		std::list<listen_socket_t>::iterator ls
			= std::find_if(m_listen_sockets.begin(), m_listen_sockets.end()
			, std::bind(find_tcp_port_mapping, map_transport, mapping, _1));

		bool tcp = true;
		if (ls == m_listen_sockets.end())
		{
			ls = std::find_if(m_listen_sockets.begin(), m_listen_sockets.end()
				, std::bind(find_udp_port_mapping, map_transport, mapping, _1));
			tcp = false;
		}

		if (ls != m_listen_sockets.end())
		{
			if (ip != address())
			{
				// TODO: 1 report the proper address of the router as the source IP of
				// this vote of our external address, instead of the empty address
				set_external_address(ip, source_router, address());
			}

			ls->external_address = ip;
			if (tcp) ls->tcp_external_port = port;
			else ls->udp_external_port = port;
		}

		if (!ec && m_alerts.should_post<portmap_alert>())
		{
			m_alerts.emplace_alert<portmap_alert>(mapping, port
				, map_transport, proto == portmap_protocol::udp
				? portmap_alert::udp : portmap_alert::tcp);
		}
	}

#ifndef TORRENT_NO_DEPRECATE
	session_status session_impl::status() const
	{
//		INVARIANT_CHECK;
		TORRENT_ASSERT(is_single_thread());

		session_status s;

		s.optimistic_unchoke_counter = m_optimistic_unchoke_time_scaler;
		s.unchoke_counter = m_unchoke_time_scaler;
		s.num_dead_peers = int(m_undead_peers.size());

		s.num_peers = m_stats_counters[counters::num_peers_connected];
		s.num_unchoked = m_stats_counters[counters::num_peers_up_unchoked_all];
		s.allowed_upload_slots = m_stats_counters[counters::num_unchoke_slots];

		s.num_torrents
			= m_stats_counters[counters::num_checking_torrents]
			+ m_stats_counters[counters::num_stopped_torrents]
			+ m_stats_counters[counters::num_queued_seeding_torrents]
			+ m_stats_counters[counters::num_queued_download_torrents]
			+ m_stats_counters[counters::num_upload_only_torrents]
			+ m_stats_counters[counters::num_downloading_torrents]
			+ m_stats_counters[counters::num_seeding_torrents]
			+ m_stats_counters[counters::num_error_torrents];

		s.num_paused_torrents
			= m_stats_counters[counters::num_stopped_torrents]
			+ m_stats_counters[counters::num_error_torrents]
			+ m_stats_counters[counters::num_queued_seeding_torrents]
			+ m_stats_counters[counters::num_queued_download_torrents];

		s.total_redundant_bytes = m_stats_counters[counters::recv_redundant_bytes];
		s.total_failed_bytes = m_stats_counters[counters::recv_failed_bytes];

		s.up_bandwidth_queue = m_stats_counters[counters::limiter_up_queue];
		s.down_bandwidth_queue = m_stats_counters[counters::limiter_down_queue];

		s.up_bandwidth_bytes_queue = m_stats_counters[counters::limiter_up_bytes];
		s.down_bandwidth_bytes_queue = m_stats_counters[counters::limiter_down_bytes];

		s.disk_write_queue = m_stats_counters[counters::num_peers_down_disk];
		s.disk_read_queue = m_stats_counters[counters::num_peers_up_disk];

		s.has_incoming_connections = m_stats_counters[counters::has_incoming_connections] != 0;

		// total
		s.download_rate = m_stat.download_rate();
		s.total_upload = m_stat.total_upload();
		s.upload_rate = m_stat.upload_rate();
		s.total_download = m_stat.total_download();

		// payload
		s.payload_download_rate = m_stat.transfer_rate(stat::download_payload);
		s.total_payload_download = m_stat.total_transfer(stat::download_payload);
		s.payload_upload_rate = m_stat.transfer_rate(stat::upload_payload);
		s.total_payload_upload = m_stat.total_transfer(stat::upload_payload);

		// IP-overhead
		s.ip_overhead_download_rate = m_stat.transfer_rate(stat::download_ip_protocol);
		s.total_ip_overhead_download = m_stat.total_transfer(stat::download_ip_protocol);
		s.ip_overhead_upload_rate = m_stat.transfer_rate(stat::upload_ip_protocol);
		s.total_ip_overhead_upload = m_stat.total_transfer(stat::upload_ip_protocol);

		// tracker
		s.total_tracker_download = m_stats_counters[counters::recv_tracker_bytes];
		s.total_tracker_upload = m_stats_counters[counters::sent_tracker_bytes];

		// dht
		s.total_dht_download = m_stats_counters[counters::dht_bytes_in];
		s.total_dht_upload = m_stats_counters[counters::dht_bytes_out];

		// deprecated
		s.tracker_download_rate = 0;
		s.tracker_upload_rate = 0;
		s.dht_download_rate = 0;
		s.dht_upload_rate = 0;

#ifndef TORRENT_DISABLE_DHT
		if (m_dht)
		{
			m_dht->dht_status(s);
		}
		else
#endif
		{
			s.dht_nodes = 0;
			s.dht_node_cache = 0;
			s.dht_torrents = 0;
			s.dht_global_nodes = 0;
			s.dht_total_allocations = 0;
		}

		s.utp_stats.packet_loss = m_stats_counters[counters::utp_packet_loss];
		s.utp_stats.timeout = m_stats_counters[counters::utp_timeout];
		s.utp_stats.packets_in = m_stats_counters[counters::utp_packets_in];
		s.utp_stats.packets_out = m_stats_counters[counters::utp_packets_out];
		s.utp_stats.fast_retransmit = m_stats_counters[counters::utp_fast_retransmit];
		s.utp_stats.packet_resend = m_stats_counters[counters::utp_packet_resend];
		s.utp_stats.samples_above_target = m_stats_counters[counters::utp_samples_above_target];
		s.utp_stats.samples_below_target = m_stats_counters[counters::utp_samples_below_target];
		s.utp_stats.payload_pkts_in = m_stats_counters[counters::utp_payload_pkts_in];
		s.utp_stats.payload_pkts_out = m_stats_counters[counters::utp_payload_pkts_out];
		s.utp_stats.invalid_pkts_in = m_stats_counters[counters::utp_invalid_pkts_in];
		s.utp_stats.redundant_pkts_in = m_stats_counters[counters::utp_redundant_pkts_in];

		s.utp_stats.num_idle = m_stats_counters[counters::num_utp_idle];
		s.utp_stats.num_syn_sent = m_stats_counters[counters::num_utp_syn_sent];
		s.utp_stats.num_connected = m_stats_counters[counters::num_utp_connected];
		s.utp_stats.num_fin_sent = m_stats_counters[counters::num_utp_fin_sent];
		s.utp_stats.num_close_wait = m_stats_counters[counters::num_utp_close_wait];

		// this loop is potentially expensive. It could be optimized by
		// simply keeping a global counter
		int peerlist_size = 0;
		for (torrent_map::const_iterator i = m_torrents.begin()
			, end(m_torrents.end()); i != end; ++i)
		{
			peerlist_size += i->second->num_known_peers();
		}

		s.peerlist_size = peerlist_size;

		return s;
	}
#endif // TORRENT_NO_DEPRECATE

#ifndef TORRENT_DISABLE_DHT

	void session_impl::start_dht()
	{ start_dht(m_dht_state); }

	namespace {

		void on_bootstrap(alert_manager& alerts)
		{
			if (alerts.should_post<dht_bootstrap_alert>())
				alerts.emplace_alert<dht_bootstrap_alert>();
		}
	}

	void session_impl::start_dht(dht::dht_state const& startup_state)
	{
		INVARIANT_CHECK;

		stop_dht();

		// postpone starting the DHT if we're still resolving the DHT router
		if (m_outstanding_router_lookups > 0) return;

		m_dht_storage = m_dht_storage_constructor(m_dht_settings);
		m_dht = std::make_shared<dht::dht_tracker>(
			static_cast<dht::dht_observer*>(this)
			, m_io_service
			, std::bind(&session_impl::send_udp_packet, this, false, _1, _2, _3, _4)
			, m_dht_settings
			, m_stats_counters
			, *m_dht_storage
			, startup_state);

		for (auto const& n : m_dht_router_nodes)
		{
			m_dht->add_router_node(n);
		}

		for (auto const& n : m_dht_nodes)
		{
			m_dht->add_node(n);
		}
		m_dht_nodes.clear();

		m_dht->start(startup_state, std::bind(&on_bootstrap, std::ref(m_alerts)));
	}

	void session_impl::stop_dht()
	{
		if (m_dht)
		{
			m_dht->stop();
			m_dht.reset();
		}

		m_dht_storage.reset();
	}

	void session_impl::set_dht_settings(dht_settings const& settings)
	{
		m_dht_settings = settings;
	}

	void session_impl::set_dht_state(dht::dht_state const& state)
	{
		m_dht_state = state;
	}

	void session_impl::set_dht_storage(dht::dht_storage_constructor_type sc)
	{
		m_dht_storage_constructor = sc;
	}

#ifndef TORRENT_NO_DEPRECATE
	entry session_impl::dht_state() const
	{
		return m_dht ? dht::save_dht_state(m_dht->state()) : entry();
	}

	void session_impl::start_dht_deprecated(entry const& startup_state)
	{
		m_settings.set_bool(settings_pack::enable_dht, true);
		std::vector<char> tmp;
		bencode(std::back_inserter(tmp), startup_state);

		bdecode_node e;
		error_code ec;
		if (tmp.empty() || bdecode(&tmp[0], &tmp[0] + tmp.size(), e, ec) != 0)
			return;
		start_dht(dht::read_dht_state(e));
	}
#endif

	void session_impl::add_dht_node_name(std::pair<std::string, int> const& node)
	{
		ADD_OUTSTANDING_ASYNC("session_impl::on_dht_name_lookup");
		m_host_resolver.async_resolve(node.first, resolver_interface::abort_on_shutdown
			, std::bind(&session_impl::on_dht_name_lookup
				, this, _1, _2, node.second));
	}

	void session_impl::on_dht_name_lookup(error_code const& e
		, std::vector<address> const& addresses, int port)
	{
		COMPLETE_ASYNC("session_impl::on_dht_name_lookup");

		if (e)
		{
			if (m_alerts.should_post<dht_error_alert>())
				m_alerts.emplace_alert<dht_error_alert>(
					dht_error_alert::hostname_lookup, e);
			return;
		}

		for (auto const& addr : addresses)
		{
			udp::endpoint ep(addr, port);
			add_dht_node(ep);
		}
	}

	void session_impl::add_dht_router(std::pair<std::string, int> const& node)
	{
		ADD_OUTSTANDING_ASYNC("session_impl::on_dht_router_name_lookup");
		++m_outstanding_router_lookups;
		m_host_resolver.async_resolve(node.first, resolver_interface::abort_on_shutdown
			, std::bind(&session_impl::on_dht_router_name_lookup
				, this, _1, _2, node.second));
	}

	void session_impl::on_dht_router_name_lookup(error_code const& e
		, std::vector<address> const& addresses, int port)
	{
		COMPLETE_ASYNC("session_impl::on_dht_router_name_lookup");
		--m_outstanding_router_lookups;

		if (e)
		{
			if (m_alerts.should_post<dht_error_alert>())
				m_alerts.emplace_alert<dht_error_alert>(
					dht_error_alert::hostname_lookup, e);

			if (m_outstanding_router_lookups == 0) update_dht();
			return;
		}


		for (auto const& addr : addresses)
		{
			// router nodes should be added before the DHT is started (and bootstrapped)
			udp::endpoint ep(addr, port);
			if (m_dht) m_dht->add_router_node(ep);
			m_dht_router_nodes.push_back(ep);
		}

		if (m_outstanding_router_lookups == 0) update_dht();
	}

	// callback for dht_immutable_get
	void session_impl::get_immutable_callback(sha1_hash target
		, dht::item const& i)
	{
		TORRENT_ASSERT(!i.is_mutable());
		m_alerts.emplace_alert<dht_immutable_item_alert>(target, i.value());
	}

	void session_impl::dht_get_immutable_item(sha1_hash const& target)
	{
		if (!m_dht) return;
		m_dht->get_item(target, std::bind(&session_impl::get_immutable_callback
			, this, target, _1));
	}

	// callback for dht_mutable_get
	void session_impl::get_mutable_callback(dht::item const& i
		, bool const authoritative)
	{
		TORRENT_ASSERT(i.is_mutable());
		m_alerts.emplace_alert<dht_mutable_item_alert>(i.pk().bytes
			, i.sig().bytes, i.seq().value
			, i.salt(), i.value(), authoritative);
	}

	// key is a 32-byte binary string, the public key to look up.
	// the salt is optional
	// TODO: 3 use public_key here instead of std::array
	void session_impl::dht_get_mutable_item(std::array<char, 32> key
		, std::string salt)
	{
		if (!m_dht) return;
		m_dht->get_item(dht::public_key(key.data()), std::bind(&session_impl::get_mutable_callback
			, this, _1, _2), salt);
	}

	namespace {

		void on_dht_put_immutable_item(alert_manager& alerts, sha1_hash target, int num)
		{
			if (alerts.should_post<dht_put_alert>())
				alerts.emplace_alert<dht_put_alert>(target, num);
		}

		void on_dht_put_mutable_item(alert_manager& alerts, dht::item const& i, int num)
		{
			dht::signature sig = i.sig();
			dht::public_key pk = i.pk();
			dht::sequence_number seq = i.seq();
			std::string salt = i.salt();

			if (alerts.should_post<dht_put_alert>())
			{
				alerts.emplace_alert<dht_put_alert>(pk.bytes, sig.bytes, salt
					, seq.value, num);
			}
		}

		void put_mutable_callback(dht::item& i
			, std::function<void(entry&, std::array<char, 64>&
				, std::uint64_t&, std::string const&)> cb)
		{
			entry value = i.value();
			dht::signature sig = i.sig();
			dht::public_key pk = i.pk();
			dht::sequence_number seq = i.seq();
			std::string salt = i.salt();
			cb(value, sig.bytes, seq.value, salt);
			i.assign(std::move(value), salt, seq, pk, sig);
		}

		void on_dht_get_peers(alert_manager& alerts, sha1_hash info_hash, std::vector<tcp::endpoint> const& peers)
		{
			if (alerts.should_post<dht_get_peers_reply_alert>())
				alerts.emplace_alert<dht_get_peers_reply_alert>(info_hash, peers);
		}

		void on_direct_response(alert_manager& alerts, void* userdata, dht::msg const& msg)
		{
			if (msg.message.type() == bdecode_node::none_t)
				alerts.emplace_alert<dht_direct_response_alert>(userdata, msg.addr);
			else
				alerts.emplace_alert<dht_direct_response_alert>(userdata, msg.addr, msg.message);
		}

	} // anonymous namespace

	void session_impl::dht_put_immutable_item(entry const& data, sha1_hash target)
	{
		if (!m_dht) return;
		m_dht->put_item(data, std::bind(&on_dht_put_immutable_item, std::ref(m_alerts)
			, target, _1));
	}

	void session_impl::dht_put_mutable_item(std::array<char, 32> key
		, std::function<void(entry&, std::array<char,64>&
		, std::uint64_t&, std::string const&)> cb
		, std::string salt)
	{
		if (!m_dht) return;
		m_dht->put_item(dht::public_key(key.data())
			, std::bind(&on_dht_put_mutable_item, std::ref(m_alerts), _1, _2)
			, std::bind(&put_mutable_callback, _1, cb), salt);
	}

	void session_impl::dht_get_peers(sha1_hash const& info_hash)
	{
		if (!m_dht) return;
		m_dht->get_peers(info_hash, std::bind(&on_dht_get_peers, std::ref(m_alerts), info_hash, _1));
	}

	void session_impl::dht_announce(sha1_hash const& info_hash, int port, int flags)
	{
		if (!m_dht) return;
		m_dht->announce(info_hash, port, flags, std::bind(&on_dht_get_peers, std::ref(m_alerts), info_hash, _1));
	}

	void session_impl::dht_direct_request(udp::endpoint ep, entry& e, void* userdata)
	{
		if (!m_dht) return;
		m_dht->direct_request(ep, e, std::bind(&on_direct_response, std::ref(m_alerts), userdata, _1));
	}

#endif

#if !defined(TORRENT_DISABLE_ENCRYPTION) && !defined(TORRENT_DISABLE_EXTENSIONS)
	void session_impl::add_obfuscated_hash(sha1_hash const& obfuscated
		, std::weak_ptr<torrent> const& t)
	{
		m_obfuscated_torrents.insert(std::make_pair(obfuscated, t.lock()));
	}
#endif // !defined(TORRENT_DISABLE_ENCRYPTION) && !defined(TORRENT_DISABLE_EXTENSIONS)

	bool session_impl::is_listening() const
	{
		return !m_listen_sockets.empty();
	}

	session_impl::~session_impl()
	{
		// this is not allowed to be the network thread!
//		TORRENT_ASSERT(is_not_thread());

		TORRENT_ASSERT(m_torrents.empty());
		TORRENT_ASSERT(m_connections.empty());

#if defined TORRENT_ASIO_DEBUGGING
		FILE* f = fopen("wakeups.log", "w+");
		if (f != nullptr)
		{
			time_point m = min_time();
			if (!_wakeups.empty()) m = _wakeups[0].timestamp;
			time_point prev = m;
			std::uint64_t prev_csw = 0;
			if (!_wakeups.empty()) prev_csw = _wakeups[0].context_switches;
			std::fprintf(f, "abs. time\trel. time\tctx switch\tidle-wakeup\toperation\n");
			for (int i = 0; i < _wakeups.size(); ++i)
			{
				wakeup_t const& w = _wakeups[i];
				bool idle_wakeup = w.context_switches > prev_csw;
				std::fprintf(f, "%" PRId64 "\t%" PRId64 "\t%" PRId64 "\t%c\t%s\n"
					, total_microseconds(w.timestamp - m)
					, total_microseconds(w.timestamp - prev)
					, w.context_switches
					, idle_wakeup ? '*' : '.'
					, w.operation);
				prev = w.timestamp;
				prev_csw = w.context_switches;
			}
			fclose(f);
		}
#endif

		// clear the torrent LRU. We do this to avoid having the torrent
		// destructor assert because it's still linked into the lru list
#if TORRENT_USE_ASSERTS
		list_node<torrent>* i = m_torrent_lru.get_all();
		// clear the prev and next pointers in all torrents
		// to avoid the assert when destructing them
		while (i)
		{
			list_node<torrent>* tmp = i;
			i = i->next;
			tmp->next = nullptr;
			tmp->prev = nullptr;
		}
#endif

	}

#ifndef TORRENT_NO_DEPRECATE
	int session_impl::max_connections() const
	{
		return m_settings.get_int(settings_pack::connections_limit);
	}

	int session_impl::max_uploads() const
	{
		return m_settings.get_int(settings_pack::unchoke_slots_limit);
	}

	void session_impl::set_local_download_rate_limit(int bytes_per_second)
	{
		settings_pack p;
		p.set_int(settings_pack::local_download_rate_limit, bytes_per_second);
		apply_settings_pack_impl(p);
	}

	void session_impl::set_local_upload_rate_limit(int bytes_per_second)
	{
		settings_pack p;
		p.set_int(settings_pack::local_upload_rate_limit, bytes_per_second);
		apply_settings_pack_impl(p);
	}

	void session_impl::set_download_rate_limit_depr(int bytes_per_second)
	{
		settings_pack p;
		p.set_int(settings_pack::download_rate_limit, bytes_per_second);
		apply_settings_pack_impl(p);
	}

	void session_impl::set_upload_rate_limit_depr(int bytes_per_second)
	{
		settings_pack p;
		p.set_int(settings_pack::upload_rate_limit, bytes_per_second);
		apply_settings_pack_impl(p);
	}

	void session_impl::set_max_connections(int limit)
	{
		settings_pack p;
		p.set_int(settings_pack::connections_limit, limit);
		apply_settings_pack_impl(p);
	}

	void session_impl::set_max_uploads(int limit)
	{
		settings_pack p;
		p.set_int(settings_pack::unchoke_slots_limit, limit);
		apply_settings_pack_impl(p);
	}

	int session_impl::local_upload_rate_limit() const
	{
		return upload_rate_limit(m_local_peer_class);
	}

	int session_impl::local_download_rate_limit() const
	{
		return download_rate_limit(m_local_peer_class);
	}

	int session_impl::upload_rate_limit_depr() const
	{
		return upload_rate_limit(m_global_class);
	}

	int session_impl::download_rate_limit_depr() const
	{
		return download_rate_limit(m_global_class);
	}
#endif


	namespace {
		template <typename Socket>
		void set_tos(Socket& s, int v, error_code& ec)
		{
#if TORRENT_USE_IPV6
			if (s.local_endpoint(ec).address().is_v6())
				s.set_option(traffic_class(v), ec);
			else if (!ec)
#endif
				s.set_option(type_of_service(v), ec);
		}
	}

	// TODO: 2 this should be factored into the udp socket, so we only have the
	// code once
	void session_impl::update_peer_tos()
	{
		int const tos = m_settings.get_int(settings_pack::peer_tos);
		for (auto const& l : m_listen_sockets)
		{
			error_code ec;
			set_tos(*l.sock, tos, ec);

#ifndef TORRENT_DISABLE_LOGGING
			if (should_log())
			{
				session_log(">>> SET_TOS [ tcp (%s %d) tos: %x e: %s ]"
					, l.sock->local_endpoint().address().to_string().c_str()
					, l.sock->local_endpoint().port(), tos, ec.message().c_str());
			}
#endif
			ec.clear();
			set_tos(*l.udp_sock, tos, ec);

#ifndef TORRENT_DISABLE_LOGGING
			if (should_log())
			{
				session_log(">>> SET_TOS [ udp (%s %d) tos: %x e: %s ]"
					, l.udp_sock->local_endpoint().address().to_string().c_str()
					, l.udp_sock->local_port()
					, tos, ec.message().c_str());
			}
#endif
		}
	}

	void session_impl::update_user_agent()
	{
		// replace all occurrences of '\n' with ' '.
		std::string agent = m_settings.get_str(settings_pack::user_agent);
		std::string::iterator i = agent.begin();
		while ((i = std::find(i, agent.end(), '\n'))
			!= agent.end())
			*i = ' ';
		m_settings.set_str(settings_pack::user_agent, agent);
	}

	void session_impl::update_unchoke_limit()
	{
		int const allowed_upload_slots = get_int_setting(settings_pack::unchoke_slots_limit);

		m_stats_counters.set_value(counters::num_unchoke_slots
			, allowed_upload_slots);

		if (m_settings.get_int(settings_pack::num_optimistic_unchoke_slots)
			>= allowed_upload_slots / 2)
		{
			if (m_alerts.should_post<performance_alert>())
				m_alerts.emplace_alert<performance_alert>(torrent_handle()
					, performance_alert::too_many_optimistic_unchoke_slots);
		}
	}

	void session_impl::update_connection_speed()
	{
		if (m_settings.get_int(settings_pack::connection_speed) < 0)
			m_settings.set_int(settings_pack::connection_speed, 200);
	}

	void session_impl::update_queued_disk_bytes()
	{
		std::uint64_t cache_size = m_settings.get_int(settings_pack::cache_size);
		if (m_settings.get_int(settings_pack::max_queued_disk_bytes) / 16 / 1024
			> cache_size / 2
			&& cache_size > 5
			&& m_alerts.should_post<performance_alert>())
		{
			m_alerts.emplace_alert<performance_alert>(torrent_handle()
				, performance_alert::too_high_disk_queue_limit);
		}
	}

	void session_impl::update_alert_queue_size()
	{
		m_alerts.set_alert_queue_size_limit(m_settings.get_int(settings_pack::alert_queue_size));
	}

	bool session_impl::preemptive_unchoke() const
	{
		return m_stats_counters[counters::num_peers_up_unchoked]
			< m_stats_counters[counters::num_unchoke_slots]
			|| m_settings.get_int(settings_pack::unchoke_slots_limit) < 0;
	}

#ifndef TORRENT_NO_DEPRECATE
	void session_impl::update_dht_upload_rate_limit()
	{
#ifndef TORRENT_DISABLE_DHT
		m_dht_settings.upload_rate_limit
			= m_settings.get_int(settings_pack::dht_upload_rate_limit);
#endif
	}
#endif

	void session_impl::update_disk_threads()
	{
		if (m_settings.get_int(settings_pack::aio_threads) < 0)
			m_settings.set_int(settings_pack::aio_threads, 0);

#if !TORRENT_USE_PREAD && !TORRENT_USE_PREADV
		// if we don't have pread() nor preadv() there's no way
		// to perform concurrent file operations on the same file
		// handle, so we must limit the disk thread to a single one

		if (m_settings.get_int(settings_pack::aio_threads) > 1)
			m_settings.set_int(settings_pack::aio_threads, 1);
#endif

		m_disk_thread.set_num_threads(m_settings.get_int(settings_pack::aio_threads));
	}

	void session_impl::update_cache_buffer_chunk_size()
	{
		if (m_settings.get_int(settings_pack::cache_buffer_chunk_size) <= 0)
			m_settings.set_int(settings_pack::cache_buffer_chunk_size, 1);
	}

	void session_impl::update_report_web_seed_downloads()
	{
		// if this flag changed, update all web seed connections
		bool report = m_settings.get_bool(settings_pack::report_web_seed_downloads);
		for (connection_map::iterator i = m_connections.begin()
			, end(m_connections.end()); i != end; ++i)
		{
			int type = (*i)->type();
			if (type == peer_connection::url_seed_connection
				|| type == peer_connection::http_seed_connection)
				(*i)->ignore_stats(!report);
		}
	}

	void session_impl::trigger_auto_manage()
	{
		if (m_pending_auto_manage || m_abort) return;

		// we recalculated auto-managed torrents less than a second ago,
		// put it off one second.
		if (time_now() - m_last_auto_manage < seconds(1))
		{
			m_auto_manage_time_scaler = 0;
			return;
		}
		m_pending_auto_manage = true;
		m_need_auto_manage = true;

		m_io_service.post(std::bind(&session_impl::on_trigger_auto_manage, this));
	}

	void session_impl::on_trigger_auto_manage()
	{
		TORRENT_ASSERT(m_pending_auto_manage);
		if (!m_need_auto_manage || m_abort)
		{
			m_pending_auto_manage = false;
			return;
		}
		// don't clear m_pending_auto_manage until after we've
		// recalculated the auto managed torrents. The auto-managed
		// logic may trigger another auto-managed event otherwise
		recalculate_auto_managed_torrents();
		m_pending_auto_manage = false;
	}

	void session_impl::update_socket_buffer_size()
	{
		for (auto const& l : m_listen_sockets)
		{
			error_code ec;
			set_socket_buffer_size(*l.udp_sock, m_settings, ec);
#ifndef TORRENT_DISABLE_LOGGING
			if (ec && should_log())
			{
				error_code err;
				session_log("socket buffer size [ udp %s %d]: (%d) %s"
					, l.udp_sock->local_endpoint().address().to_string(err).c_str()
					, l.udp_sock->local_port(), ec.value(), ec.message().c_str());
			}
#endif
			ec.clear();
			set_socket_buffer_size(*l.sock, m_settings, ec);
#ifndef TORRENT_DISABLE_LOGGING
			if (ec && should_log())
			{
				error_code err;
				session_log("socket buffer size [ udp %s %d]: (%d) %s"
					, l.sock->local_endpoint().address().to_string(err).c_str()
					, l.sock->local_endpoint().port(), ec.value(), ec.message().c_str());
			}
#endif
		}
	}

	void session_impl::update_dht_announce_interval()
	{
#ifndef TORRENT_DISABLE_DHT
		if (!m_dht)
		{
#ifndef TORRENT_DISABLE_LOGGING
			session_log("not starting DHT announce timer: m_dht == nullptr");
#endif
			return;
		}

		m_dht_interval_update_torrents = int(m_torrents.size());

		if (m_abort)
		{
#ifndef TORRENT_DISABLE_LOGGING
			session_log("not starting DHT announce timer: m_abort set");
#endif
			return;
		}

		ADD_OUTSTANDING_ASYNC("session_impl::on_dht_announce");
		error_code ec;
		int delay = (std::max)(m_settings.get_int(settings_pack::dht_announce_interval)
			/ (std::max)(int(m_torrents.size()), 1), 1);
		m_dht_announce_timer.expires_from_now(seconds(delay), ec);
		m_dht_announce_timer.async_wait(
			std::bind(&session_impl::on_dht_announce, this, _1));
#endif
	}

	void session_impl::update_anonymous_mode()
	{
		if (!m_settings.get_bool(settings_pack::anonymous_mode))
		{
			if (m_upnp)
				m_upnp->set_user_agent(m_settings.get_str(settings_pack::user_agent));
			return;
		}

		if (m_upnp)
			m_upnp->set_user_agent("");
		m_settings.set_str(settings_pack::user_agent, "");
		url_random(m_peer_id.data(), m_peer_id.data() + 20);
	}

	void session_impl::update_force_proxy()
	{
		for (std::list<listen_socket_t>::iterator i = m_listen_sockets.begin()
			, end(m_listen_sockets.end()); i != end; ++i)
		{
			i->udp_sock->set_force_proxy(m_settings.get_bool(settings_pack::force_proxy));

			// close the TCP listen sockets
			if (i->sock)
			{
				error_code ec;
				i->sock->close(ec);
				i->sock.reset();
			}
		}

		if (!m_settings.get_bool(settings_pack::force_proxy)) return;

		// enable force_proxy mode. We don't want to accept any incoming
		// connections, except through a proxy.
		stop_lsd();
		stop_upnp();
		stop_natpmp();
#ifndef TORRENT_DISABLE_DHT
		stop_dht();
#endif
	}

#ifndef TORRENT_NO_DEPRECATE
	void session_impl::update_local_download_rate()
	{
		if (m_settings.get_int(settings_pack::local_download_rate_limit) < 0)
			m_settings.set_int(settings_pack::local_download_rate_limit, 0);
		set_download_rate_limit(m_local_peer_class
			, m_settings.get_int(settings_pack::local_download_rate_limit));
	}

	void session_impl::update_local_upload_rate()
	{
		if (m_settings.get_int(settings_pack::local_upload_rate_limit) < 0)
			m_settings.set_int(settings_pack::local_upload_rate_limit, 0);
		set_upload_rate_limit(m_local_peer_class
			, m_settings.get_int(settings_pack::local_upload_rate_limit));
	}
#endif

	void session_impl::update_download_rate()
	{
		if (m_settings.get_int(settings_pack::download_rate_limit) < 0)
			m_settings.set_int(settings_pack::download_rate_limit, 0);
		set_download_rate_limit(m_global_class
			, m_settings.get_int(settings_pack::download_rate_limit));
	}

	void session_impl::update_upload_rate()
	{
		if (m_settings.get_int(settings_pack::upload_rate_limit) < 0)
			m_settings.set_int(settings_pack::upload_rate_limit, 0);
		set_upload_rate_limit(m_global_class
			, m_settings.get_int(settings_pack::upload_rate_limit));
	}

	void session_impl::update_connections_limit()
	{
		int limit = m_settings.get_int(settings_pack::connections_limit);

		if (limit <= 0)
			limit = (std::numeric_limits<int>::max)();

		limit = (std::max)(5, (std::min)(limit
				, max_open_files() - 20 - m_settings.get_int(settings_pack::file_pool_size)));

		m_settings.set_int(settings_pack::connections_limit, limit);

		if (num_connections() > m_settings.get_int(settings_pack::connections_limit)
			&& !m_torrents.empty())
		{
			// if we have more connections that we're allowed, disconnect
			// peers from the torrents so that they are all as even as possible

			int to_disconnect = num_connections() - m_settings.get_int(settings_pack::connections_limit);

			int last_average = 0;
			int average = int(m_settings.get_int(settings_pack::connections_limit) / m_torrents.size());

			// the number of slots that are unused by torrents
			int extra = m_settings.get_int(settings_pack::connections_limit) % m_torrents.size();

			// run 3 iterations of this, then we're probably close enough
			for (int iter = 0; iter < 4; ++iter)
			{
				// the number of torrents that are above average
				int num_above = 0;
				for (auto const& t : m_torrents)
				{
					int const num = t.second->num_peers();
					if (num <= last_average) continue;
					if (num > average) ++num_above;
					if (num < average) extra += average - num;
				}

				// distribute extra among the torrents that are above average
				if (num_above == 0) num_above = 1;
				last_average = average;
				average += extra / num_above;
				if (extra == 0) break;
				// save the remainder for the next iteration
				extra = extra % num_above;
			}

			for (auto const& t : m_torrents)
			{
				int const num = t.second->num_peers();
				if (num <= average) continue;

				// distribute the remainder
				int my_average = average;
				if (extra > 0)
				{
					++my_average;
					--extra;
				}

				int const disconnect = std::min(to_disconnect, num - my_average);
				to_disconnect -= disconnect;
				t.second->disconnect_peers(disconnect
					, error_code(errors::too_many_connections, get_libtorrent_category()));
			}
		}
	}

	void session_impl::update_alert_mask()
	{
		m_alerts.set_alert_mask(m_settings.get_int(settings_pack::alert_mask));
	}

	void session_impl::pop_alerts(std::vector<alert*>* alerts)
	{
		m_alerts.get_all(*alerts);
	}

#ifndef TORRENT_NO_DEPRECATE
	void session_impl::update_rate_limit_utp()
	{
		if (m_settings.get_bool(settings_pack::rate_limit_utp))
		{
			// allow the global or local peer class to limit uTP peers
			m_peer_class_type_filter.add(peer_class_type_filter::utp_socket
				, m_local_peer_class);
			m_peer_class_type_filter.add(peer_class_type_filter::utp_socket
				, m_global_class);
			m_peer_class_type_filter.add(peer_class_type_filter::ssl_utp_socket
				, m_local_peer_class);
			m_peer_class_type_filter.add(peer_class_type_filter::ssl_utp_socket
				, m_global_class);
		}
		else
		{
			// don't add the global or local peer class to limit uTP peers
			m_peer_class_type_filter.remove(peer_class_type_filter::utp_socket
				, m_local_peer_class);
			m_peer_class_type_filter.remove(peer_class_type_filter::utp_socket
				, m_global_class);
			m_peer_class_type_filter.remove(peer_class_type_filter::ssl_utp_socket
				, m_local_peer_class);
			m_peer_class_type_filter.remove(peer_class_type_filter::ssl_utp_socket
				, m_global_class);
		}
	}

	void session_impl::update_ignore_rate_limits_on_local_network()
	{
		init_peer_class_filter(
			m_settings.get_bool(settings_pack::ignore_limits_on_local_network));
	}

	// this function is called on the user's thread
	// not the network thread
	void session_impl::pop_alerts()
	{
		// if we don't have any alerts in our local cache, we have to ask
		// the alert_manager for more. It will swap our vector with its and
		// destruct eny left-over alerts in there.
		if (m_alert_pointer_pos >= m_alert_pointers.size())
		{
			pop_alerts(&m_alert_pointers);
			m_alert_pointer_pos = 0;
		}
	}

	alert const* session_impl::pop_alert()
	{
		if (m_alert_pointer_pos >= m_alert_pointers.size())
		{
			pop_alerts();
			if (m_alert_pointers.empty())
				return nullptr;
		}

		if (m_alert_pointers.empty()) return nullptr;

		// clone here to be backwards compatible, to make the client delete the
		// alert object
		return m_alert_pointers[m_alert_pointer_pos++];
	}

#endif

	alert* session_impl::wait_for_alert(time_duration max_wait)
	{
		return m_alerts.wait_for_alert(max_wait);
	}

#ifndef TORRENT_NO_DEPRECATE
	size_t session_impl::set_alert_queue_size_limit(size_t queue_size_limit_)
	{
		m_settings.set_int(settings_pack::alert_queue_size, int(queue_size_limit_));
		return m_alerts.set_alert_queue_size_limit(int(queue_size_limit_));
	}
#endif

	void session_impl::start_lsd()
	{
		INVARIANT_CHECK;

		if (m_lsd) return;

		m_lsd = std::make_shared<lsd>(m_io_service, *this);
		error_code ec;
		m_lsd->start(ec);
		if (ec && m_alerts.should_post<lsd_error_alert>())
			m_alerts.emplace_alert<lsd_error_alert>(ec);
	}

	natpmp* session_impl::start_natpmp()
	{
		INVARIANT_CHECK;

		if (m_natpmp) return m_natpmp.get();

		// the natpmp constructor may fail and call the callbacks
		// into the session_impl.
		m_natpmp = std::make_shared<natpmp>(m_io_service, *this);
		m_natpmp->start();

		for (auto& s : m_listen_sockets)
		{
			remap_ports(remap_natpmp, s);
		}
		return m_natpmp.get();
	}

	upnp* session_impl::start_upnp()
	{
		INVARIANT_CHECK;

		if (m_upnp) return m_upnp.get();

		// the upnp constructor may fail and call the callbacks
<<<<<<< HEAD
		m_upnp = std::make_shared<upnp>(m_io_service
			, m_settings.get_str(settings_pack::user_agent)
			, *this
=======
		m_upnp = boost::make_shared<upnp>(boost::ref(m_io_service)
			, m_listen_interface.address()
			, m_settings.get_bool(settings_pack::anonymous_mode)
				? "" : m_settings.get_str(settings_pack::user_agent)
			, boost::bind(&session_impl::on_port_mapping
				, this, _1, _2, _3, _4, _5, 1)
			, boost::bind(&session_impl::on_port_map_log
				, this, _1, 1)
>>>>>>> 62146f43
			, m_settings.get_bool(settings_pack::upnp_ignore_nonrouters));
		m_upnp->start();

		m_upnp->discover_device();

		for (auto& s : m_listen_sockets)
		{
			remap_ports(remap_upnp, s);
		}
		return m_upnp.get();
	}

	int session_impl::add_port_mapping(int t, int external_port
		, int local_port)
	{
		int ret = 0;
		if (m_upnp) ret = m_upnp->add_mapping(static_cast<portmap_protocol>(t), external_port
			, local_port);
		if (m_natpmp) ret = m_natpmp->add_mapping(static_cast<portmap_protocol>(t), external_port
			, local_port);
		return ret;
	}

	void session_impl::delete_port_mapping(int handle)
	{
		if (m_upnp) m_upnp->delete_mapping(handle);
		if (m_natpmp) m_natpmp->delete_mapping(handle);
	}

	void session_impl::stop_lsd()
	{
		if (m_lsd)
			m_lsd->close();
		m_lsd.reset();
	}

	void session_impl::stop_natpmp()
	{
		if (!m_natpmp) return;

		m_natpmp->close();
		for (auto& s : m_listen_sockets)
		{
			s.tcp_port_mapping[0] = -1;
			s.udp_port_mapping[0] = -1;
		}

		m_natpmp.reset();
	}

	void session_impl::stop_upnp()
	{
		if (!m_upnp) return;

		m_upnp->close();
		for (auto& s : m_listen_sockets)
		{
			s.tcp_port_mapping[1] = -1;
			s.udp_port_mapping[1] = -1;
		}
		m_upnp.reset();
	}

	external_ip const& session_impl::external_address() const
	{
		return m_external_ip;
	}

	// this is the DHT observer version. DHT is the implied source
	void session_impl::set_external_address(address const& ip
		, address const& source)
	{
		set_external_address(ip, source_dht, source);
	}

	address session_impl::external_address(udp proto)
	{
#if !TORRENT_USE_IPV6
		TORRENT_UNUSED(proto);
#endif

		address addr;
#if TORRENT_USE_IPV6
		if (proto == udp::v6())
			addr = address_v6();
		else
#endif
			addr = address_v4();
		return m_external_ip.external_address(addr);
	}

	void session_impl::get_peers(sha1_hash const& ih)
	{
		if (!m_alerts.should_post<dht_get_peers_alert>()) return;
		m_alerts.emplace_alert<dht_get_peers_alert>(ih);
	}

	void session_impl::announce(sha1_hash const& ih, address const& addr
		, int port)
	{
		if (!m_alerts.should_post<dht_announce_alert>()) return;
		m_alerts.emplace_alert<dht_announce_alert>(addr, port, ih);
	}

	void session_impl::outgoing_get_peers(sha1_hash const& target
		, sha1_hash const& sent_target, udp::endpoint const& ep)
	{
		if (!m_alerts.should_post<dht_outgoing_get_peers_alert>()) return;
		m_alerts.emplace_alert<dht_outgoing_get_peers_alert>(target, sent_target, ep);
	}

#ifndef TORRENT_DISABLE_LOGGING
	bool session_impl::should_log(module_t) const
	{
		return m_alerts.should_post<dht_log_alert>();
	}

	TORRENT_FORMAT(3,4)
	void session_impl::log(module_t m, char const* fmt, ...)
	{
		if (!m_alerts.should_post<dht_log_alert>()) return;

		va_list v;
		va_start(v, fmt);
		m_alerts.emplace_alert<dht_log_alert>(
			static_cast<dht_log_alert::dht_module_t>(m), fmt, v);
		va_end(v);
	}

	void session_impl::log_packet(message_direction_t dir, char const* pkt, int len
		, udp::endpoint const& node)
	{
		if (!m_alerts.should_post<dht_pkt_alert>()) return;

		dht_pkt_alert::direction_t d = dir == dht::dht_logger::incoming_message
			? dht_pkt_alert::incoming : dht_pkt_alert::outgoing;

		m_alerts.emplace_alert<dht_pkt_alert>(pkt, len, d, node);
	}

	bool session_impl::should_log_portmap(aux::portmap_transport) const
	{
		return m_alerts.should_post<portmap_log_alert>();
	}

	void session_impl::log_portmap(aux::portmap_transport transport, char const* msg) const
	{
		int map_transport =
			static_cast<std::underlying_type<aux::portmap_transport>::type>(transport);
		TORRENT_ASSERT(map_transport >= 0 && map_transport <= 1);

		if (m_alerts.should_post<portmap_log_alert>())
			m_alerts.emplace_alert<portmap_log_alert>(map_transport, msg);
	}

	bool session_impl::should_log_lsd() const
	{
		return m_alerts.should_post<log_alert>();
	}

	void session_impl::log_lsd(char const* msg) const
	{
		if (m_alerts.should_post<log_alert>())
			m_alerts.emplace_alert<log_alert>(msg);
	}
#endif

	bool session_impl::on_dht_request(string_view query
		, dht::msg const& request, entry& response)
	{
#ifndef TORRENT_DISABLE_EXTENSIONS
		for (auto const& ext : m_ses_extensions[plugins_dht_request_idx])
		{
			if (ext->on_dht_request(query
				, request.addr, request.message, response))
				return true;
		}
#else
		TORRENT_UNUSED(query);
		TORRENT_UNUSED(request);
		TORRENT_UNUSED(response);
#endif
		return false;
	}

	void session_impl::set_external_address(address const& ip
		, int const source_type, address const& source)
	{
#ifndef TORRENT_DISABLE_LOGGING
		if (should_log())
		{
			session_log(": set_external_address(%s, %d, %s)", print_address(ip).c_str()
				, source_type, print_address(source).c_str());
		}
#endif

		if (!m_external_ip.cast_vote(ip, source_type, source)) return;

#ifndef TORRENT_DISABLE_LOGGING
		session_log("  external IP updated");
#endif

		if (m_alerts.should_post<external_ip_alert>())
			m_alerts.emplace_alert<external_ip_alert>(ip);

		for (auto const& t : m_torrents)
		{
			t.second->new_external_ip();
		}

		// since we have a new external IP now, we need to
		// restart the DHT with a new node ID

#ifndef TORRENT_DISABLE_DHT
		if (m_dht) m_dht->update_node_id();
#endif
	}

	// decrement the refcount of the block in the disk cache
	// since the network thread doesn't need it anymore
	void session_impl::reclaim_block(block_cache_reference ref)
	{
		m_disk_thread.reclaim_block(ref);
	}

	disk_buffer_holder session_impl::allocate_disk_buffer(char const* category)
	{
		return m_disk_thread.allocate_disk_buffer(category);
	}

	void session_impl::free_disk_buffer(char* buf)
	{
		m_disk_thread.free_disk_buffer(buf);
	}

	disk_buffer_holder session_impl::allocate_disk_buffer(bool& exceeded
		, std::shared_ptr<disk_observer> o
		, char const* category)
	{
		return m_disk_thread.allocate_disk_buffer(exceeded, o, category);
	}

	char* session_impl::allocate_buffer()
	{
		TORRENT_ASSERT(is_single_thread());

#ifdef TORRENT_DISABLE_POOL_ALLOCATOR
		int num_bytes = send_buffer_size();
		return static_cast<char*>(malloc(num_bytes));
#else
		return static_cast<char*>(m_send_buffers.malloc());
#endif
	}

	void session_impl::free_buffer(char* buf)
	{
		TORRENT_ASSERT(is_single_thread());

#ifdef TORRENT_DISABLE_POOL_ALLOCATOR
		free(buf);
#else
		m_send_buffers.free(buf);
#endif
	}

#if TORRENT_USE_INVARIANT_CHECKS
	void session_impl::check_invariant() const
	{
		TORRENT_ASSERT(is_single_thread());

		TORRENT_ASSERT(m_torrents.size() >= m_torrent_lru.size());

		if (m_settings.get_int(settings_pack::unchoke_slots_limit) < 0
			&& m_settings.get_int(settings_pack::choking_algorithm) == settings_pack::fixed_slots_choker)
			TORRENT_ASSERT(m_stats_counters[counters::num_unchoke_slots] == (std::numeric_limits<int>::max)());

		for (int l = 0; l < num_torrent_lists; ++l)
		{
			std::vector<torrent*> const& list = m_torrent_lists[l];
			for (std::vector<torrent*>::const_iterator i = list.begin()
				, end(list.end()); i != end; ++i)
			{
				TORRENT_ASSERT((*i)->m_links[l].in_list());
			}
		}

		std::unordered_set<torrent*> unique_torrents;
		for (list_iterator<torrent> i = m_torrent_lru.iterate(); i.get(); i.next())
		{
			torrent* t = i.get();
			TORRENT_ASSERT(t->is_loaded());
			TORRENT_ASSERT(unique_torrents.count(t) == 0);
			unique_torrents.insert(t);
		}
		TORRENT_ASSERT(unique_torrents.size() == m_torrent_lru.size());

		int torrent_state_gauges[counters::num_error_torrents - counters::num_checking_torrents + 1];
		memset(torrent_state_gauges, 0, sizeof(torrent_state_gauges));

#if defined TORRENT_EXPENSIVE_INVARIANT_CHECKS

		std::unordered_set<int> unique;
#endif

		int num_active_downloading = 0;
		int num_active_finished = 0;
		int total_downloaders = 0;
		for (torrent_map::const_iterator i = m_torrents.begin()
			, end(m_torrents.end()); i != end; ++i)
		{
			std::shared_ptr<torrent> t = i->second;
			if (t->want_peers_download()) ++num_active_downloading;
			if (t->want_peers_finished()) ++num_active_finished;
			TORRENT_ASSERT(!(t->want_peers_download() && t->want_peers_finished()));

			++torrent_state_gauges[t->current_stats_state() - counters::num_checking_torrents];

			int pos = t->queue_position();
			if (pos < 0)
			{
				TORRENT_ASSERT(pos == -1);
				continue;
			}
			++total_downloaders;

#if defined TORRENT_EXPENSIVE_INVARIANT_CHECKS
			unique.insert(t->queue_position());
#endif
		}

		for (int i = 0, j = counters::num_checking_torrents;
			j < counters::num_error_torrents + 1; ++i, ++j)
		{
			TORRENT_ASSERT(torrent_state_gauges[i] == m_stats_counters[j]);
		}

#if defined TORRENT_EXPENSIVE_INVARIANT_CHECKS
		TORRENT_ASSERT(int(unique.size()) == total_downloaders);
#endif
		TORRENT_ASSERT(num_active_downloading == m_torrent_lists[torrent_want_peers_download].size());
		TORRENT_ASSERT(num_active_finished == m_torrent_lists[torrent_want_peers_finished].size());

		std::unordered_set<peer_connection*> unique_peers;
		TORRENT_ASSERT(m_settings.get_int(settings_pack::connections_limit) > 0);

		int unchokes = 0;
		int unchokes_all = 0;
		int num_optimistic = 0;
		int disk_queue[2] = {0, 0};
		for (connection_map::const_iterator i = m_connections.begin();
			i != m_connections.end(); ++i)
		{
			TORRENT_ASSERT(*i);
			std::shared_ptr<torrent> t = (*i)->associated_torrent().lock();
			TORRENT_ASSERT(unique_peers.find(i->get()) == unique_peers.end());
			unique_peers.insert(i->get());

			if ((*i)->m_channel_state[0] & peer_info::bw_disk) ++disk_queue[0];
			if ((*i)->m_channel_state[1] & peer_info::bw_disk) ++disk_queue[1];

			peer_connection* p = i->get();
			TORRENT_ASSERT(!p->is_disconnecting());
			if (p->ignore_unchoke_slots())
			{
				if (!p->is_choked()) ++unchokes_all;
				continue;
			}
			if (!p->is_choked())
			{
				++unchokes;
				++unchokes_all;
			}

			if (p->peer_info_struct()
				&& p->peer_info_struct()->optimistically_unchoked)
			{
				++num_optimistic;
				TORRENT_ASSERT(!p->is_choked());
			}
		}

		for (std::vector<std::shared_ptr<peer_connection> >::const_iterator i
			= m_undead_peers.begin(); i != m_undead_peers.end(); ++i)
		{
			peer_connection* p = i->get();
			if (p->ignore_unchoke_slots())
			{
				if (!p->is_choked()) ++unchokes_all;
				continue;
			}
			if (!p->is_choked())
			{
				++unchokes_all;
				++unchokes;
			}

			if (p->peer_info_struct()
				&& p->peer_info_struct()->optimistically_unchoked)
			{
				++num_optimistic;
				TORRENT_ASSERT(!p->is_choked());
			}
		}

		TORRENT_ASSERT(disk_queue[peer_connection::download_channel]
			== m_stats_counters[counters::num_peers_down_disk]);
		TORRENT_ASSERT(disk_queue[peer_connection::upload_channel]
			== m_stats_counters[counters::num_peers_up_disk]);

		if (m_settings.get_int(settings_pack::num_optimistic_unchoke_slots))
		{
			TORRENT_ASSERT(num_optimistic <= m_settings.get_int(
				settings_pack::num_optimistic_unchoke_slots));
		}

		int const unchoked_counter_all = m_stats_counters[counters::num_peers_up_unchoked_all];
		int const unchoked_counter = m_stats_counters[counters::num_peers_up_unchoked];
		int const unchoked_counter_optimistic
			= m_stats_counters[counters::num_peers_up_unchoked_optimistic];

		TORRENT_ASSERT_VAL(unchoked_counter_all == unchokes_all, unchokes_all);
		TORRENT_ASSERT_VAL(unchoked_counter == unchokes, unchokes);
		TORRENT_ASSERT_VAL(unchoked_counter_optimistic == num_optimistic, num_optimistic);

		for (auto const& te : m_torrents)
		{
			TORRENT_ASSERT(te.second);
		}
	}
#endif // TORRENT_USE_INVARIANT_CHECKS

#ifndef TORRENT_DISABLE_LOGGING
		tracker_logger::tracker_logger(session_interface& ses): m_ses(ses) {}
		void tracker_logger::tracker_warning(tracker_request const&
			, std::string const& str)
		{
			debug_log("*** tracker warning: %s", str.c_str());
		}

		void tracker_logger::tracker_response(tracker_request const&
			, libtorrent::address const& tracker_ip
			, std::list<address> const& tracker_ips
			, struct tracker_response const& resp)
		{
			TORRENT_UNUSED(tracker_ips);
			debug_log("TRACKER RESPONSE\n"
				"interval: %d\n"
				"external ip: %s\n"
				"we connected to: %s\n"
				"peers:"
				, resp.interval
				, print_address(resp.external_ip).c_str()
				, print_address(tracker_ip).c_str());

			for (auto const& p : resp.peers)
			{
				debug_log("  %16s %5d %s %s", p.hostname.c_str(), p.port
					, p.pid.is_all_zeros() ? "" : to_hex(p.pid).c_str()
					, identify_client(p.pid).c_str());
			}
			for (auto const& p : resp.peers4)
			{
				debug_log("  %s:%d", print_address(address_v4(p.ip)).c_str(), p.port);
			}
#if TORRENT_USE_IPV6
			for (auto const& p : resp.peers6)
			{
				debug_log("  [%s]:%d", print_address(address_v6(p.ip)).c_str(), p.port);
			}
#endif
		}

		void tracker_logger::tracker_request_error(tracker_request const&
			, int response_code, error_code const& ec, const std::string& str
			, int retry_interval)
		{
			TORRENT_UNUSED(retry_interval);
			debug_log("*** tracker error: %d: %s %s"
				, response_code, ec.message().c_str(), str.c_str());
		}

		bool tracker_logger::should_log() const
		{
			return m_ses.alerts().should_post<log_alert>();
		}

		void tracker_logger::debug_log(const char* fmt, ...) const
		{
			if (!m_ses.alerts().should_post<log_alert>()) return;

			va_list v;
			va_start(v, fmt);
			m_ses.alerts().emplace_alert<log_alert>(fmt, v);
			va_end(v);
		}
#endif // TORRENT_DISABLE_LOGGING
}}<|MERGE_RESOLUTION|>--- conflicted
+++ resolved
@@ -6518,20 +6518,10 @@
 		if (m_upnp) return m_upnp.get();
 
 		// the upnp constructor may fail and call the callbacks
-<<<<<<< HEAD
 		m_upnp = std::make_shared<upnp>(m_io_service
-			, m_settings.get_str(settings_pack::user_agent)
-			, *this
-=======
-		m_upnp = boost::make_shared<upnp>(boost::ref(m_io_service)
-			, m_listen_interface.address()
 			, m_settings.get_bool(settings_pack::anonymous_mode)
 				? "" : m_settings.get_str(settings_pack::user_agent)
-			, boost::bind(&session_impl::on_port_mapping
-				, this, _1, _2, _3, _4, _5, 1)
-			, boost::bind(&session_impl::on_port_map_log
-				, this, _1, 1)
->>>>>>> 62146f43
+			, *this
 			, m_settings.get_bool(settings_pack::upnp_ignore_nonrouters));
 		m_upnp->start();
 
