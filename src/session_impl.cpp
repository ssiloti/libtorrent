--- conflicted
+++ resolved
@@ -5480,7 +5480,8 @@
 		// postpone starting the DHT if we're still resolving the DHT router
 		if (m_outstanding_router_lookups > 0) return;
 
-<<<<<<< HEAD
+		if (m_abort) return;
+
 		// TODO: refactor, move the storage to dht_tracker
 		m_dht_storage = m_dht_storage_constructor(m_dht_settings);
 		m_dht = std::make_shared<dht::dht_tracker>(
@@ -5491,15 +5492,6 @@
 			, m_stats_counters
 			, *m_dht_storage
 			, std::move(m_dht_state));
-=======
-		if (m_abort) return;
-
-		m_dht = boost::make_shared<dht::dht_tracker>(static_cast<dht_observer*>(this)
-			, boost::ref(m_udp_socket), boost::cref(m_dht_settings)
-			, boost::ref(m_stats_counters)
-			, m_dht_storage_constructor
-			, startup_state);
->>>>>>> 5012fcf1
 
 		for (auto const& n : m_dht_router_nodes)
 		{
