/*

Copyright (c) 2006-2016, Arvid Norberg, Magnus Jonsson
All rights reserved.

Redistribution and use in source and binary forms, with or without
modification, are permitted provided that the following conditions
are met:

    * Redistributions of source code must retain the above copyright
      notice, this list of conditions and the following disclaimer.
    * Redistributions in binary form must reproduce the above copyright
      notice, this list of conditions and the following disclaimer in
      the documentation and/or other materials provided with the distribution.
    * Neither the name of the author nor the names of its
      contributors may be used to endorse or promote products derived
      from this software without specific prior written permission.

THIS SOFTWARE IS PROVIDED BY THE COPYRIGHT HOLDERS AND CONTRIBUTORS "AS IS"
AND ANY EXPRESS OR IMPLIED WARRANTIES, INCLUDING, BUT NOT LIMITED TO, THE
IMPLIED WARRANTIES OF MERCHANTABILITY AND FITNESS FOR A PARTICULAR PURPOSE
ARE DISCLAIMED. IN NO EVENT SHALL THE COPYRIGHT OWNER OR CONTRIBUTORS BE
LIABLE FOR ANY DIRECT, INDIRECT, INCIDENTAL, SPECIAL, EXEMPLARY, OR
CONSEQUENTIAL DAMAGES (INCLUDING, BUT NOT LIMITED TO, PROCUREMENT OF
SUBSTITUTE GOODS OR SERVICES; LOSS OF USE, DATA, OR PROFITS; OR BUSINESS
INTERRUPTION) HOWEVER CAUSED AND ON ANY THEORY OF LIABILITY, WHETHER IN
CONTRACT, STRICT LIABILITY, OR TORT (INCLUDING NEGLIGENCE OR OTHERWISE)
ARISING IN ANY WAY OUT OF THE USE OF THIS SOFTWARE, EVEN IF ADVISED OF THE
POSSIBILITY OF SUCH DAMAGE.

*/

#include "libtorrent/config.hpp"

#include <ctime>
#include <algorithm>
#include <cctype>
#include <cstdio> // for snprintf
#include <cinttypes> // for PRId64 et.al.
#include <functional>
#include <type_traits>

#if TORRENT_USE_INVARIANT_CHECKS
#include <unordered_set>
#endif

#include "libtorrent/aux_/disable_warnings_push.hpp"
#include <boost/asio/ip/v6_only.hpp>
#include "libtorrent/aux_/disable_warnings_pop.hpp"

#include "libtorrent/aux_/openssl.hpp"
#include "libtorrent/peer_id.hpp"
#include "libtorrent/torrent_info.hpp"
#include "libtorrent/tracker_manager.hpp"
#include "libtorrent/bencode.hpp"
#include "libtorrent/hasher.hpp"
#include "libtorrent/entry.hpp"
#include "libtorrent/session.hpp"
#include "libtorrent/fingerprint.hpp"
#include "libtorrent/alert_types.hpp"
#include "libtorrent/invariant_check.hpp"
#include "libtorrent/bt_peer_connection.hpp"
#include "libtorrent/peer_connection_handle.hpp"
#include "libtorrent/ip_filter.hpp"
#include "libtorrent/socket.hpp"
#include "libtorrent/aux_/session_impl.hpp"
#ifndef TORRENT_DISABLE_DHT
#include "libtorrent/kademlia/dht_tracker.hpp"
#include "libtorrent/kademlia/types.hpp"
#include "libtorrent/kademlia/node_entry.hpp"
#endif
#include "libtorrent/enum_net.hpp"
#include "libtorrent/utf8.hpp"
#include "libtorrent/upnp.hpp"
#include "libtorrent/natpmp.hpp"
#include "libtorrent/lsd.hpp"
#include "libtorrent/instantiate_connection.hpp"
#include "libtorrent/peer_info.hpp"
#include "libtorrent/build_config.hpp"
#include "libtorrent/random.hpp"
#include "libtorrent/magnet_uri.hpp"
#include "libtorrent/aux_/session_settings.hpp"
#include "libtorrent/torrent_peer.hpp"
#include "libtorrent/torrent_handle.hpp"
#include "libtorrent/choker.hpp"
#include "libtorrent/error.hpp"
#include "libtorrent/platform_util.hpp"
#include "libtorrent/aux_/bind_to_device.hpp"
#include "libtorrent/hex.hpp" // to_hex, from_hex
#include "libtorrent/aux_/scope_end.hpp"

#ifndef TORRENT_DISABLE_LOGGING

#include "libtorrent/socket_io.hpp"

// for logging stat layout
#include "libtorrent/stat.hpp"

// for logging the size of DHT structures
#ifndef TORRENT_DISABLE_DHT
#include <libtorrent/kademlia/find_data.hpp>
#include <libtorrent/kademlia/refresh.hpp>
#include <libtorrent/kademlia/node.hpp>
#include <libtorrent/kademlia/observer.hpp>
#include <libtorrent/kademlia/item.hpp>
#endif // TORRENT_DISABLE_DHT

#include "libtorrent/http_tracker_connection.hpp"
#include "libtorrent/udp_tracker_connection.hpp"

#endif // TORRENT_DISABLE_LOGGING

#ifdef TORRENT_USE_LIBGCRYPT

extern "C" {
GCRY_THREAD_OPTION_PTHREAD_IMPL;
}

namespace {

	// libgcrypt requires this to initialize the library
	struct gcrypt_setup
	{
		gcrypt_setup()
		{
			gcry_check_version(0);
			gcry_error_t e = gcry_control(GCRYCTL_SET_THREAD_CBS, &gcry_threads_pthread);
			if (e != 0) std::fprintf(stderr, "libcrypt ERROR: %s\n", gcry_strerror(e));
			e = gcry_control(GCRYCTL_INITIALIZATION_FINISHED, 0);
			if (e != 0) std::fprintf(stderr, "initialization finished error: %s\n", gcry_strerror(e));
		}
	} gcrypt_global_constructor;
}

#endif // TORRENT_USE_LIBGCRYPT

#ifdef TORRENT_USE_OPENSSL

#include <openssl/crypto.h>
#include <openssl/rand.h>

// by openssl changelog at https://www.openssl.org/news/changelog.html
// Changes between 1.0.2h and 1.1.0  [25 Aug 2016]
// - Most global cleanup functions are no longer required because they are handled
//   via auto-deinit. Affected function CRYPTO_cleanup_all_ex_data()
#if !defined(OPENSSL_API_COMPAT) || OPENSSL_API_COMPAT < 0x10100000L
namespace {

	// openssl requires this to clean up internal
	// structures it allocates
	struct openssl_cleanup
	{
#ifdef TORRENT_MACOS_DEPRECATED_LIBCRYPTO
#pragma clang diagnostic push
#pragma clang diagnostic ignored "-Wdeprecated-declarations"
#endif
		~openssl_cleanup() { CRYPTO_cleanup_all_ex_data(); }
#ifdef TORRENT_MACOS_DEPRECATED_LIBCRYPTO
#pragma clang diagnostic pop
#endif
	} openssl_global_destructor;
}
#endif

#endif // TORRENT_USE_OPENSSL

#ifdef TORRENT_WINDOWS
// for ERROR_SEM_TIMEOUT
#include <winerror.h>
#endif

using namespace std::placeholders;

#ifdef BOOST_NO_EXCEPTIONS
namespace boost {

	void throw_exception(std::exception const& e) { ::abort(); }
}
#endif

namespace libtorrent {

#if defined TORRENT_ASIO_DEBUGGING
	std::map<std::string, async_t> _async_ops;
	std::deque<wakeup_t> _wakeups;
	int _async_ops_nthreads = 0;
	std::mutex _async_ops_mutex;
#endif

namespace aux {

	constexpr ip_source_t session_interface::source_dht;
	constexpr ip_source_t session_interface::source_peer;
	constexpr ip_source_t session_interface::source_tracker;
	constexpr ip_source_t session_interface::source_router;

	std::vector<std::shared_ptr<listen_socket_t>>::iterator partition_listen_sockets(
		std::vector<listen_endpoint_t>& eps
		, std::vector<std::shared_ptr<listen_socket_t>>& sockets)
	{
		return std::partition(sockets.begin(), sockets.end()
			, [&eps](std::shared_ptr<listen_socket_t> const& sock)
		{
			auto match = std::find_if(eps.begin(), eps.end()
				, [&sock](listen_endpoint_t const& ep)
			{
				return ep.ssl == sock->ssl
					&& ep.port == sock->original_port
					&& ep.device == sock->device
					&& ep.addr == sock->local_endpoint.address();
			});

			if (match != eps.end())
			{
				// remove the matched endpoint so that another socket can't match it
				// this also signals to the caller that it doesn't need to create a
				// socket for the endpoint
				eps.erase(match);
				return true;
			}
			else
			{
				return false;
			}
		});
	}

	// To comply with BEP 45 multi homed clients must run separate DHT nodes
	// on each interface they use to talk to the DHT. For IPv6 this is enforced
	// by prohibiting creating a listen socket on [::]. Instead the list of
	// interfaces is enumerated and sockets are created for each of them.
	// This is not enforced for 0.0.0.0 because multi homed IPv4 configurations
	// are much less common and the presence of NAT means that we cannot
	// automatically determine which interfaces should have DHT nodes started on
	// them.
	void expand_unspecified_address(std::vector<ip_interface> const& ifs
		, std::vector<listen_endpoint_t>& eps)
	{
		auto unspecified_begin = std::partition(eps.begin(), eps.end()
			, [](listen_endpoint_t const& ep) { return !(ep.addr.is_v6() && ep.addr.is_unspecified()); });
		std::vector<listen_endpoint_t> unspecified_eps(unspecified_begin, eps.end());
		eps.erase(unspecified_begin, eps.end());
		for (auto const& uep : unspecified_eps)
		{
			for (auto const& ipface : ifs)
			{
				if (!ipface.preferred)
					continue;
				if (ipface.interface_address.is_v4())
					continue;
				if (ipface.interface_address.is_loopback())
					continue;
				if (!uep.device.empty() && uep.device != ipface.name)
					continue;
				if (std::any_of(eps.begin(), eps.end(), [&](listen_endpoint_t const& e)
				{
					// ignore device name because we don't want to create
					// duplicates if the user explicitly configured an address
					// without a device name
					return e.addr == ipface.interface_address
						&& e.port == uep.port
						&& e.ssl == uep.ssl;
				}))
				{
					continue;
				}

				eps.emplace_back(ipface.interface_address, uep.port, uep.device, uep.ssl);
			}
		}
	}

	void session_impl::init_peer_class_filter(bool unlimited_local)
	{
		// set the default peer_class_filter to use the local peer class
		// for peers on local networks
		std::uint32_t lfilter = 1 << static_cast<std::uint32_t>(m_local_peer_class);
		std::uint32_t gfilter = 1 << static_cast<std::uint32_t>(m_global_class);

		struct class_mapping
		{
			char const* first;
			char const* last;
			std::uint32_t filter;
		};

		static const class_mapping v4_classes[] =
		{
			// everything
			{"0.0.0.0", "255.255.255.255", gfilter},
			// local networks
			{"10.0.0.0", "10.255.255.255", lfilter},
			{"172.16.0.0", "172.31.255.255", lfilter},
			{"192.168.0.0", "192.168.255.255", lfilter},
			// link-local
			{"169.254.0.0", "169.254.255.255", lfilter},
			// loop-back
			{"127.0.0.0", "127.255.255.255", lfilter},
		};

#if TORRENT_USE_IPV6
		static const class_mapping v6_classes[] =
		{
			// everything
			{"::0", "ffff:ffff:ffff:ffff:ffff:ffff:ffff:ffff", gfilter},
			// local networks
			{"fc00::", "fdff:ffff:ffff:ffff:ffff:ffff:ffff:ffff", lfilter},
			// link-local
			{"fe80::", "febf::ffff:ffff:ffff:ffff:ffff:ffff:ffff", lfilter},
			// loop-back
			{"::1", "::1", lfilter},
		};
#endif

		class_mapping const* p = v4_classes;
		int len = sizeof(v4_classes) / sizeof(v4_classes[0]);
		if (!unlimited_local) len = 1;
		for (int i = 0; i < len; ++i)
		{
			error_code ec;
			address_v4 begin = address_v4::from_string(p[i].first, ec);
			address_v4 end = address_v4::from_string(p[i].last, ec);
			if (ec) continue;
			m_peer_class_filter.add_rule(begin, end, p[i].filter);
		}
#if TORRENT_USE_IPV6
		p = v6_classes;
		len = sizeof(v6_classes) / sizeof(v6_classes[0]);
		if (!unlimited_local) len = 1;
		for (int i = 0; i < len; ++i)
		{
			error_code ec;
			address_v6 begin = address_v6::from_string(p[i].first, ec);
			address_v6 end = address_v6::from_string(p[i].last, ec);
			if (ec) continue;
			m_peer_class_filter.add_rule(begin, end, p[i].filter);
		}
#endif
	}

#if defined TORRENT_USE_OPENSSL && OPENSSL_VERSION_NUMBER >= 0x90812f
#ifdef TORRENT_MACOS_DEPRECATED_LIBCRYPTO
#pragma clang diagnostic push
#pragma clang diagnostic ignored "-Wdeprecated-declarations"
#endif
	namespace {
	// when running bittorrent over SSL, the SNI (server name indication)
	// extension is used to know which torrent the incoming connection is
	// trying to connect to. The 40 first bytes in the name is expected to
	// be the hex encoded info-hash
	int servername_callback(SSL* s, int* ad, void* arg)
	{
		TORRENT_UNUSED(ad);

		session_impl* ses = reinterpret_cast<session_impl*>(arg);
		const char* servername = SSL_get_servername(s, TLSEXT_NAMETYPE_host_name);

		if (!servername || strlen(servername) < 40)
			return SSL_TLSEXT_ERR_ALERT_FATAL;

		sha1_hash info_hash;
		bool valid = aux::from_hex({servername, 40}, info_hash.data());

		// the server name is not a valid hex-encoded info-hash
		if (!valid)
			return SSL_TLSEXT_ERR_ALERT_FATAL;

		// see if there is a torrent with this info-hash
		std::shared_ptr<torrent> t = ses->find_torrent(info_hash).lock();

		// if there isn't, fail
		if (!t) return SSL_TLSEXT_ERR_ALERT_FATAL;

		// if the torrent we found isn't an SSL torrent, also fail.
		if (!t->is_ssl_torrent()) return SSL_TLSEXT_ERR_ALERT_FATAL;

		// if the torrent doesn't have an SSL context and should not allow
		// incoming SSL connections
		if (!t->ssl_ctx()) return SSL_TLSEXT_ERR_ALERT_FATAL;

		// use this torrent's certificate
		SSL_CTX *torrent_context = t->ssl_ctx()->native_handle();

		SSL_set_SSL_CTX(s, torrent_context);
		SSL_set_verify(s, SSL_CTX_get_verify_mode(torrent_context)
			, SSL_CTX_get_verify_callback(torrent_context));

		return SSL_TLSEXT_ERR_OK;
	}
	} // anonymous namespace
#ifdef TORRENT_MACOS_DEPRECATED_LIBCRYPTO
#pragma clang diagnostic pop
#endif
#endif

	session_impl::session_impl(io_service& ios, settings_pack const& pack)
		: m_settings(pack)
		, m_io_service(ios)
#ifdef TORRENT_USE_OPENSSL
		, m_ssl_ctx(boost::asio::ssl::context::sslv23)
#endif
		, m_alerts(m_settings.get_int(settings_pack::alert_queue_size)
			, alert_category_t{static_cast<unsigned int>(m_settings.get_int(settings_pack::alert_mask))})
		, m_disk_thread(m_io_service, m_stats_counters)
		, m_download_rate(peer_connection::download_channel)
		, m_upload_rate(peer_connection::upload_channel)
		, m_host_resolver(m_io_service)
		, m_tracker_manager(
			std::bind(&session_impl::send_udp_packet_listen, this, _1, _2, _3, _4, _5)
			, std::bind(&session_impl::send_udp_packet_hostname_listen, this, _1, _2, _3, _4, _5, _6)
			, m_stats_counters
			, m_host_resolver
			, m_settings
#if !defined TORRENT_DISABLE_LOGGING || TORRENT_USE_ASSERTS
			, *this
#endif
			)
		, m_work(new io_service::work(m_io_service))
#if TORRENT_USE_I2P
		, m_i2p_conn(m_io_service)
#endif
		, m_created(clock_type::now())
		, m_last_tick(m_created)
		, m_last_second_tick(m_created - milliseconds(900))
		, m_last_choke(m_created)
		, m_last_auto_manage(m_created)
#ifndef TORRENT_DISABLE_DHT
		, m_dht_announce_timer(m_io_service)
#endif
		, m_utp_socket_manager(
			std::bind(&session_impl::send_udp_packet, this, _1, _2, _3, _4, _5)
			, std::bind(&session_impl::incoming_connection, this, _1)
			, m_io_service
			, m_settings, m_stats_counters, nullptr)
#ifdef TORRENT_USE_OPENSSL
		, m_ssl_utp_socket_manager(
			std::bind(&session_impl::send_udp_packet, this, _1, _2, _3, _4, _5)
			, std::bind(&session_impl::on_incoming_utp_ssl, this, _1)
			, m_io_service
			, m_settings, m_stats_counters
			, &m_ssl_ctx)
#endif
		, m_timer(m_io_service)
		, m_lsd_announce_timer(m_io_service)
		, m_close_file_timer(m_io_service)
	{
		update_time_now();
		m_disk_thread.set_settings(&pack);
	}

	template <typename Fun, typename... Args>
	void session_impl::wrap(Fun f, Args&&... a)
#ifndef BOOST_NO_EXCEPTIONS
	try
#endif
	{
		(this->*f)(std::forward<Args>(a)...);
	}
#ifndef BOOST_NO_EXCEPTIONS
	catch (system_error const& e) {
		alerts().emplace_alert<session_error_alert>(e.code(), e.what());
		pause();
	} catch (std::exception const& e) {
		alerts().emplace_alert<session_error_alert>(error_code(), e.what());
		pause();
	} catch (...) {
		alerts().emplace_alert<session_error_alert>(error_code(), "unknown error");
		pause();
	}
#endif

	// This function is called by the creating thread, not in the message loop's
	// io_service thread.
	// TODO: 2 is there a reason not to move all of this into init()? and just
	// post it to the io_service?
	void session_impl::start_session()
	{
#ifndef TORRENT_DISABLE_LOGGING
		session_log("start session");
#endif

		error_code ec;
#ifdef TORRENT_USE_OPENSSL
		m_ssl_ctx.set_verify_mode(boost::asio::ssl::context::verify_none, ec);
#if OPENSSL_VERSION_NUMBER >= 0x90812f
		aux::openssl_set_tlsext_servername_callback(m_ssl_ctx.native_handle()
			, servername_callback);
		aux::openssl_set_tlsext_servername_arg(m_ssl_ctx.native_handle(), this);
#endif // OPENSSL_VERSION_NUMBER
#endif

#ifndef TORRENT_DISABLE_DHT
		m_next_dht_torrent = m_torrents.begin();
#endif
		m_next_lsd_torrent = m_torrents.begin();

		m_global_class = m_classes.new_peer_class("global");
		m_tcp_peer_class = m_classes.new_peer_class("tcp");
		m_local_peer_class = m_classes.new_peer_class("local");
		// local peers are always unchoked
		m_classes.at(m_local_peer_class)->ignore_unchoke_slots = true;
		// local peers are allowed to exceed the normal connection
		// limit by 50%
		m_classes.at(m_local_peer_class)->connection_limit_factor = 150;

		TORRENT_ASSERT(m_global_class == session::global_peer_class_id);
		TORRENT_ASSERT(m_tcp_peer_class == session::tcp_peer_class_id);
		TORRENT_ASSERT(m_local_peer_class == session::local_peer_class_id);

		init_peer_class_filter(true);

		// TCP, SSL/TCP and I2P connections should be assigned the TCP peer class
		m_peer_class_type_filter.add(peer_class_type_filter::tcp_socket, m_tcp_peer_class);
		m_peer_class_type_filter.add(peer_class_type_filter::ssl_tcp_socket, m_tcp_peer_class);
		m_peer_class_type_filter.add(peer_class_type_filter::i2p_socket, m_tcp_peer_class);

#ifndef TORRENT_DISABLE_LOGGING

		session_log("config: %s version: %s revision: %s"
			, TORRENT_CFG_STRING
			, LIBTORRENT_VERSION
			, LIBTORRENT_REVISION);

#endif // TORRENT_DISABLE_LOGGING

		// ---- auto-cap max connections ----
		int const max_files = max_open_files();
		// deduct some margin for epoll/kqueue, log files,
		// futexes, shared objects etc.
		// 80% of the available file descriptors should go to connections
		m_settings.set_int(settings_pack::connections_limit, std::min(
			m_settings.get_int(settings_pack::connections_limit)
			, std::max(5, (max_files - 20) * 8 / 10)));
		// 20% goes towards regular files (see disk_io_thread)
#ifndef TORRENT_DISABLE_LOGGING
		if (should_log())
		{
			session_log("   max connections: %d", m_settings.get_int(settings_pack::connections_limit));
			session_log("   max files: %d", max_files);
			session_log(" generated peer ID: %s", m_peer_id.to_string().c_str());
		}
#endif

		m_io_service.post([this] { this->wrap(&session_impl::init); });
	}

	void session_impl::init()
	{
		// this is a debug facility
		// see single_threaded in debug.hpp
		thread_started();

		TORRENT_ASSERT(is_single_thread());

#ifndef TORRENT_DISABLE_LOGGING
		session_log(" *** session thread init");
#endif
		if (m_alerts.should_post<session_stats_header_alert>())
			m_alerts.emplace_alert<session_stats_header_alert>();

		// this is where we should set up all async operations. This
		// is called from within the network thread as opposed to the
		// constructor which is called from the main thread

#if defined TORRENT_ASIO_DEBUGGING
		async_inc_threads();
		add_outstanding_async("session_impl::on_tick");
#endif
		m_io_service.post([this]{ this->wrap(&session_impl::on_tick, error_code()); });

		int const lsd_announce_interval
			= m_settings.get_int(settings_pack::local_service_announce_interval);
		int const delay = std::max(lsd_announce_interval
			/ std::max(static_cast<int>(m_torrents.size()), 1), 1);
		error_code ec;
		m_lsd_announce_timer.expires_from_now(seconds(delay), ec);
		ADD_OUTSTANDING_ASYNC("session_impl::on_lsd_announce");
		m_lsd_announce_timer.async_wait([this](error_code const& e) {
			this->wrap(&session_impl::on_lsd_announce, e); } );
		TORRENT_ASSERT(!ec);

#ifndef TORRENT_DISABLE_LOGGING
		session_log(" done starting session");
#endif

		// this applies unchoke settings from m_settings
		recalculate_unchoke_slots();

		// apply all m_settings to this session
		run_all_updates(*this);
		reopen_listen_sockets();
		reopen_outgoing_sockets();

#if TORRENT_USE_INVARIANT_CHECKS
		check_invariant();
#endif
	}

	void session_impl::save_state(entry* eptr, save_state_flags_t const flags) const
	{
		TORRENT_ASSERT(is_single_thread());

		entry& e = *eptr;
		// make it a dict
		e.dict();

		if (flags & session::save_settings)
		{
			entry::dictionary_type& sett = e["settings"].dict();
			save_settings_to_dict(m_settings, sett);
		}

#ifndef TORRENT_DISABLE_DHT
		if (flags & session::save_dht_settings)
		{
			e["dht"] = dht::save_dht_settings(m_dht_settings);
		}

		if (m_dht && (flags & session::save_dht_state))
		{
			e["dht state"] = dht::save_dht_state(m_dht->state());
		}
#endif

#ifndef TORRENT_DISABLE_EXTENSIONS
		for (auto const& ext : m_ses_extensions[plugins_all_idx])
		{
			ext->save_state(*eptr);
		}
#endif
	}

	proxy_settings session_impl::proxy() const
	{
		return proxy_settings(m_settings);
	}

	void session_impl::load_state(bdecode_node const* e
		, save_state_flags_t const flags)
	{
		TORRENT_ASSERT(is_single_thread());

		bdecode_node settings;
		if (e->type() != bdecode_node::dict_t) return;

#ifndef TORRENT_DISABLE_DHT
		bool need_update_dht = false;
		if (flags & session_handle::save_dht_settings)
		{
			settings = e->dict_find_dict("dht");
			if (settings)
			{
				m_dht_settings = dht::read_dht_settings(settings);
			}
		}

		if (flags & session_handle::save_dht_state)
		{
			settings = e->dict_find_dict("dht state");
			if (settings)
			{
				m_dht_state = dht::read_dht_state(settings);
				need_update_dht = true;
			}
		}
#endif

#ifndef TORRENT_NO_DEPRECATE
		bool need_update_proxy = false;
		if (flags & session_handle::save_proxy)
		{
			settings = e->dict_find_dict("proxy");
			if (settings)
			{
				bdecode_node val;
				val = settings.dict_find_int("port");
				if (val) m_settings.set_int(settings_pack::proxy_port, int(val.int_value()));
				val = settings.dict_find_int("type");
				if (val) m_settings.set_int(settings_pack::proxy_type, int(val.int_value()));
				val = settings.dict_find_int("proxy_hostnames");
				if (val) m_settings.set_bool(settings_pack::proxy_hostnames, val.int_value() != 0);
				val = settings.dict_find_int("proxy_peer_connections");
				if (val) m_settings.set_bool(settings_pack::proxy_peer_connections, val.int_value() != 0);
				val = settings.dict_find_string("hostname");
				if (val) m_settings.set_str(settings_pack::proxy_hostname, val.string_value().to_string());
				val = settings.dict_find_string("password");
				if (val) m_settings.set_str(settings_pack::proxy_password, val.string_value().to_string());
				val = settings.dict_find_string("username");
				if (val) m_settings.set_str(settings_pack::proxy_username, val.string_value().to_string());
				need_update_proxy = true;
			}
		}

		settings = e->dict_find_dict("encryption");
		if (settings)
		{
			bdecode_node val;
			val = settings.dict_find_int("prefer_rc4");
			if (val) m_settings.set_bool(settings_pack::prefer_rc4, val.int_value() != 0);
			val = settings.dict_find_int("out_enc_policy");
			if (val) m_settings.set_int(settings_pack::out_enc_policy, int(val.int_value()));
			val = settings.dict_find_int("in_enc_policy");
			if (val) m_settings.set_int(settings_pack::in_enc_policy, int(val.int_value()));
			val = settings.dict_find_int("allowed_enc_level");
			if (val) m_settings.set_int(settings_pack::allowed_enc_level, int(val.int_value()));
		}
#endif

		if (flags & session_handle::save_settings)
		{
			settings = e->dict_find_dict("settings");
			if (settings)
			{
				// apply_settings_pack will update dht and proxy
				settings_pack pack = load_pack_from_dict(settings);

				// these settings are not loaded from state
				// they are set by the client software, not configured by users
				pack.clear(settings_pack::user_agent);
				pack.clear(settings_pack::peer_fingerprint);

				apply_settings_pack_impl(pack);
#ifndef TORRENT_DISABLE_DHT
				need_update_dht = false;
#endif
#ifndef TORRENT_NO_DEPRECATE
				need_update_proxy = false;
#endif
			}
		}

#ifndef TORRENT_DISABLE_DHT
		if (need_update_dht) update_dht();
#endif
#ifndef TORRENT_NO_DEPRECATE
		if (need_update_proxy) update_proxy();
#endif

#ifndef TORRENT_DISABLE_EXTENSIONS
		for (auto& ext : m_ses_extensions[plugins_all_idx])
		{
			ext->load_state(*e);
		}
#endif
	}

#ifndef TORRENT_DISABLE_EXTENSIONS

	void session_impl::add_extension(ext_function_t ext)
	{
		TORRENT_ASSERT(is_single_thread());
		TORRENT_ASSERT(ext);

		add_ses_extension(std::make_shared<session_plugin_wrapper>(ext));
	}

	void session_impl::add_ses_extension(std::shared_ptr<plugin> ext)
	{
		// this is called during startup of the session, from the thread creating
		// it, not its own thread
//		TORRENT_ASSERT(is_single_thread());
		TORRENT_ASSERT_VAL(ext, ext);

		feature_flags_t const features = ext->implemented_features();

		m_ses_extensions[plugins_all_idx].push_back(ext);

		if (features & plugin::optimistic_unchoke_feature)
			m_ses_extensions[plugins_optimistic_unchoke_idx].push_back(ext);
		if (features & plugin::tick_feature)
			m_ses_extensions[plugins_tick_idx].push_back(ext);
		if (features & plugin::dht_request_feature)
			m_ses_extensions[plugins_dht_request_idx].push_back(ext);
		if (features & plugin::alert_feature)
			m_alerts.add_extension(ext);
		session_handle h(shared_from_this());
		ext->added(h);
	}

#endif // TORRENT_DISABLE_EXTENSIONS

	void session_impl::pause()
	{
		TORRENT_ASSERT(is_single_thread());

		if (m_paused) return;
#ifndef TORRENT_DISABLE_LOGGING
		session_log(" *** session paused ***");
#endif
		m_paused = true;
		for (auto& te : m_torrents)
		{
			te.second->set_session_paused(true);
		}
	}

	void session_impl::resume()
	{
		TORRENT_ASSERT(is_single_thread());

		if (!m_paused) return;
		m_paused = false;

		for (auto& te : m_torrents)
		{
			te.second->set_session_paused(false);
		}
	}

	void session_impl::abort()
	{
		TORRENT_ASSERT(is_single_thread());

		if (m_abort) return;
#ifndef TORRENT_DISABLE_LOGGING
		session_log(" *** ABORT CALLED ***");
#endif

		// at this point we cannot call the notify function anymore, since the
		// session will become invalid.
		m_alerts.set_notify_function(std::function<void()>());

		// this will cancel requests that are not critical for shutting down
		// cleanly. i.e. essentially tracker hostname lookups that we're not
		// about to send event=stopped to
		m_host_resolver.abort();

		m_close_file_timer.cancel();

		// abort the main thread
		m_abort = true;
		error_code ec;

#if TORRENT_USE_I2P
		m_i2p_conn.close(ec);
#endif
		stop_ip_notifier();
		stop_lsd();
		stop_upnp();
		stop_natpmp();
#ifndef TORRENT_DISABLE_DHT
		stop_dht();
		m_dht_announce_timer.cancel(ec);
#endif
		m_lsd_announce_timer.cancel(ec);

		for (auto const& s : m_incoming_sockets)
		{
			s->close(ec);
			TORRENT_ASSERT(!ec);
		}
		m_incoming_sockets.clear();

#if TORRENT_USE_I2P
		if (m_i2p_listen_socket && m_i2p_listen_socket->is_open())
		{
			m_i2p_listen_socket->close(ec);
			TORRENT_ASSERT(!ec);
		}
		m_i2p_listen_socket.reset();
#endif

#ifndef TORRENT_DISABLE_LOGGING
		session_log(" aborting all torrents (%d)", int(m_torrents.size()));
#endif
		// abort all torrents
		for (auto const& te : m_torrents)
		{
			te.second->abort();
		}
		m_torrents.clear();

#ifndef TORRENT_DISABLE_LOGGING
		session_log(" aborting all tracker requests");
#endif
		m_tracker_manager.abort_all_requests();

#ifndef TORRENT_DISABLE_LOGGING
		session_log(" aborting all connections (%d)", int(m_connections.size()));
#endif
		// abort all connections
		// keep in mind that connections that are not associated with a torrent
		// will remove its entry from m_connections immediately, which means we
		// can't iterate over it here
		auto conns = m_connections;
		for (auto const& p : conns)
			p->disconnect(errors::stopping_torrent, operation_t::bittorrent);

		// close the listen sockets
		for (auto const& l : m_listen_sockets)
		{
			if (l->sock)
			{
				l->sock->close(ec);
				TORRENT_ASSERT(!ec);
			}

			// TODO: 3 closing the udp sockets here means that
			// the uTP connections cannot be closed gracefully
			if (l->udp_sock)
			{
				l->udp_sock->sock.close();
			}
		}

		m_outgoing_sockets.close();

		// we need to give all the sockets an opportunity to actually have their handlers
		// called and cancelled before we continue the shutdown. This is a bit
		// complicated, if there are no "undead" peers, it's safe to resume the
		// shutdown, but if there are, we have to wait for them to be cleared out
		// first. In session_impl::on_tick() we check them periodically. If we're
		// shutting down and we remove the last one, we'll initiate
		// shutdown_stage2 from there.
		if (m_undead_peers.empty())
		{
			m_io_service.post(std::bind(&session_impl::abort_stage2, this));
		}
	}

	void session_impl::abort_stage2()
	{
		m_download_rate.close();
		m_upload_rate.close();

		// it's OK to detach the threads here. The disk_io_thread
		// has an internal counter and won't release the network
		// thread until they're all dead (via m_work).
		m_disk_thread.abort(false);

		// now it's OK for the network thread to exit
		m_work.reset();
	}

	bool session_impl::has_connection(peer_connection* p) const
	{
		return m_connections.find(p->self()) != m_connections.end();
	}

	void session_impl::insert_peer(std::shared_ptr<peer_connection> const& c)
	{
		TORRENT_ASSERT(!c->m_in_constructor);
		m_connections.insert(c);
	}

	void session_impl::set_port_filter(port_filter const& f)
	{
		m_port_filter = f;
		if (m_settings.get_bool(settings_pack::no_connect_privileged_ports))
			m_port_filter.add_rule(0, 1024, port_filter::blocked);
		// Close connections whose endpoint is filtered
		// by the new ip-filter
		for (auto const& t : m_torrents)
			t.second->port_filter_updated();
	}

	void session_impl::set_ip_filter(std::shared_ptr<ip_filter> const& f)
	{
		INVARIANT_CHECK;

		m_ip_filter = f;

		// Close connections whose endpoint is filtered
		// by the new ip-filter
		for (auto& i : m_torrents)
			i.second->set_ip_filter(m_ip_filter);
	}

	void session_impl::ban_ip(address addr)
	{
		TORRENT_ASSERT(is_single_thread());
		if (!m_ip_filter) m_ip_filter = std::make_shared<ip_filter>();
		m_ip_filter->add_rule(addr, addr, ip_filter::blocked);
		for (auto& i : m_torrents)
			i.second->set_ip_filter(m_ip_filter);
	}

	ip_filter const& session_impl::get_ip_filter()
	{
		TORRENT_ASSERT(is_single_thread());
		if (!m_ip_filter) m_ip_filter = std::make_shared<ip_filter>();
		return *m_ip_filter;
	}

	port_filter const& session_impl::get_port_filter() const
	{
		TORRENT_ASSERT(is_single_thread());
		return m_port_filter;
	}

namespace {


	template <class Socket>
	void set_socket_buffer_size(Socket& s, session_settings const& sett, error_code& ec)
	{
		int const snd_size = sett.get_int(settings_pack::send_socket_buffer_size);
		if (snd_size)
		{
			typename Socket::send_buffer_size prev_option;
			s.get_option(prev_option, ec);
			if (!ec && prev_option.value() != snd_size)
			{
				typename Socket::send_buffer_size option(snd_size);
				s.set_option(option, ec);
				if (ec)
				{
					// restore previous value
					s.set_option(prev_option, ec);
					return;
				}
			}
		}
		int const recv_size = sett.get_int(settings_pack::recv_socket_buffer_size);
		if (recv_size)
		{
			typename Socket::receive_buffer_size prev_option;
			s.get_option(prev_option, ec);
			if (!ec && prev_option.value() != recv_size)
			{
				typename Socket::receive_buffer_size option(recv_size);
				s.set_option(option, ec);
				if (ec)
				{
					// restore previous value
					s.set_option(prev_option, ec);
					return;
				}
			}
		}
	}

	} // anonymous namespace

	peer_class_t session_impl::create_peer_class(char const* name)
	{
		TORRENT_ASSERT(is_single_thread());
		return m_classes.new_peer_class(name);
	}

	void session_impl::delete_peer_class(peer_class_t cid)
	{
		TORRENT_ASSERT(is_single_thread());
		// if you hit this assert, you're deleting a non-existent peer class
		TORRENT_ASSERT_PRECOND(m_classes.at(cid));
		if (m_classes.at(cid) == nullptr) return;
		m_classes.decref(cid);
	}

	peer_class_info session_impl::get_peer_class(peer_class_t const cid) const
	{
		peer_class_info ret;
		peer_class const* pc = m_classes.at(cid);
		// if you hit this assert, you're passing in an invalid cid
		TORRENT_ASSERT_PRECOND(pc);
		if (pc == nullptr)
		{
#if TORRENT_USE_INVARIANT_CHECKS
			// make it obvious that the return value is undefined
			ret.upload_limit = 0xf0f0f0f;
			ret.download_limit = 0xf0f0f0f;
			ret.label.resize(20);
			url_random(&ret.label[0], &ret.label[0] + 20);
			ret.ignore_unchoke_slots = false;
			ret.connection_limit_factor = 0xf0f0f0f;
			ret.upload_priority = 0xf0f0f0f;
			ret.download_priority = 0xf0f0f0f;
#endif
			return ret;
		}

		pc->get_info(&ret);
		return ret;
	}

	void session_impl::queue_tracker_request(tracker_request& req
		, std::weak_ptr<request_callback> c)
	{
#if TORRENT_USE_I2P
		if (!m_settings.get_str(settings_pack::i2p_hostname).empty())
		{
			req.i2pconn = &m_i2p_conn;
		}
#endif

#ifdef TORRENT_USE_OPENSSL
		bool use_ssl = req.ssl_ctx != nullptr;
		req.ssl_ctx = &m_ssl_ctx;
#endif

		if (req.outgoing_socket)
		{
			auto ls = req.outgoing_socket.get();

			req.key ^= ls->tracker_key;

			req.listen_port =
#ifdef TORRENT_USE_OPENSSL
			// SSL torrents use the SSL listen port
				use_ssl ? ssl_listen_port(ls) :
#endif
				listen_port(ls);
			m_tracker_manager.queue_request(get_io_service(), req, c);
		}
		else
		{
			for (auto& ls : m_listen_sockets)
			{
#ifdef TORRENT_USE_OPENSSL
				if ((ls->ssl == transport::ssl) != use_ssl) continue;
#endif
				req.listen_port =
#ifdef TORRENT_USE_OPENSSL
				// SSL torrents use the SSL listen port
					use_ssl ? ssl_listen_port(ls.get()) :
#endif
					listen_port(ls.get());

				// we combine the per-torrent key with the per-interface key to make
				// them consistent and uniqiue per torrent and interface
				req.key ^= ls->tracker_key;
				req.outgoing_socket = ls;
				m_tracker_manager.queue_request(get_io_service(), req, c);
			}
		}
	}

	void session_impl::set_peer_class(peer_class_t cid, peer_class_info const& pci)
	{
		peer_class* pc = m_classes.at(cid);
		// if you hit this assert, you're passing in an invalid cid
		TORRENT_ASSERT_PRECOND(pc);
		if (pc == nullptr) return;

		pc->set_info(&pci);
	}

	void session_impl::set_peer_class_filter(ip_filter const& f)
	{
		INVARIANT_CHECK;
		m_peer_class_filter = f;
	}

	ip_filter const& session_impl::get_peer_class_filter() const
	{
		return m_peer_class_filter;
	}

	void session_impl::set_peer_class_type_filter(peer_class_type_filter f)
	{
		m_peer_class_type_filter = f;
	}

	peer_class_type_filter session_impl::get_peer_class_type_filter()
	{
		return m_peer_class_type_filter;
	}

	void session_impl::set_peer_classes(peer_class_set* s, address const& a, int const st)
	{
		std::uint32_t peer_class_mask = m_peer_class_filter.access(a);

		using sock_t = peer_class_type_filter::socket_type_t;
		// assign peer class based on socket type
		static const sock_t mapping[] = {
			sock_t::tcp_socket, sock_t::tcp_socket
			, sock_t::tcp_socket, sock_t::tcp_socket
			, sock_t::utp_socket, sock_t::i2p_socket
			, sock_t::ssl_tcp_socket, sock_t::ssl_tcp_socket
			, sock_t::ssl_tcp_socket, sock_t::ssl_utp_socket
		};
		sock_t const socket_type = mapping[st];
		// filter peer classes based on type
		peer_class_mask = m_peer_class_type_filter.apply(socket_type, peer_class_mask);

		for (peer_class_t i{0}; peer_class_mask; peer_class_mask >>= 1, ++i)
		{
			if ((peer_class_mask & 1) == 0) continue;

			// if you hit this assert, your peer class filter contains
			// a bitmask referencing a non-existent peer class
			TORRENT_ASSERT_PRECOND(m_classes.at(i));

			if (m_classes.at(i) == nullptr) continue;
			s->add_class(m_classes, i);
		}
	}

	bool session_impl::ignore_unchoke_slots_set(peer_class_set const& set) const
	{
		int num = set.num_classes();
		for (int i = 0; i < num; ++i)
		{
			peer_class const* pc = m_classes.at(set.class_at(i));
			if (pc == nullptr) continue;
			if (pc->ignore_unchoke_slots) return true;
		}
		return false;
	}

	bandwidth_manager* session_impl::get_bandwidth_manager(int channel)
	{
		return (channel == peer_connection::download_channel)
			? &m_download_rate : &m_upload_rate;
	}

	void session_impl::deferred_submit_jobs()
	{
		if (m_deferred_submit_disk_jobs) return;
		m_deferred_submit_disk_jobs = true;
		m_io_service.post([this] { this->wrap(&session_impl::submit_disk_jobs); } );
	}

	void session_impl::submit_disk_jobs()
	{
		TORRENT_ASSERT(m_deferred_submit_disk_jobs);
		m_deferred_submit_disk_jobs = false;
		m_disk_thread.submit_jobs();
	}

	// copies pointers to bandwidth channels from the peer classes
	// into the array. Only bandwidth channels with a bandwidth limit
	// is considered pertinent and copied
	// returns the number of pointers copied
	// channel is upload_channel or download_channel
	int session_impl::copy_pertinent_channels(peer_class_set const& set
		, int channel, bandwidth_channel** dst, int max)
	{
		int num_channels = set.num_classes();
		int num_copied = 0;
		for (int i = 0; i < num_channels; ++i)
		{
			peer_class* pc = m_classes.at(set.class_at(i));
			TORRENT_ASSERT(pc);
			if (pc == nullptr) continue;
			bandwidth_channel* chan = &pc->channel[channel];
			// no need to include channels that don't have any bandwidth limits
			if (chan->throttle() == 0) continue;
			dst[num_copied] = chan;
			++num_copied;
			if (num_copied == max) break;
		}
		return num_copied;
	}

	bool session_impl::use_quota_overhead(bandwidth_channel* ch, int amount)
	{
		ch->use_quota(amount);
		return (ch->throttle() > 0 && ch->throttle() < amount);
	}

	int session_impl::use_quota_overhead(peer_class_set& set, int amount_down, int amount_up)
	{
		int ret = 0;
		int num = set.num_classes();
		for (int i = 0; i < num; ++i)
		{
			peer_class* p = m_classes.at(set.class_at(i));
			if (p == nullptr) continue;

			bandwidth_channel* ch = &p->channel[peer_connection::download_channel];
			if (use_quota_overhead(ch, amount_down))
				ret |= 1 << peer_connection::download_channel;
			ch = &p->channel[peer_connection::upload_channel];
			if (use_quota_overhead(ch, amount_up))
				ret |= 1 << peer_connection::upload_channel;
		}
		return ret;
	}

	// session_impl is responsible for deleting 'pack'
	void session_impl::apply_settings_pack(std::shared_ptr<settings_pack> pack)
	{
		INVARIANT_CHECK;
		apply_settings_pack_impl(*pack);
	}

	settings_pack session_impl::get_settings() const
	{
		settings_pack ret;
		// TODO: it would be nice to reserve() these vectors up front
		for (int i = settings_pack::string_type_base;
			i < settings_pack::max_string_setting_internal; ++i)
		{
			ret.set_str(i, m_settings.get_str(i));
		}
		for (int i = settings_pack::int_type_base;
			i < settings_pack::max_int_setting_internal; ++i)
		{
			ret.set_int(i, m_settings.get_int(i));
		}
		for (int i = settings_pack::bool_type_base;
			i < settings_pack::max_bool_setting_internal; ++i)
		{
			ret.set_bool(i, m_settings.get_bool(i));
		}
		return ret;
	}

	void session_impl::apply_settings_pack_impl(settings_pack const& pack)
	{
		bool const reopen_listen_port =
#ifndef TORRENT_NO_DEPRECATE
			(pack.has_val(settings_pack::ssl_listen)
				&& pack.get_int(settings_pack::ssl_listen)
					!= m_settings.get_int(settings_pack::ssl_listen))
			||
#endif
			(pack.has_val(settings_pack::force_proxy)
				&& !pack.get_bool(settings_pack::force_proxy)
				&& m_settings.get_bool(settings_pack::force_proxy))
			|| (pack.has_val(settings_pack::listen_interfaces)
				&& pack.get_str(settings_pack::listen_interfaces)
					!= m_settings.get_str(settings_pack::listen_interfaces));

		bool const reopen_outgoing_port =
			(pack.has_val(settings_pack::outgoing_interfaces)
				&& pack.get_str(settings_pack::outgoing_interfaces)
					!= m_settings.get_str(settings_pack::outgoing_interfaces));

#ifndef TORRENT_DISABLE_LOGGING
		session_log("applying settings pack, reopen_listen_port=%s"
			, reopen_listen_port ? "true" : "false");
#endif

		apply_pack(&pack, m_settings, this);
		m_disk_thread.set_settings(&pack);

		if (!reopen_listen_port)
		{
			// no need to call this if reopen_listen_port is true
			// since the apply_pack will do it
			update_listen_interfaces();
		}

		if (reopen_listen_port)
		{
			reopen_listen_sockets();
		}

		if (reopen_outgoing_port)
			reopen_outgoing_sockets();
	}

	std::uint32_t session_impl::get_tracker_key(address const& iface) const
	{
		uintptr_t const ses = reinterpret_cast<uintptr_t>(this);
		hasher h(reinterpret_cast<char const*>(&ses), sizeof(ses));
		if (iface.is_v4())
		{
			auto const b = iface.to_v4().to_bytes();
			h.update({reinterpret_cast<char const*>(b.data()), b.size()});
		}
		else
		{
			auto const b = iface.to_v6().to_bytes();
			h.update({reinterpret_cast<char const*>(b.data()), b.size()});
		}
		sha1_hash const hash = h.final();
		unsigned char const* ptr = &hash[0];
		return detail::read_uint32(ptr);
	}

	std::shared_ptr<listen_socket_t> session_impl::setup_listener(
		listen_endpoint_t const& lep, error_code& ec)
	{
		int retries = m_settings.get_int(settings_pack::max_retry_port_bind);
		tcp::endpoint bind_ep(lep.addr, std::uint16_t(lep.port));

#ifndef TORRENT_DISABLE_LOGGING
		if (should_log())
		{
			session_log("attempting to open listen socket to: %s on device: %s ssl: %x"
				, print_endpoint(bind_ep).c_str(), lep.device.c_str(), static_cast<int>(lep.ssl));
		}
#endif

		auto ret = std::make_shared<listen_socket_t>();
		ret->ssl = lep.ssl;
		ret->original_port = bind_ep.port();
		ret->incoming = lep.incoming;
		operation_t last_op = operation_t::unknown;
		socket_type_t const sock_type
			= (lep.ssl == transport::ssl)
			? socket_type_t::tcp_ssl
			: socket_type_t::tcp;

		// if we're in force-proxy mode, don't open TCP listen sockets. We cannot
		// accept connections on our local machine in this case.
		// TODO: 3 the logic in this if-block should be factored out into a
		// separate function. At least most of it
		if (ret->incoming == duplex::accept_incoming)
		{
			ret->sock = std::make_shared<tcp::acceptor>(m_io_service);
			ret->sock->open(bind_ep.protocol(), ec);
			last_op = operation_t::sock_open;
			if (ec)
			{
#ifndef TORRENT_DISABLE_LOGGING
				if (should_log())
				{
					session_log("failed to open socket: %s"
						, ec.message().c_str());
				}
#endif

				if (m_alerts.should_post<listen_failed_alert>())
					m_alerts.emplace_alert<listen_failed_alert>(lep.device, bind_ep, last_op
						, ec, sock_type);
				return ret;
			}

#ifdef TORRENT_WINDOWS
			{
				// this is best-effort. ignore errors
				error_code err;
				ret->sock->set_option(exclusive_address_use(true), err);
#ifndef TORRENT_DISABLE_LOGGING
				if (err && should_log())
				{
					session_log("failed enable exclusive address use on listen socket: %s"
						, err.message().c_str());
				}
#endif // TORRENT_DISABLE_LOGGING
			}
#else

			{
				// this is best-effort. ignore errors
				error_code err;
				ret->sock->set_option(tcp::acceptor::reuse_address(true), err);
#ifndef TORRENT_DISABLE_LOGGING
				if (err && should_log())
				{
					session_log("failed enable reuse-address on listen socket: %s"
						, err.message().c_str());
				}
#endif // TORRENT_DISABLE_LOGGING
			}
#endif // TORRENT_WINDOWS

#if TORRENT_USE_IPV6
			if (bind_ep.address().is_v6())
			{
				error_code err; // ignore errors here
				ret->sock->set_option(boost::asio::ip::v6_only(true), err);
#ifndef TORRENT_DISABLE_LOGGING
				if (err && should_log())
				{
					session_log("failed enable v6 only on listen socket: %s"
						, err.message().c_str());
				}
#endif // LOGGING

#ifdef TORRENT_WINDOWS
				// enable Teredo on windows
				ret->sock->set_option(v6_protection_level(PROTECTION_LEVEL_UNRESTRICTED), err);
#ifndef TORRENT_DISABLE_LOGGING
				if (err && should_log())
				{
					session_log("failed enable IPv6 unrestricted protection level on "
						"listen socket: %s", err.message().c_str());
				}
#endif // TORRENT_DISABLE_LOGGING
#endif // TORRENT_WINDOWS
			}
#endif // TORRENT_USE_IPV6

			if (!lep.device.empty())
			{
				// we have an actual device we're interested in listening on, if we
				// have SO_BINDTODEVICE functionality, use it now.
#if TORRENT_HAS_BINDTODEVICE
				ret->sock->set_option(bind_to_device(lep.device.c_str()), ec);
				if (ec)
				{
#ifndef TORRENT_DISABLE_LOGGING
					if (should_log())
					{
						session_log("bind to device failed (device: %s): %s"
							, lep.device.c_str(), ec.message().c_str());
					}
#endif // TORRENT_DISABLE_LOGGING

					last_op = operation_t::sock_bind_to_device;
					if (m_alerts.should_post<listen_failed_alert>())
					{
						m_alerts.emplace_alert<listen_failed_alert>(lep.device, bind_ep
							, last_op, ec, sock_type);
					}
					return ret;
				}
#endif
			}

			ret->sock->bind(bind_ep, ec);
			last_op = operation_t::sock_bind;

			while (ec == error_code(error::address_in_use) && retries > 0)
			{
				TORRENT_ASSERT_VAL(ec, ec);
#ifndef TORRENT_DISABLE_LOGGING
				if (should_log())
				{
					session_log("failed to bind listen socket to: %s on device: %s :"
						" [%s] (%d) %s (retries: %d)"
						, print_endpoint(bind_ep).c_str()
						, lep.device.c_str()
						, ec.category().name(), ec.value(), ec.message().c_str()
						, retries);
				}
#endif
				ec.clear();
				--retries;
				bind_ep.port(bind_ep.port() + 1);
				ret->sock->bind(bind_ep, ec);
			}

			if (ec == error_code(error::address_in_use)
				&& m_settings.get_bool(settings_pack::listen_system_port_fallback)
				&& bind_ep.port() != 0)
			{
				// instead of giving up, try let the OS pick a port
				bind_ep.port(0);
				ec.clear();
				ret->sock->bind(bind_ep, ec);
				last_op = operation_t::sock_bind;
			}

			if (ec)
			{
				// not even that worked, give up

#ifndef TORRENT_DISABLE_LOGGING
				if (should_log())
				{
					session_log("failed to bind listen socket to: %s on device: %s :"
						" [%s] (%d) %s (giving up)"
						, print_endpoint(bind_ep).c_str()
						, lep.device.c_str()
						, ec.category().name(), ec.value(), ec.message().c_str());
				}
#endif
				if (m_alerts.should_post<listen_failed_alert>())
				{
					m_alerts.emplace_alert<listen_failed_alert>(lep.device, bind_ep
						, last_op, ec, sock_type);
				}
				ret->sock.reset();
				return ret;
			}
			ret->local_endpoint = ret->sock->local_endpoint(ec);
			ret->device = lep.device;
			last_op = operation_t::getname;
			if (ec)
			{
#ifndef TORRENT_DISABLE_LOGGING
				if (should_log())
				{
					session_log("get_sockname failed on listen socket: %s"
						, ec.message().c_str());
				}
#endif
				if (m_alerts.should_post<listen_failed_alert>())
				{
					m_alerts.emplace_alert<listen_failed_alert>(lep.device, bind_ep
						, last_op, ec, sock_type);
				}
				return ret;
			}
			ret->tracker_key = get_tracker_key(ret->local_endpoint.address());

			ret->tcp_external_port = ret->local_endpoint.port();
			TORRENT_ASSERT(ret->tcp_external_port == bind_ep.port()
				|| bind_ep.port() == 0);

			ret->sock->listen(m_settings.get_int(settings_pack::listen_queue_size), ec);
			last_op = operation_t::sock_listen;

			if (ec)
			{
#ifndef TORRENT_DISABLE_LOGGING
				if (should_log())
				{
					session_log("cannot listen on interface \"%s\": %s"
						, lep.device.c_str(), ec.message().c_str());
				}
#endif
				if (m_alerts.should_post<listen_failed_alert>())
				{
					m_alerts.emplace_alert<listen_failed_alert>(lep.device, bind_ep
						, last_op, ec, sock_type);
				}
				return ret;
			}
		} // accept incoming

		socket_type_t const udp_sock_type
			= (lep.ssl == transport::ssl)
			? socket_type_t::utp_ssl
			: socket_type_t::udp;
		udp::endpoint const udp_bind_ep(bind_ep.address(), bind_ep.port());

		ret->udp_sock = std::make_shared<session_udp_socket>(m_io_service);
		ret->udp_sock->sock.open(udp_bind_ep.protocol(), ec);
		if (ec)
		{
#ifndef TORRENT_DISABLE_LOGGING
			if (should_log())
			{
				session_log("failed to open UDP socket: %s: %s"
					, lep.device.c_str(), ec.message().c_str());
			}
#endif

			last_op = operation_t::sock_open;
			if (m_alerts.should_post<listen_failed_alert>())
				m_alerts.emplace_alert<listen_failed_alert>(lep.device
					, bind_ep, last_op, ec, udp_sock_type);

			return ret;
		}

#if TORRENT_HAS_BINDTODEVICE
		if (!lep.device.empty())
		{
			ret->udp_sock->sock.set_option(bind_to_device(lep.device.c_str()), ec);
			if (ec)
			{
#ifndef TORRENT_DISABLE_LOGGING
				if (should_log())
				{
					session_log("bind to device failed (device: %s): %s"
						, lep.device.c_str(), ec.message().c_str());
				}
#endif // TORRENT_DISABLE_LOGGING

				last_op = operation_t::sock_bind_to_device;
				if (m_alerts.should_post<listen_failed_alert>())
				{
					m_alerts.emplace_alert<listen_failed_alert>(lep.device, bind_ep
						, last_op, ec, udp_sock_type);
				}
				return ret;
			}
		}
#endif
		ret->udp_sock->sock.bind(udp_bind_ep, ec);

		last_op = operation_t::sock_bind;
		if (ec)
		{
#ifndef TORRENT_DISABLE_LOGGING
			if (should_log())
			{
				session_log("failed to bind UDP socket: %s: %s"
					, lep.device.c_str(), ec.message().c_str());
			}
#endif

			if (m_alerts.should_post<listen_failed_alert>())
				m_alerts.emplace_alert<listen_failed_alert>(lep.device
					, bind_ep, last_op, ec, udp_sock_type);

			return ret;
		}
		ret->udp_external_port = ret->udp_sock->sock.local_port();

		// if we did not open a TCP listen socket, ret->local_endpoint was never
		// initialized, so do that now, based on the UDP socket
		if (ret->incoming != duplex::accept_incoming)
		{
			auto const udp_ep = ret->udp_sock->local_endpoint();
			ret->local_endpoint = tcp::endpoint(udp_ep.address(), udp_ep.port());
		}

		error_code err;
		set_socket_buffer_size(ret->udp_sock->sock, m_settings, err);
		if (err)
		{
			if (m_alerts.should_post<udp_error_alert>())
				m_alerts.emplace_alert<udp_error_alert>(ret->udp_sock->sock.local_endpoint(ec), err);
		}

		ret->udp_sock->sock.set_force_proxy(m_settings.get_bool(settings_pack::force_proxy));
		// this call is necessary here because, unless the settings actually
		// change after the session is up and listening, at no other point
		// set_proxy_settings is called with the correct proxy configuration,
		// internally, this method handle the SOCKS5's connection logic
		ret->udp_sock->sock.set_proxy_settings(proxy());

		// TODO: 2 use a handler allocator here
		ADD_OUTSTANDING_ASYNC("session_impl::on_udp_packet");
		ret->udp_sock->sock.async_read(std::bind(&session_impl::on_udp_packet
			, this, ret->udp_sock, ret, ret->ssl, _1));

#ifndef TORRENT_DISABLE_LOGGING
		if (should_log())
		{
			session_log(" listening on: %s TCP port: %d UDP port: %d"
				, bind_ep.address().to_string().c_str()
				, ret->tcp_external_port, ret->udp_external_port);
		}
#endif
		return ret;
	}

	void session_impl::on_exception(std::exception const& e)
	{
		TORRENT_UNUSED(e);
#ifndef TORRENT_DISABLE_LOGGING
		session_log("FATAL SESSION ERROR [%s]", e.what());
#endif
		this->abort();
	}

	void session_impl::on_error(error_code const& ec)
	{
		TORRENT_UNUSED(ec);
#ifndef TORRENT_DISABLE_LOGGING
		session_log("FATAL SESSION ERROR (%s : %d) [%s]"
			, ec.category().name(), ec.value(), ec.message().c_str());
#endif
		this->abort();
	}

	void session_impl::on_ip_change(error_code const& ec)
	{
#ifndef TORRENT_DISABLE_LOGGING
		if (!ec)
			session_log("received ip change from internal ip_notifier");
		else
			session_log("received error on_ip_change: %d, %s", ec.value(), ec.message().c_str());
#endif
		if (ec || m_abort || !m_ip_notifier) return;
		m_ip_notifier->async_wait([this] (error_code const& e)
			{ this->wrap(&session_impl::on_ip_change, e); });
		reopen_network_sockets(session_handle::reopen_map_ports);
	}

	void session_impl::interface_to_endpoints(std::string const& device, int const port
		, transport const ssl, duplex const incoming, std::vector<listen_endpoint_t>& eps)
	{
		// First, check to see if it's an IP address
		error_code err;
		address const adr = address::from_string(device.c_str(), err);
		if (!err)
		{
#if !TORRENT_USE_IPV6
			if (adr.is_v4())
#endif
				eps.emplace_back(adr, port, std::string(), ssl, incoming);
		}
		else
		{
			// this is the case where device names a network device. We need to
			// enumerate all IPs associated with this device

			// TODO: 3 only run this once in the caller
			std::vector<ip_interface> const ifs = enum_net_interfaces(m_io_service, err);
			if (err)
			{
#ifndef TORRENT_DISABLE_LOGGING
				if (should_log())
				{
					session_log("failed to enumerate IPs on device: \"%s\": %s"
						, device.c_str(), err.message().c_str());
				}
#endif
				if (m_alerts.should_post<listen_failed_alert>())
				{
					m_alerts.emplace_alert<listen_failed_alert>(device
						, operation_t::enum_if, err
						, socket_type_t::tcp);
				}
				return;
			}

			for (auto const& ipface : ifs)
			{
				// we're looking for a specific interface, and its address
				// (which must be of the same family as the address we're
				// connecting to)
				if (device != ipface.name) continue;
				eps.emplace_back(ipface.interface_address, port, device, ssl, incoming);
			}
		}
	}

	void session_impl::reopen_listen_sockets(bool const map_ports)
	{
#ifndef TORRENT_DISABLE_LOGGING
		session_log("reopen listen sockets");
#endif

		TORRENT_ASSERT(is_single_thread());

		TORRENT_ASSERT(!m_abort);

		m_stats_counters.set_value(counters::has_incoming_connections, 0);
		error_code ec;

		if (m_abort) return;

		// first build a list of endpoints we should be listening on
		// we need to remove any unneeded sockets first to avoid the possibility
		// of a new socket failing to bind due to a conflict with a stale socket
		std::vector<listen_endpoint_t> eps;

		duplex const incoming = m_settings.get_bool(settings_pack::force_proxy)
			? duplex::only_outgoing
			: duplex::accept_incoming;

		for (auto const& iface : m_listen_interfaces)
		{
			std::string const& device = iface.device;
			int const port = iface.port;
			transport const ssl = iface.ssl ? transport::ssl : transport::plaintext;

#ifndef TORRENT_USE_OPENSSL
			if (ssl == transport::ssl)
			{
#ifndef TORRENT_DISABLE_LOGGING
				session_log("attempted to listen ssl with no library support on device: \"%s\""
					, device.c_str());
#endif
				if (m_alerts.should_post<listen_failed_alert>())
				{
					m_alerts.emplace_alert<listen_failed_alert>(device
						, operation_t::sock_open
						, boost::asio::error::operation_not_supported
						, socket_type_t::tcp_ssl);
				}
				continue;
			}
#endif

			// now we have a device to bind to. This device may actually just be an
			// IP address or a device name. In case it's a device name, we want to
			// (potentially) end up binding a socket for each IP address associated
			// with that device.
			interface_to_endpoints(device, port, ssl, incoming, eps);
		}

#if TORRENT_USE_IPV6
		std::vector<ip_interface> const ifs = enum_net_interfaces(m_io_service, ec);
		if (!ec)
		{
			expand_unspecified_address(ifs, eps);
		}
#endif

		// if no listen interfaces are specified, create sockets to use
		// any interface
		if (eps.empty())
		{
			eps.emplace_back(address_v4(), 0, "", transport::plaintext
				, duplex::only_outgoing);
#if TORRENT_USE_IPV6
			eps.emplace_back(address_v6(), 0, "", transport::plaintext
				, duplex::only_outgoing);
#endif
		}

		auto remove_iter = partition_listen_sockets(eps, m_listen_sockets);

		while (remove_iter != m_listen_sockets.end())
		{
#ifndef TORRENT_DISABLE_DHT
			if (m_dht)
				m_dht->delete_socket(*remove_iter);
#endif

#ifndef TORRENT_DISABLE_LOGGING
			if (should_log())
			{
				session_log("closing listen socket for %s on device \"%s\""
					, print_endpoint((*remove_iter)->local_endpoint).c_str()
					, (*remove_iter)->device.c_str());
			}
#endif
			if ((*remove_iter)->sock) (*remove_iter)->sock->close(ec);
			if ((*remove_iter)->udp_sock) (*remove_iter)->udp_sock->sock.close();
			remove_iter = m_listen_sockets.erase(remove_iter);
		}

		// open new sockets on any endpoints that didn't match with
		// an existing socket
		for (auto const& ep : eps)
		{
			std::shared_ptr<listen_socket_t> s = setup_listener(ep, ec);

			if (!ec && (s->sock || s->udp_sock))
			{
				m_listen_sockets.emplace_back(s);

#ifndef TORRENT_DISABLE_DHT
				if (m_dht)
					m_dht->new_socket(m_listen_sockets.back());
#endif
			}
		}

		if (m_listen_sockets.empty())
		{
#ifndef TORRENT_DISABLE_LOGGING
			session_log("giving up on binding listen sockets");
#endif
			return;
		}

		// now, send out listen_succeeded_alert for the listen sockets we are
		// listening on
		// TODO only post alerts for new sockets?
		if (m_alerts.should_post<listen_succeeded_alert>())
		{
			for (auto const& l : m_listen_sockets)
			{
				error_code err;
				if (l->sock)
				{
					tcp::endpoint const tcp_ep = l->sock->local_endpoint(err);
					if (!err)
					{
						socket_type_t const socket_type
							= l->ssl == transport::ssl
							? socket_type_t::tcp_ssl
							: socket_type_t::tcp;

						m_alerts.emplace_alert<listen_succeeded_alert>(
							tcp_ep, socket_type);
					}
				}

				if (l->udp_sock)
				{
					udp::endpoint const udp_ep = l->udp_sock->sock.local_endpoint(err);
					if (!err && l->udp_sock->sock.is_open())
					{
						socket_type_t const socket_type
							= l->ssl == transport::ssl
							? socket_type_t::utp_ssl
							: socket_type_t::udp;

						m_alerts.emplace_alert<listen_succeeded_alert>(
							udp_ep, socket_type);
					}
				}
			}
		}

		if (m_settings.get_int(settings_pack::peer_tos) != 0)
		{
			update_peer_tos();
		}

		ec.clear();

		// initiate accepting on the listen sockets
		for (auto& s : m_listen_sockets)
		{
			TORRENT_ASSERT((s->incoming == duplex::accept_incoming) == bool(s->sock));
			if (s->sock) async_accept(s->sock, s->ssl);
			if (map_ports) remap_ports(remap_natpmp_and_upnp, *s);
		}

#if TORRENT_USE_I2P
		open_new_incoming_i2p_connection();
#endif
	}

	void session_impl::reopen_outgoing_sockets()
	{
		// first build a list of endpoints we should be listening on
		// we need to remove any unneeded sockets first to avoid the possibility
		// of a new socket failing to bind due to a conflict with a stale socket
		std::vector<listen_endpoint_t> eps;

		for (auto const& iface : m_outgoing_interfaces)
		{
			interface_to_endpoints(iface, 0, transport::plaintext, duplex::accept_incoming, eps);
#ifdef TORRENT_USE_OPENSSL
			interface_to_endpoints(iface, 0, transport::ssl, duplex::accept_incoming, eps);
#endif
		}

		// if no outgoing interfaces are specified, create sockets to use
		// any interface
		if (eps.empty())
		{
			eps.emplace_back(address_v4(), 0, "", transport::plaintext);
#if TORRENT_USE_IPV6
			eps.emplace_back(address_v6(), 0, "", transport::plaintext);
#endif
#ifdef TORRENT_USE_OPENSSL
			eps.emplace_back(address_v4(), 0, "", transport::ssl);
#if TORRENT_USE_IPV6
			eps.emplace_back(address_v6(), 0, "", transport::ssl);
#endif
#endif
		}

		auto remove_iter = m_outgoing_sockets.partition_outgoing_sockets(eps);

		for (auto i = remove_iter; i != m_outgoing_sockets.sockets.end(); ++i)
		{
			auto& remove_sock = *i;
			m_utp_socket_manager.remove_udp_socket(remove_sock);

#ifndef TORRENT_DISABLE_LOGGING
			if (should_log())
			{
				session_log("Closing outgoing UDP socket for %s on device \"%s\""
					, print_endpoint(remove_sock->local_endpoint()).c_str()
					, remove_sock->device.c_str());
			}
#endif
			remove_sock->sock.close();
		}

		m_outgoing_sockets.sockets.erase(remove_iter, m_outgoing_sockets.sockets.end());

		// open new sockets on any endpoints that didn't match with
		// an existing socket
		for (auto const& ep : eps)
		{
			error_code ec;
			udp::endpoint const udp_bind_ep(ep.addr, 0);

			auto udp_sock = std::make_shared<outgoing_udp_socket>(m_io_service, ep.device, ep.ssl);
			udp_sock->sock.open(udp_bind_ep.protocol(), ec);
			if (ec)
			{
#ifndef TORRENT_DISABLE_LOGGING
				if (should_log())
				{
					session_log("failed to open UDP socket: %s: %s"
						, ep.device.c_str(), ec.message().c_str());
				}
#endif
				if (m_alerts.should_post<udp_error_alert>())
					m_alerts.emplace_alert<udp_error_alert>(udp_bind_ep, ec);
				continue;
			}

#if TORRENT_HAS_BINDTODEVICE
			if (!ep.device.empty())
			{
				udp_sock->sock.set_option(bind_to_device(ep.device.c_str()), ec);
				if (ec)
				{
#ifndef TORRENT_DISABLE_LOGGING
					if (should_log())
					{
						session_log("bind to device failed (device: %s): %s"
							, ep.device.c_str(), ec.message().c_str());
					}
#endif // TORRENT_DISABLE_LOGGING

					if (m_alerts.should_post<udp_error_alert>())
						m_alerts.emplace_alert<udp_error_alert>(udp_bind_ep, ec);
					continue;
				}
			}
#endif
			udp_sock->sock.bind(udp_bind_ep, ec);

			if (ec)
			{
#ifndef TORRENT_DISABLE_LOGGING
				if (should_log())
				{
					session_log("failed to bind UDP socket: %s: %s"
						, ep.device.c_str(), ec.message().c_str());
				}
#endif
				if (m_alerts.should_post<udp_error_alert>())
					m_alerts.emplace_alert<udp_error_alert>(udp_bind_ep, ec);
				continue;
			}

			error_code err;
			set_socket_buffer_size(udp_sock->sock, m_settings, err);
			if (err)
			{
				if (m_alerts.should_post<udp_error_alert>())
					m_alerts.emplace_alert<udp_error_alert>(udp_sock->sock.local_endpoint(ec), err);
			}

			udp_sock->sock.set_force_proxy(m_settings.get_bool(settings_pack::force_proxy));
			// this call is necessary here because, unless the settings actually
			// change after the session is up and listening, at no other point
			// set_proxy_settings is called with the correct proxy configuration,
			// internally, this method handle the SOCKS5's connection logic
			udp_sock->sock.set_proxy_settings(proxy());

			// TODO: 2 use a handler allocator here
			ADD_OUTSTANDING_ASYNC("session_impl::on_udp_packet");
			udp_sock->sock.async_read(std::bind(&session_impl::on_udp_packet
				, this, udp_sock, std::weak_ptr<listen_socket_t>(), ep.ssl, _1));

			if (!ec && udp_sock)
			{
				m_outgoing_sockets.sockets.push_back(udp_sock);
			}
		}
	}

	void session_impl::reopen_network_sockets(reopen_network_flags_t const options)
	{
		reopen_listen_sockets(bool(options & session_handle::reopen_map_ports));
		reopen_outgoing_sockets();
	}

	namespace {
		template <typename MapProtocol, typename ProtoType, typename EndpointType>
		void map_port(MapProtocol& m, ProtoType protocol, EndpointType const& ep
			, port_mapping_t& map_handle)
		{
			if (map_handle != port_mapping_t{-1}) m.delete_mapping(map_handle);
			map_handle = port_mapping_t{-1};

#if TORRENT_USE_IPV6
			address const addr = ep.address();
			// with IPv4 the interface might be behind NAT so we can't skip them
			// based on the scope of the local address
			if (addr.is_v6() && is_local(addr))
				return;
#endif

			// only update this mapping if we actually have a socket listening
			if (ep != EndpointType())
				map_handle = m.add_mapping(protocol, ep.port(), ep);
		}

		tcp::endpoint to_tcp(udp::endpoint const& ep)
		{
			return tcp::endpoint(ep.address(), ep.port());
		}
	}

	void session_impl::remap_ports(remap_port_mask_t const mask
		, listen_socket_t& s)
	{
		tcp::endpoint const tcp_ep = s.sock ? s.sock->local_endpoint() : tcp::endpoint();
		udp::endpoint const udp_ep = s.udp_sock ? s.udp_sock->sock.local_endpoint() : udp::endpoint();

		if ((mask & remap_natpmp) && m_natpmp)
		{
			map_port(*m_natpmp, portmap_protocol::tcp, tcp_ep, s.tcp_port_mapping[0]);
			map_port(*m_natpmp, portmap_protocol::udp, to_tcp(udp_ep), s.udp_port_mapping[0]);
		}
		if ((mask & remap_upnp) && m_upnp)
		{
			map_port(*m_upnp, portmap_protocol::tcp, tcp_ep, s.tcp_port_mapping[1]);
			map_port(*m_upnp, portmap_protocol::udp, to_tcp(udp_ep), s.udp_port_mapping[1]);
		}
	}

	void session_impl::update_i2p_bridge()
	{
		// we need this socket to be open before we
		// can make name lookups for trackers for instance.
		// pause the session now and resume it once we've
		// established the i2p SAM connection
#if TORRENT_USE_I2P
		if (m_settings.get_str(settings_pack::i2p_hostname).empty())
		{
			error_code ec;
			m_i2p_conn.close(ec);
			return;
		}
		m_i2p_conn.open(m_settings.get_str(settings_pack::i2p_hostname)
			, m_settings.get_int(settings_pack::i2p_port)
			, std::bind(&session_impl::on_i2p_open, this, _1));
#endif
	}

#ifndef TORRENT_DISABLE_DHT
	int session_impl::external_udp_port(address const& local_address) const
	{
		auto ls = std::find_if(m_listen_sockets.begin(), m_listen_sockets.end()
			, [&](std::shared_ptr<listen_socket_t> const& e)
		{
			return e->local_endpoint.address() == local_address;
		});

		if (ls != m_listen_sockets.end())
			return (*ls)->udp_external_port;
		else
			return -1;
	}
#endif

#if TORRENT_USE_I2P

	proxy_settings session_impl::i2p_proxy() const
	{
		proxy_settings ret;

		ret.hostname = m_settings.get_str(settings_pack::i2p_hostname);
		ret.type = settings_pack::i2p_proxy;
		ret.port = std::uint16_t(m_settings.get_int(settings_pack::i2p_port));
		return ret;
	}

	void session_impl::on_i2p_open(error_code const& ec)
	{
		if (ec)
		{
			if (m_alerts.should_post<i2p_alert>())
				m_alerts.emplace_alert<i2p_alert>(ec);

#ifndef TORRENT_DISABLE_LOGGING
			if (should_log())
				session_log("i2p open failed (%d) %s", ec.value(), ec.message().c_str());
#endif
		}
		// now that we have our i2p connection established
		// it's OK to start torrents and use this socket to
		// do i2p name lookups

		open_new_incoming_i2p_connection();
	}

	void session_impl::open_new_incoming_i2p_connection()
	{
		if (!m_i2p_conn.is_open()) return;

		if (m_i2p_listen_socket) return;

		m_i2p_listen_socket = std::make_shared<socket_type>(m_io_service);
		bool ret = instantiate_connection(m_io_service, m_i2p_conn.proxy()
			, *m_i2p_listen_socket, nullptr, nullptr, true, false);
		TORRENT_ASSERT_VAL(ret, ret);
		TORRENT_UNUSED(ret);

		ADD_OUTSTANDING_ASYNC("session_impl::on_i2p_accept");
		i2p_stream& s = *m_i2p_listen_socket->get<i2p_stream>();
		s.set_command(i2p_stream::cmd_accept);
		s.set_session_id(m_i2p_conn.session_id());

		s.async_connect(tcp::endpoint()
			, std::bind(&session_impl::on_i2p_accept, this, m_i2p_listen_socket, _1));
	}

	void session_impl::on_i2p_accept(std::shared_ptr<socket_type> const& s
		, error_code const& e)
	{
		COMPLETE_ASYNC("session_impl::on_i2p_accept");
		m_i2p_listen_socket.reset();
		if (e == boost::asio::error::operation_aborted) return;
		if (e)
		{
			if (m_alerts.should_post<listen_failed_alert>())
			{
				m_alerts.emplace_alert<listen_failed_alert>("i2p"
					, operation_t::sock_accept
					, e, socket_type_t::i2p);
			}
#ifndef TORRENT_DISABLE_LOGGING
			if (should_log())
				session_log("i2p SAM connection failure: %s", e.message().c_str());
#endif
			return;
		}
		open_new_incoming_i2p_connection();
		incoming_connection(s);
	}
#endif

	void session_impl::send_udp_packet_hostname(std::weak_ptr<utp_socket_interface> sock
		, char const* hostname
		, int const port
		, span<char const> p
		, error_code& ec
		, udp_send_flags_t const flags)
	{
		auto si = sock.lock();
		if (!si)
		{
			ec = boost::asio::error::bad_descriptor;
			return;
		}

		auto s = std::static_pointer_cast<session_udp_socket>(si);

		s->sock.send_hostname(hostname, port, p, ec, flags);

		if ((ec == error::would_block || ec == error::try_again)
			&& !s->write_blocked)
		{
			s->write_blocked = true;
			ADD_OUTSTANDING_ASYNC("session_impl::on_udp_writeable");
			s->sock.async_write(std::bind(&session_impl::on_udp_writeable
				, this, s, _1));
		}
	}

	void session_impl::send_udp_packet(std::weak_ptr<utp_socket_interface> sock
		, udp::endpoint const& ep
		, span<char const> p
		, error_code& ec
		, udp_send_flags_t const flags)
	{
		auto si = sock.lock();
		if (!si)
		{
			ec = boost::asio::error::bad_descriptor;
			return;
		}

		auto s = std::static_pointer_cast<session_udp_socket>(si);

		TORRENT_ASSERT(s->sock.local_endpoint().protocol() == ep.protocol());

		s->sock.send(ep, p, ec, flags);

		if ((ec == error::would_block || ec == error::try_again) && !s->write_blocked)
		{
			s->write_blocked = true;
			ADD_OUTSTANDING_ASYNC("session_impl::on_udp_writeable");
			s->sock.async_write(std::bind(&session_impl::on_udp_writeable
				, this, s, _1));
		}
	}

	void session_impl::on_udp_writeable(std::weak_ptr<session_udp_socket> sock, error_code const& ec)
	{
		COMPLETE_ASYNC("session_impl::on_udp_writeable");
		if (ec) return;

		auto s = sock.lock();
		if (!s) return;

		s->write_blocked = false;

#ifdef TORRENT_USE_OPENSSL
		auto i = std::find_if(
			m_listen_sockets.begin(), m_listen_sockets.end()
			, [&s] (std::shared_ptr<listen_socket_t> const& ls) { return ls->udp_sock == s; });
#endif

		// notify the utp socket manager it can start sending on the socket again
		struct utp_socket_manager& mgr =
#ifdef TORRENT_USE_OPENSSL
			(i != m_listen_sockets.end() && (*i)->ssl == transport::ssl) ? m_ssl_utp_socket_manager :
#endif
			m_utp_socket_manager;

		mgr.writable();
	}


	void session_impl::on_udp_packet(std::weak_ptr<session_udp_socket> socket
		, std::weak_ptr<listen_socket_t> ls, transport const ssl, error_code const& ec)
	{
		COMPLETE_ASYNC("session_impl::on_udp_packet");
		if (ec)
		{
			std::shared_ptr<session_udp_socket> s = socket.lock();
			udp::endpoint ep;
			if (s) ep = s->local_endpoint();

			// don't bubble up operation aborted errors to the user
			if (ec != boost::asio::error::operation_aborted
				&& ec != boost::asio::error::bad_descriptor
				&& m_alerts.should_post<udp_error_alert>())
			{
				m_alerts.emplace_alert<udp_error_alert>(ep, ec);
			}

#ifndef TORRENT_DISABLE_LOGGING
			if (should_log())
			{
				session_log("UDP error: %s (%d) %s"
					, print_endpoint(ep).c_str(), ec.value(), ec.message().c_str());
			}
#endif
			return;
		}

		m_stats_counters.inc_stats_counter(counters::on_udp_counter);

		std::shared_ptr<session_udp_socket> s = socket.lock();
		if (!s) return;

		struct utp_socket_manager& mgr =
#ifdef TORRENT_USE_OPENSSL
			ssl == transport::ssl ? m_ssl_utp_socket_manager :
#endif
			m_utp_socket_manager;

		for (;;)
		{
			aux::array<udp_socket::packet, 50> p;
			error_code err;
			int const num_packets = s->sock.read(p, err);

			for (int i = 0; i < num_packets; ++i)
			{
				udp_socket::packet& packet = p[i];

				if (packet.error)
				{
					// TODO: 3 it would be neat if the utp socket manager would
					// handle ICMP errors too

#ifndef TORRENT_DISABLE_DHT
					if (m_dht)
						m_dht->incoming_error(packet.error, packet.from);
#endif

					m_tracker_manager.incoming_error(packet.error, packet.from);
					continue;
				}

				span<char const> const buf = packet.data;

				// give the uTP socket manager first dibs on the packet. Presumably
				// the majority of packets are uTP packets.
				if (!mgr.incoming_packet(socket, packet.from, buf))
				{
					// if it wasn't a uTP packet, try the other users of the UDP
					// socket
					bool handled = false;
#ifndef TORRENT_DISABLE_DHT
					if (m_dht && buf.size() > 20 && buf.front() == 'd' && buf.back() == 'e')
					{
						auto listen_socket = ls.lock();
						if (listen_socket)
							handled = m_dht->incoming_packet(listen_socket, packet.from, buf);
					}
#endif

					if (!handled)
					{
						m_tracker_manager.incoming_packet(packet.from, buf);
					}
				}
			}

			if (err == error::would_block || err == error::try_again)
			{
				// there are no more packets on the socket
				break;
			}

			if (err)
			{
				udp::endpoint const ep = s->local_endpoint();

				if (err != boost::asio::error::operation_aborted
					&& m_alerts.should_post<udp_error_alert>())
					m_alerts.emplace_alert<udp_error_alert>(ep, err);

#ifndef TORRENT_DISABLE_LOGGING
				if (should_log())
				{
					session_log("UDP error: %s (%d) %s"
						, print_endpoint(ep).c_str(), ec.value(), ec.message().c_str());
				}
#endif

				// any error other than these ones are considered fatal errors, and
				// we won't read from the socket again
				if (err != boost::asio::error::host_unreachable
					&& err != boost::asio::error::fault
					&& err != boost::asio::error::connection_reset
					&& err != boost::asio::error::connection_refused
					&& err != boost::asio::error::connection_aborted
					&& err != boost::asio::error::operation_aborted
					&& err != boost::asio::error::network_reset
					&& err != boost::asio::error::network_unreachable
#ifdef _WIN32
					// ERROR_MORE_DATA means the same thing as EMSGSIZE
					&& err != error_code(ERROR_MORE_DATA, system_category())
					&& err != error_code(ERROR_HOST_UNREACHABLE, system_category())
					&& err != error_code(ERROR_PORT_UNREACHABLE, system_category())
					&& err != error_code(ERROR_RETRY, system_category())
					&& err != error_code(ERROR_NETWORK_UNREACHABLE, system_category())
					&& err != error_code(ERROR_CONNECTION_REFUSED, system_category())
					&& err != error_code(ERROR_CONNECTION_ABORTED, system_category())
#endif
					&& err != boost::asio::error::message_size)
				{
					// fatal errors. Don't try to read from this socket again
					mgr.socket_drained();
					return;
				}
				// non-fatal UDP errors get here, we should re-issue the read.
				continue;
			}
		}

		mgr.socket_drained();

		ADD_OUTSTANDING_ASYNC("session_impl::on_udp_packet");
		s->sock.async_read(std::bind(&session_impl::on_udp_packet
			, this, std::move(socket), std::move(ls), ssl, _1));
	}

	void session_impl::async_accept(std::shared_ptr<tcp::acceptor> const& listener
		, transport const ssl)
	{
		TORRENT_ASSERT(!m_abort);
		std::shared_ptr<socket_type> c = std::make_shared<socket_type>(m_io_service);
		tcp::socket* str = nullptr;

#ifdef TORRENT_USE_OPENSSL
		if (ssl == transport::ssl)
		{
			// accept connections initializing the SSL connection to
			// use the generic m_ssl_ctx context. However, since it has
			// the servername callback set on it, we will switch away from
			// this context into a specific torrent once we start handshaking
			c->instantiate<ssl_stream<tcp::socket>>(m_io_service, &m_ssl_ctx);
			str = &c->get<ssl_stream<tcp::socket>>()->next_layer();
		}
		else
#endif
		{
			c->instantiate<tcp::socket>(m_io_service);
			str = c->get<tcp::socket>();
		}

		ADD_OUTSTANDING_ASYNC("session_impl::on_accept_connection");

#ifdef TORRENT_USE_OPENSSL
		TORRENT_ASSERT((ssl == transport::ssl) == is_ssl(*c));
#endif

		listener->async_accept(*str
			, std::bind(&session_impl::on_accept_connection, this, c
			, std::weak_ptr<tcp::acceptor>(listener), _1, ssl));
	}

	void session_impl::on_accept_connection(std::shared_ptr<socket_type> const& s
		, std::weak_ptr<tcp::acceptor> listen_socket, error_code const& e
		, transport const ssl)
	{
		COMPLETE_ASYNC("session_impl::on_accept_connection");
		m_stats_counters.inc_stats_counter(counters::on_accept_counter);
		TORRENT_ASSERT(is_single_thread());
		std::shared_ptr<tcp::acceptor> listener = listen_socket.lock();
		if (!listener) return;

		if (e == boost::asio::error::operation_aborted) return;

		if (m_abort) return;

		error_code ec;
		if (e)
		{
			tcp::endpoint ep = listener->local_endpoint(ec);
#ifndef TORRENT_DISABLE_LOGGING
			if (should_log())
			{
				session_log("error accepting connection on '%s': %s"
					, print_endpoint(ep).c_str(), e.message().c_str());
			}
#endif
#ifdef TORRENT_WINDOWS
			// Windows sometimes generates this error. It seems to be
			// non-fatal and we have to do another async_accept.
			if (e.value() == ERROR_SEM_TIMEOUT)
			{
				async_accept(listener, ssl);
				return;
			}
#endif
#ifdef TORRENT_BSD
			// Leopard sometimes generates an "invalid argument" error. It seems to be
			// non-fatal and we have to do another async_accept.
			if (e.value() == EINVAL)
			{
				async_accept(listener, ssl);
				return;
			}
#endif
			if (e == boost::system::errc::too_many_files_open)
			{
				// if we failed to accept an incoming connection
				// because we have too many files open, try again
				// and lower the number of file descriptors used
				// elsewhere.
				if (m_settings.get_int(settings_pack::connections_limit) > 10)
				{
					// now, disconnect a random peer
					auto const i = std::max_element(m_torrents.begin(), m_torrents.end()
						, [](torrent_map::value_type const& lhs, torrent_map::value_type const& rhs)
						{ return lhs.second->num_peers() < rhs.second->num_peers(); });

					if (m_alerts.should_post<performance_alert>())
						m_alerts.emplace_alert<performance_alert>(
							torrent_handle(), performance_alert::too_few_file_descriptors);

					if (i != m_torrents.end())
					{
						i->second->disconnect_peers(1, e);
					}

					m_settings.set_int(settings_pack::connections_limit
						, std::max(10, int(m_connections.size())));
				}
				// try again, but still alert the user of the problem
				async_accept(listener, ssl);
			}
			if (m_alerts.should_post<listen_failed_alert>())
			{
				error_code err;
				m_alerts.emplace_alert<listen_failed_alert>(ep.address().to_string(err)
					, ep, operation_t::sock_accept, e
					, ssl == transport::ssl ? socket_type_t::tcp_ssl : socket_type_t::tcp);
			}
			return;
		}
		async_accept(listener, ssl);

#ifdef TORRENT_USE_OPENSSL
		if (ssl == transport::ssl)
		{
			TORRENT_ASSERT(is_ssl(*s));

			// for SSL connections, incoming_connection() is called
			// after the handshake is done
			ADD_OUTSTANDING_ASYNC("session_impl::ssl_handshake");
			s->get<ssl_stream<tcp::socket>>()->async_accept_handshake(
				std::bind(&session_impl::ssl_handshake, this, _1, s));
			m_incoming_sockets.insert(s);
		}
		else
#endif
		{
			incoming_connection(s);
		}
	}

#ifdef TORRENT_USE_OPENSSL

	void session_impl::on_incoming_utp_ssl(std::shared_ptr<socket_type> const& s)
	{
		TORRENT_ASSERT(is_ssl(*s));

		// for SSL connections, incoming_connection() is called
		// after the handshake is done
		ADD_OUTSTANDING_ASYNC("session_impl::ssl_handshake");
		s->get<ssl_stream<utp_stream>>()->async_accept_handshake(
			std::bind(&session_impl::ssl_handshake, this, _1, s));
		m_incoming_sockets.insert(s);
	}

	// to test SSL connections, one can use this openssl command template:
	//
	// openssl s_client -cert <client-cert>.pem -key <client-private-key>.pem
	//   -CAfile <torrent-cert>.pem  -debug -connect 127.0.0.1:4433 -tls1
	//   -servername <hex-encoded-info-hash>

	void session_impl::ssl_handshake(error_code const& ec, std::shared_ptr<socket_type> s)
	{
		COMPLETE_ASYNC("session_impl::ssl_handshake");
		TORRENT_ASSERT(is_ssl(*s));

		m_incoming_sockets.erase(s);

		error_code e;
		tcp::endpoint endp = s->remote_endpoint(e);
		if (e) return;

#ifndef TORRENT_DISABLE_LOGGING
		if (should_log())
		{
			session_log(" *** peer SSL handshake done [ ip: %s ec: %s socket: %s ]"
				, print_endpoint(endp).c_str(), ec.message().c_str(), s->type_name());
		}
#endif

		if (ec)
		{
			if (m_alerts.should_post<peer_error_alert>())
			{
				m_alerts.emplace_alert<peer_error_alert>(torrent_handle(), endp
					, peer_id(), operation_t::ssl_handshake, ec);
			}
			return;
		}

		incoming_connection(s);
	}

#endif // TORRENT_USE_OPENSSL

	void session_impl::incoming_connection(std::shared_ptr<socket_type> const& s)
	{
		TORRENT_ASSERT(is_single_thread());

		if (m_paused)
		{
#ifndef TORRENT_DISABLE_LOGGING
			session_log(" <== INCOMING CONNECTION [ ignored, paused ]");
#endif
			return;
		}

		error_code ec;
		// we got a connection request!
		tcp::endpoint endp = s->remote_endpoint(ec);

		if (ec)
		{
#ifndef TORRENT_DISABLE_LOGGING
			if (should_log())
			{
				session_log(" <== INCOMING CONNECTION FAILED, could "
					"not retrieve remote endpoint: %s"
					, ec.message().c_str());
			}
#endif
			return;
		}

#ifndef TORRENT_DISABLE_LOGGING
		if (should_log())
		{
			session_log(" <== INCOMING CONNECTION %s type: %s"
				, print_endpoint(endp).c_str(), s->type_name());
		}
#endif

		if (!m_settings.get_bool(settings_pack::enable_incoming_utp)
			&& is_utp(*s))
		{
#ifndef TORRENT_DISABLE_LOGGING
			session_log("    rejected uTP connection");
#endif
			if (m_alerts.should_post<peer_blocked_alert>())
				m_alerts.emplace_alert<peer_blocked_alert>(torrent_handle()
					, endp, peer_blocked_alert::utp_disabled);
			return;
		}

		if (!m_settings.get_bool(settings_pack::enable_incoming_tcp)
			&& s->get<tcp::socket>())
		{
#ifndef TORRENT_DISABLE_LOGGING
			session_log("    rejected TCP connection");
#endif
			if (m_alerts.should_post<peer_blocked_alert>())
				m_alerts.emplace_alert<peer_blocked_alert>(torrent_handle()
					, endp, peer_blocked_alert::tcp_disabled);
			return;
		}

		// if there are outgoing interfaces specified, verify this
		// peer is correctly bound to one of them
		if (!m_settings.get_str(settings_pack::outgoing_interfaces).empty())
		{
			tcp::endpoint local = s->local_endpoint(ec);
			if (ec)
			{
#ifndef TORRENT_DISABLE_LOGGING
				if (should_log())
				{
					session_log("    rejected connection: (%d) %s", ec.value()
						, ec.message().c_str());
				}
#endif
				return;
			}

			if (!verify_incoming_interface(local.address()))
			{
#ifndef TORRENT_DISABLE_LOGGING
				if (should_log())
				{
					error_code err;
					session_log("    rejected connection, local interface has incoming connections disabled: %s"
						, local.address().to_string(err).c_str());
				}
#endif
				if (m_alerts.should_post<peer_blocked_alert>())
					m_alerts.emplace_alert<peer_blocked_alert>(torrent_handle()
						, endp, peer_blocked_alert::invalid_local_interface);
				return;
			}
			if (!verify_bound_address(local.address()
				, is_utp(*s), ec))
			{
				if (ec)
				{
#ifndef TORRENT_DISABLE_LOGGING
					if (should_log())
					{
						session_log("    rejected connection, not allowed local interface: (%d) %s"
							, ec.value(), ec.message().c_str());
					}
#endif
					return;
				}

#ifndef TORRENT_DISABLE_LOGGING
				if (should_log())
				{
					error_code err;
					session_log("    rejected connection, not allowed local interface: %s"
						, local.address().to_string(err).c_str());
				}
#endif
				if (m_alerts.should_post<peer_blocked_alert>())
					m_alerts.emplace_alert<peer_blocked_alert>(torrent_handle()
						, endp, peer_blocked_alert::invalid_local_interface);
				return;
			}
		}

		// local addresses do not count, since it's likely
		// coming from our own client through local service discovery
		// and it does not reflect whether or not a router is open
		// for incoming connections or not.
		if (!is_local(endp.address()))
			m_stats_counters.set_value(counters::has_incoming_connections, 1);

		// this filter is ignored if a single torrent
		// is set to ignore the filter, since this peer might be
		// for that torrent
		if (m_stats_counters[counters::non_filter_torrents] == 0
			&& m_ip_filter
			&& (m_ip_filter->access(endp.address()) & ip_filter::blocked))
		{
#ifndef TORRENT_DISABLE_LOGGING
			session_log("filtered blocked ip");
#endif
			if (m_alerts.should_post<peer_blocked_alert>())
				m_alerts.emplace_alert<peer_blocked_alert>(torrent_handle()
					, endp, peer_blocked_alert::ip_filter);
			return;
		}

		// check if we have any active torrents
		// if we don't reject the connection
		if (m_torrents.empty())
		{
#ifndef TORRENT_DISABLE_LOGGING
			session_log(" There are no torrents, disconnect");
#endif
			return;
		}

		// figure out which peer classes this is connections has,
		// to get connection_limit_factor
		peer_class_set pcs;
		set_peer_classes(&pcs, endp.address(), s->type());
		int connection_limit_factor = 0;
		for (int i = 0; i < pcs.num_classes(); ++i)
		{
			peer_class_t pc = pcs.class_at(i);
			if (m_classes.at(pc) == nullptr) continue;
			int f = m_classes.at(pc)->connection_limit_factor;
			if (connection_limit_factor < f) connection_limit_factor = f;
		}
		if (connection_limit_factor == 0) connection_limit_factor = 100;

		std::int64_t limit = m_settings.get_int(settings_pack::connections_limit);
		limit = limit * 100 / connection_limit_factor;

		// don't allow more connections than the max setting
		// weighed by the peer class' setting
		bool reject = num_connections() >= limit + m_settings.get_int(settings_pack::connections_slack);

		if (reject)
		{
			if (m_alerts.should_post<peer_disconnected_alert>())
			{
				m_alerts.emplace_alert<peer_disconnected_alert>(torrent_handle(), endp, peer_id()
						, operation_t::bittorrent, s->type()
						, error_code(errors::too_many_connections)
						, close_reason_t::none);
			}
#ifndef TORRENT_DISABLE_LOGGING
			if (should_log())
			{
				session_log("number of connections limit exceeded (conns: %d, limit: %d, slack: %d), connection rejected"
					, num_connections(), m_settings.get_int(settings_pack::connections_limit)
					, m_settings.get_int(settings_pack::connections_slack));
			}
#endif
			return;
		}

		// if we don't have any active torrents, there's no
		// point in accepting this connection. If, however,
		// the setting to start up queued torrents when they
		// get an incoming connection is enabled, we cannot
		// perform this check.
		if (!m_settings.get_bool(settings_pack::incoming_starts_queued_torrents))
		{
			bool has_active_torrent = false;
			for (auto& i : m_torrents)
			{
				if (!i.second->is_torrent_paused())
				{
					has_active_torrent = true;
					break;
				}
			}
			if (!has_active_torrent)
			{
#ifndef TORRENT_DISABLE_LOGGING
				session_log(" There are no _active_ torrents, disconnect");
#endif
				return;
			}
		}

		m_stats_counters.inc_stats_counter(counters::incoming_connections);

		if (m_alerts.should_post<incoming_connection_alert>())
			m_alerts.emplace_alert<incoming_connection_alert>(s->type(), endp);

		setup_socket_buffers(*s);

		peer_connection_args pack;
		pack.ses = this;
		pack.sett = &m_settings;
		pack.stats_counters = &m_stats_counters;
		pack.disk_thread = &m_disk_thread;
		pack.ios = &m_io_service;
		pack.tor = std::weak_ptr<torrent>();
		pack.s = s;
		pack.endp = endp;
		pack.peerinfo = nullptr;

		std::shared_ptr<peer_connection> c
			= std::make_shared<bt_peer_connection>(pack, get_peer_id());
#if TORRENT_USE_ASSERTS
		c->m_in_constructor = false;
#endif

		if (!c->is_disconnecting())
		{
			// in case we've exceeded the limit, let this peer know that
			// as soon as it's received the handshake, it needs to either
			// disconnect or pick another peer to disconnect
			if (num_connections() >= limit)
				c->peer_exceeds_limit();

			TORRENT_ASSERT(!c->m_in_constructor);
			m_connections.insert(c);
			c->start();
		}
	}

	void session_impl::setup_socket_buffers(socket_type& s)
	{
		error_code ec;
		set_socket_buffer_size(s, m_settings, ec);
	}

	// if cancel_with_cq is set, the peer connection is
	// currently expected to be scheduled for a connection
	// with the connection queue, and should be cancelled
	// TODO: should this function take a shared_ptr instead?
	void session_impl::close_connection(peer_connection* p)
	{
		TORRENT_ASSERT(is_single_thread());
		std::shared_ptr<peer_connection> sp(p->self());

		// someone else is holding a reference, it's important that
		// it's destructed from the network thread. Make sure the
		// last reference is held by the network thread.
		if (!sp.unique())
			m_undead_peers.push_back(sp);

		TORRENT_ASSERT(p->is_disconnecting());

		TORRENT_ASSERT(sp.use_count() > 0);

		auto const i = m_connections.find(sp);
		// make sure the next disk peer round-robin cursor stays valid
		if (i != m_connections.end()) m_connections.erase(i);
	}

	void session_impl::set_peer_id(peer_id const& id)
	{
		m_peer_id = id;
	}

	int session_impl::next_port() const
	{
		int start = m_settings.get_int(settings_pack::outgoing_port);
		int num = m_settings.get_int(settings_pack::num_outgoing_ports);
		std::pair<int, int> out_ports(start, start + num);
		if (m_next_port < out_ports.first || m_next_port > out_ports.second)
			m_next_port = out_ports.first;

		int port = m_next_port;
		++m_next_port;
		if (m_next_port > out_ports.second) m_next_port = out_ports.first;
#ifndef TORRENT_DISABLE_LOGGING
		session_log(" *** BINDING OUTGOING CONNECTION [ port: %d ]", port);
#endif
		return port;
	}

	int session_impl::rate_limit(peer_class_t c, int channel) const
	{
		TORRENT_ASSERT(channel >= 0 && channel <= 1);
		if (channel < 0 || channel > 1) return 0;

		peer_class const* pc = m_classes.at(c);
		if (pc == nullptr) return 0;
		return pc->channel[channel].throttle();
	}

	int session_impl::upload_rate_limit(peer_class_t c) const
	{
		return rate_limit(c, peer_connection::upload_channel);
	}

	int session_impl::download_rate_limit(peer_class_t c) const
	{
		return rate_limit(c, peer_connection::download_channel);
	}

	void session_impl::set_rate_limit(peer_class_t c, int channel, int limit)
	{
		TORRENT_ASSERT(is_single_thread());
		TORRENT_ASSERT(limit >= -1);
		TORRENT_ASSERT(channel >= 0 && channel <= 1);

		if (channel < 0 || channel > 1) return;

		peer_class* pc = m_classes.at(c);
		if (pc == nullptr) return;
		if (limit <= 0) limit = 0;
		else limit = std::min(limit, std::numeric_limits<int>::max() - 1);
		pc->channel[channel].throttle(limit);
	}

	void session_impl::set_upload_rate_limit(peer_class_t c, int limit)
	{
		set_rate_limit(c, peer_connection::upload_channel, limit);
	}

	void session_impl::set_download_rate_limit(peer_class_t c, int limit)
	{
		set_rate_limit(c, peer_connection::download_channel, limit);
	}

#if TORRENT_USE_ASSERTS
	bool session_impl::has_peer(peer_connection const* p) const
	{
		TORRENT_ASSERT(is_single_thread());
		return std::any_of(m_connections.begin(), m_connections.end()
			, [p] (std::shared_ptr<peer_connection> const& pr)
			{ return pr.get() == p; });
	}

	bool session_impl::any_torrent_has_peer(peer_connection const* p) const
	{
		for (auto& pe : m_torrents)
			if (pe.second->has_peer(p)) return true;
		return false;
	}

	bool session_impl::verify_queue_position(torrent const* t, queue_position_t const pos)
	{
		return m_download_queue.end_index() > pos && m_download_queue[pos] == t;
	}
#endif

	void session_impl::sent_bytes(int bytes_payload, int bytes_protocol)
	{
		m_stats_counters.inc_stats_counter(counters::sent_bytes
			, bytes_payload + bytes_protocol);
		m_stats_counters.inc_stats_counter(counters::sent_payload_bytes
			, bytes_payload);

		m_stat.sent_bytes(bytes_payload, bytes_protocol);
	}

	void session_impl::received_bytes(int bytes_payload, int bytes_protocol)
	{
		m_stats_counters.inc_stats_counter(counters::recv_bytes
			, bytes_payload + bytes_protocol);
		m_stats_counters.inc_stats_counter(counters::recv_payload_bytes
			, bytes_payload);

		m_stat.received_bytes(bytes_payload, bytes_protocol);
	}

	void session_impl::trancieve_ip_packet(int bytes, bool ipv6)
	{
		// one TCP/IP packet header for the packet
		// sent or received, and one for the ACK
		// The IPv4 header is 20 bytes
		// and IPv6 header is 40 bytes
		int const header = (ipv6 ? 40 : 20) + 20;
		int const mtu = 1500;
		int const packet_size = mtu - header;
		int const overhead = std::max(1, (bytes + packet_size - 1) / packet_size) * header;
		m_stats_counters.inc_stats_counter(counters::sent_ip_overhead_bytes
			, overhead);
		m_stats_counters.inc_stats_counter(counters::recv_ip_overhead_bytes
			, overhead);

		m_stat.trancieve_ip_packet(bytes, ipv6);
	}

	void session_impl::sent_syn(bool ipv6)
	{
		int const overhead = ipv6 ? 60 : 40;
		m_stats_counters.inc_stats_counter(counters::sent_ip_overhead_bytes
			, overhead);

		m_stat.sent_syn(ipv6);
	}

	void session_impl::received_synack(bool ipv6)
	{
		int const overhead = ipv6 ? 60 : 40;
		m_stats_counters.inc_stats_counter(counters::sent_ip_overhead_bytes
			, overhead);
		m_stats_counters.inc_stats_counter(counters::recv_ip_overhead_bytes
			, overhead);

		m_stat.received_synack(ipv6);
	}

	void session_impl::on_tick(error_code const& e)
	{
		COMPLETE_ASYNC("session_impl::on_tick");
		m_stats_counters.inc_stats_counter(counters::on_tick_counter);

		TORRENT_ASSERT(is_single_thread());

		// submit all disk jobs when we leave this function
		deferred_submit_jobs();

		aux::update_time_now();
		time_point now = aux::time_now();

		// remove undead peers that only have this list as their reference keeping them alive
		if (!m_undead_peers.empty())
		{
			auto const remove_it = std::remove_if(m_undead_peers.begin(), m_undead_peers.end()
				, std::bind(&std::shared_ptr<peer_connection>::unique, _1));
			m_undead_peers.erase(remove_it, m_undead_peers.end());
			if (m_undead_peers.empty())
			{
				// we just removed our last "undead" peer (i.e. a peer connection
				// that had some external reference to it). It's now safe to
				// shut-down
				if (m_abort)
				{
					m_io_service.post(std::bind(&session_impl::abort_stage2, this));
				}
			}
		}

// too expensive
//		INVARIANT_CHECK;

		// we have to keep ticking the utp socket manager
		// until they're all closed
		// we also have to keep updating the aux time while
		// there are outstanding announces
		if (m_abort)
		{
			if (m_utp_socket_manager.num_sockets() == 0
#ifdef TORRENT_USE_OPENSSL
				&& m_ssl_utp_socket_manager.num_sockets() == 0
#endif
				&& m_undead_peers.empty()
				&& m_tracker_manager.empty())
			{
				return;
			}
#if defined TORRENT_ASIO_DEBUGGING
			std::fprintf(stderr, "uTP sockets: %d ssl-uTP sockets: %d undead-peers left: %d\n"
				, m_utp_socket_manager.num_sockets()
#ifdef TORRENT_USE_OPENSSL
				, m_ssl_utp_socket_manager.num_sockets()
#else
				, 0
#endif
				, int(m_undead_peers.size()));
#endif
		}

		if (e == boost::asio::error::operation_aborted) return;

		if (e)
		{
#ifndef TORRENT_DISABLE_LOGGING
			if (should_log())
				session_log("*** TICK TIMER FAILED %s", e.message().c_str());
#endif
			std::abort();
		}

		ADD_OUTSTANDING_ASYNC("session_impl::on_tick");
		error_code ec;
		m_timer.expires_at(now + milliseconds(m_settings.get_int(settings_pack::tick_interval)), ec);
		m_timer.async_wait(make_tick_handler([this](error_code const& err) {
			this->wrap(&session_impl::on_tick, err); }));

		m_download_rate.update_quotas(now - m_last_tick);
		m_upload_rate.update_quotas(now - m_last_tick);

		m_last_tick = now;

		m_utp_socket_manager.tick(now);
#ifdef TORRENT_USE_OPENSSL
		m_ssl_utp_socket_manager.tick(now);
#endif

		// only tick the following once per second
		if (now - m_last_second_tick < seconds(1)) return;

#ifndef TORRENT_DISABLE_DHT
		if (m_dht
			&& m_dht_interval_update_torrents < 40
			&& m_dht_interval_update_torrents != int(m_torrents.size()))
			update_dht_announce_interval();
#endif

		m_utp_socket_manager.decay();
#ifdef TORRENT_USE_OPENSSL
		m_ssl_utp_socket_manager.decay();
#endif

		int const tick_interval_ms = aux::numeric_cast<int>(total_milliseconds(now - m_last_second_tick));
		m_last_second_tick = now;

		std::int32_t const stime = session_time();
		if (stime > 65000)
		{
			// we're getting close to the point where our timestamps
			// in torrent_peer are wrapping. We need to step all counters back
			// four hours. This means that any timestamp that refers to a time
			// more than 18.2 - 4 = 14.2 hours ago, will be incremented to refer to
			// 14.2 hours ago.

			m_created += hours(4);

			const int four_hours = 60 * 60 * 4;
			for (auto& i : m_torrents)
			{
				i.second->step_session_time(four_hours);
			}
		}

#ifndef TORRENT_DISABLE_EXTENSIONS
		for (auto& ext : m_ses_extensions[plugins_tick_idx])
		{
			ext->on_tick();
		}
#endif

		// don't do any of the following while we're shutting down
		if (m_abort) return;

		switch (m_settings.get_int(settings_pack::mixed_mode_algorithm))
		{
			case settings_pack::prefer_tcp:
				set_upload_rate_limit(m_tcp_peer_class, 0);
				set_download_rate_limit(m_tcp_peer_class, 0);
				break;
			case settings_pack::peer_proportional:
				{
					int num_peers[2][2] = {{0, 0}, {0, 0}};
					for (auto const& i : m_connections)
					{
						peer_connection& p = *i;
						if (p.in_handshake()) continue;
						int protocol = 0;
						if (is_utp(*p.get_socket())) protocol = 1;

						if (p.download_queue().size() + p.request_queue().size() > 0)
							++num_peers[protocol][peer_connection::download_channel];
						if (p.upload_queue().size() > 0)
							++num_peers[protocol][peer_connection::upload_channel];
					}

					peer_class* pc = m_classes.at(m_tcp_peer_class);
					bandwidth_channel* tcp_channel = pc->channel;
					int stat_rate[] = {m_stat.upload_rate(), m_stat.download_rate() };
					// never throttle below this
					int lower_limit[] = {5000, 30000};

					for (int i = 0; i < 2; ++i)
					{
						// if there are no uploading uTP peers, don't throttle TCP up
						if (num_peers[1][i] == 0)
						{
							tcp_channel[i].throttle(0);
						}
						else
						{
							if (num_peers[0][i] == 0) num_peers[0][i] = 1;
							int total_peers = num_peers[0][i] + num_peers[1][i];
							// this are 64 bits since it's multiplied by the number
							// of peers, which otherwise might overflow an int
							std::int64_t rate = stat_rate[i];
							tcp_channel[i].throttle(std::max(int(rate * num_peers[0][i] / total_peers), lower_limit[i]));
						}
					}
				}
				break;
		}

		// --------------------------------------------------------------
		// auto managed torrent
		// --------------------------------------------------------------
		if (!m_paused) m_auto_manage_time_scaler--;
		if (m_auto_manage_time_scaler < 0)
		{
			m_auto_manage_time_scaler = settings().get_int(settings_pack::auto_manage_interval);
			recalculate_auto_managed_torrents();
		}

		// --------------------------------------------------------------
		// check for incoming connections that might have timed out
		// --------------------------------------------------------------

		for (connection_map::iterator i = m_connections.begin();
			i != m_connections.end();)
		{
			peer_connection* p = (*i).get();
			++i;
			// ignore connections that already have a torrent, since they
			// are ticked through the torrents' second_tick
			if (!p->associated_torrent().expired()) continue;

			// TODO: have a separate list for these connections, instead of having to loop through all of them
			int timeout = m_settings.get_int(settings_pack::handshake_timeout);
#if TORRENT_USE_I2P
			timeout *= is_i2p(*p->get_socket()) ? 4 : 1;
#endif
			if (m_last_tick - p->connected_time () > seconds(timeout))
				p->disconnect(errors::timed_out, operation_t::bittorrent);
		}

		// --------------------------------------------------------------
		// second_tick every torrent (that wants it)
		// --------------------------------------------------------------

#if TORRENT_DEBUG_STREAMING > 0
		std::printf("\033[2J\033[0;0H");
#endif

		aux::vector<torrent*>& want_tick = m_torrent_lists[torrent_want_tick];
		for (int i = 0; i < int(want_tick.size()); ++i)
		{
			torrent& t = *want_tick[i];
			TORRENT_ASSERT(t.want_tick());
			TORRENT_ASSERT(!t.is_aborted());

			t.second_tick(tick_interval_ms);

			// if the call to second_tick caused the torrent
			// to no longer want to be ticked (i.e. it was
			// removed from the list) we need to back up the counter
			// to not miss the torrent after it
			if (!t.want_tick()) --i;
		}

		// TODO: this should apply to all bandwidth channels
		if (m_settings.get_bool(settings_pack::rate_limit_ip_overhead))
		{
			int up_limit = upload_rate_limit(m_global_class);
			int down_limit = download_rate_limit(m_global_class);

			if (down_limit > 0
				&& m_stat.download_ip_overhead() >= down_limit
				&& m_alerts.should_post<performance_alert>())
			{
				m_alerts.emplace_alert<performance_alert>(torrent_handle()
					, performance_alert::download_limit_too_low);
			}

			if (up_limit > 0
				&& m_stat.upload_ip_overhead() >= up_limit
				&& m_alerts.should_post<performance_alert>())
			{
				m_alerts.emplace_alert<performance_alert>(torrent_handle()
					, performance_alert::upload_limit_too_low);
			}
		}

		m_peak_up_rate = (std::max)(m_stat.upload_rate(), m_peak_up_rate);
		m_peak_down_rate = (std::max)(m_stat.download_rate(), m_peak_down_rate);

		m_stat.second_tick(tick_interval_ms);

		// --------------------------------------------------------------
		// scrape paused torrents that are auto managed
		// (unless the session is paused)
		// --------------------------------------------------------------
		if (!m_paused)
		{
			INVARIANT_CHECK;
			--m_auto_scrape_time_scaler;
			if (m_auto_scrape_time_scaler <= 0)
			{
				aux::vector<torrent*>& want_scrape = m_torrent_lists[torrent_want_scrape];
				m_auto_scrape_time_scaler = m_settings.get_int(settings_pack::auto_scrape_interval)
					/ (std::max)(1, int(want_scrape.size()));
				if (m_auto_scrape_time_scaler < m_settings.get_int(settings_pack::auto_scrape_min_interval))
					m_auto_scrape_time_scaler = m_settings.get_int(settings_pack::auto_scrape_min_interval);

				if (!want_scrape.empty() && !m_abort)
				{
					if (m_next_scrape_torrent >= int(want_scrape.size()))
						m_next_scrape_torrent = 0;

					torrent& t = *want_scrape[m_next_scrape_torrent];
					TORRENT_ASSERT(t.is_paused() && t.is_auto_managed());

					// false means it's not triggered by the user, but automatically
					// by libtorrent
					t.scrape_tracker(-1, false);

					++m_next_scrape_torrent;
					if (m_next_scrape_torrent >= int(want_scrape.size()))
						m_next_scrape_torrent = 0;

				}
			}
		}

		// --------------------------------------------------------------
		// connect new peers
		// --------------------------------------------------------------

		try_connect_more_peers();

		// --------------------------------------------------------------
		// unchoke set calculations
		// --------------------------------------------------------------
		m_unchoke_time_scaler--;
		if (m_unchoke_time_scaler <= 0 && !m_connections.empty())
		{
			m_unchoke_time_scaler = settings().get_int(settings_pack::unchoke_interval);
			recalculate_unchoke_slots();
		}

		// --------------------------------------------------------------
		// optimistic unchoke calculation
		// --------------------------------------------------------------
		m_optimistic_unchoke_time_scaler--;
		if (m_optimistic_unchoke_time_scaler <= 0)
		{
			m_optimistic_unchoke_time_scaler
				= settings().get_int(settings_pack::optimistic_unchoke_interval);
			recalculate_optimistic_unchoke_slots();
		}

		// --------------------------------------------------------------
		// disconnect peers when we have too many
		// --------------------------------------------------------------
		--m_disconnect_time_scaler;
		if (m_disconnect_time_scaler <= 0)
		{
			m_disconnect_time_scaler = m_settings.get_int(settings_pack::peer_turnover_interval);

			// if the connections_limit is too low, the disconnect
			// logic is disabled, since it is too disruptive
			if (m_settings.get_int(settings_pack::connections_limit) > 5)
			{
				if (num_connections() >= m_settings.get_int(settings_pack::connections_limit)
					* m_settings.get_int(settings_pack::peer_turnover_cutoff) / 100
					&& !m_torrents.empty())
				{
					// every 90 seconds, disconnect the worst peers
					// if we have reached the connection limit
					auto const i = std::max_element(m_torrents.begin(), m_torrents.end()
						, [] (torrent_map::value_type const& lhs, torrent_map::value_type const& rhs)
						{ return lhs.second->num_peers() < rhs.second->num_peers(); });

					TORRENT_ASSERT(i != m_torrents.end());
					int const peers_to_disconnect = std::min(std::max(
						i->second->num_peers() * m_settings.get_int(settings_pack::peer_turnover) / 100, 1)
						, i->second->num_connect_candidates());
					i->second->disconnect_peers(peers_to_disconnect
						, error_code(errors::optimistic_disconnect));
				}
				else
				{
					// if we haven't reached the global max. see if any torrent
					// has reached its local limit
					for (auto const& pt : m_torrents)
					{
						std::shared_ptr<torrent> t = pt.second;

						// ths disconnect logic is disabled for torrents with
						// too low connection limit
						if (t->num_peers() < t->max_connections()
							* m_settings.get_int(settings_pack::peer_turnover_cutoff) / 100
							|| t->max_connections() < 6)
							continue;

						int const peers_to_disconnect = (std::min)((std::max)(t->num_peers()
							* m_settings.get_int(settings_pack::peer_turnover) / 100, 1)
							, t->num_connect_candidates());
						t->disconnect_peers(peers_to_disconnect, errors::optimistic_disconnect);
					}
				}
			}
		}
	}

	namespace {
	// returns the index of the first set bit.
	int log2(std::uint32_t v)
	{
// http://graphics.stanford.edu/~seander/bithacks.html#IntegerLogDeBruijn
		static const int MultiplyDeBruijnBitPosition[32] =
		{
			0, 9, 1, 10, 13, 21, 2, 29, 11, 14, 16, 18, 22, 25, 3, 30,
			8, 12, 20, 28, 15, 17, 24, 7, 19, 27, 23, 6, 26, 5, 4, 31
		};

		v |= v >> 1; // first round down to one less than a power of 2
		v |= v >> 2;
		v |= v >> 4;
		v |= v >> 8;
		v |= v >> 16;

		return MultiplyDeBruijnBitPosition[std::uint32_t(v * 0x07C4ACDDU) >> 27];
	}

	} // anonymous namespace

	void session_impl::received_buffer(int s)
	{
		int index = std::min(log2(std::uint32_t(s >> 3)), 17);
		m_stats_counters.inc_stats_counter(counters::socket_recv_size3 + index);
	}

	void session_impl::sent_buffer(int s)
	{
		int index = std::min(log2(std::uint32_t(s >> 3)), 17);
		m_stats_counters.inc_stats_counter(counters::socket_send_size3 + index);
	}

	void session_impl::prioritize_connections(std::weak_ptr<torrent> t)
	{
		m_prio_torrents.emplace_back(t, 10);
	}

#ifndef TORRENT_DISABLE_DHT

	void session_impl::add_dht_node(udp::endpoint const& n)
	{
		TORRENT_ASSERT(is_single_thread());

		if (m_dht) m_dht->add_node(n);
		else m_dht_nodes.push_back(n);
	}

	bool session_impl::has_dht() const
	{
		return m_dht.get() != nullptr;
	}

	void session_impl::prioritize_dht(std::weak_ptr<torrent> t)
	{
		TORRENT_ASSERT(!m_abort);
		if (m_abort) return;

		TORRENT_ASSERT(m_dht);
		m_dht_torrents.push_back(t);
#ifndef TORRENT_DISABLE_LOGGING
		std::shared_ptr<torrent> tor = t.lock();
		if (tor && should_log())
			session_log("prioritizing DHT announce: \"%s\"", tor->name().c_str());
#endif
		// trigger a DHT announce right away if we just added a new torrent and
		// there's no back-log. in the timer handler, as long as there are more
		// high priority torrents to be announced to the DHT, it will keep the
		// timer interval short until all torrents have been announced.
		if (m_dht_torrents.size() == 1)
		{
			ADD_OUTSTANDING_ASYNC("session_impl::on_dht_announce");
			error_code ec;
			m_dht_announce_timer.expires_from_now(seconds(0), ec);
			m_dht_announce_timer.async_wait([this](error_code const& err) {
				this->wrap(&session_impl::on_dht_announce, err); });
		}
	}

	void session_impl::on_dht_announce(error_code const& e)
	{
		COMPLETE_ASYNC("session_impl::on_dht_announce");
		TORRENT_ASSERT(is_single_thread());
		if (e)
		{
#ifndef TORRENT_DISABLE_LOGGING
			if (should_log())
			{
				session_log("aborting DHT announce timer (%d): %s"
					, e.value(), e.message().c_str());
			}
#endif
			return;
		}

		if (m_abort)
		{
#ifndef TORRENT_DISABLE_LOGGING
			session_log("aborting DHT announce timer: m_abort set");
#endif
			return;
		}

		if (!m_dht)
		{
			m_dht_torrents.clear();
			return;
		}

		TORRENT_ASSERT(m_dht);

		// announce to DHT every 15 minutes
		int delay = std::max(m_settings.get_int(settings_pack::dht_announce_interval)
			/ std::max(int(m_torrents.size()), 1), 1);

		if (!m_dht_torrents.empty())
		{
			// we have prioritized torrents that need
			// an initial DHT announce. Don't wait too long
			// until we announce those.
			delay = std::min(4, delay);
		}

		ADD_OUTSTANDING_ASYNC("session_impl::on_dht_announce");
		error_code ec;
		m_dht_announce_timer.expires_from_now(seconds(delay), ec);
		m_dht_announce_timer.async_wait([this](error_code const& err)
			{ this->wrap(&session_impl::on_dht_announce, err); });

		if (!m_dht_torrents.empty())
		{
			std::shared_ptr<torrent> t;
			do
			{
				t = m_dht_torrents.front().lock();
				m_dht_torrents.pop_front();
			} while (!t && !m_dht_torrents.empty());

			if (t)
			{
				t->dht_announce();
				return;
			}
		}
		if (m_torrents.empty()) return;

		if (m_next_dht_torrent == m_torrents.end())
			m_next_dht_torrent = m_torrents.begin();
		m_next_dht_torrent->second->dht_announce();
		// TODO: 2 make a list for torrents that want to be announced on the DHT so we
		// don't have to loop over all torrents, just to find the ones that want to announce
		++m_next_dht_torrent;
		if (m_next_dht_torrent == m_torrents.end())
			m_next_dht_torrent = m_torrents.begin();
	}
#endif

	void session_impl::on_lsd_announce(error_code const& e)
	{
		COMPLETE_ASYNC("session_impl::on_lsd_announce");
		m_stats_counters.inc_stats_counter(counters::on_lsd_counter);
		TORRENT_ASSERT(is_single_thread());
		if (e) return;

		if (m_abort) return;

		ADD_OUTSTANDING_ASYNC("session_impl::on_lsd_announce");
		// announce on local network every 5 minutes
		int const delay = std::max(m_settings.get_int(settings_pack::local_service_announce_interval)
			/ std::max(int(m_torrents.size()), 1), 1);
		error_code ec;
		m_lsd_announce_timer.expires_from_now(seconds(delay), ec);
		m_lsd_announce_timer.async_wait([this](error_code const& err) {
			this->wrap(&session_impl::on_lsd_announce, err); });

		if (m_torrents.empty()) return;

		if (m_next_lsd_torrent == m_torrents.end())
			m_next_lsd_torrent = m_torrents.begin();
		m_next_lsd_torrent->second->lsd_announce();
		++m_next_lsd_torrent;
		if (m_next_lsd_torrent == m_torrents.end())
			m_next_lsd_torrent = m_torrents.begin();
	}

	void session_impl::auto_manage_checking_torrents(std::vector<torrent*>& list
		, int& limit)
	{
		for (auto& t : list)
		{
			TORRENT_ASSERT(t->state() == torrent_status::checking_files);
			TORRENT_ASSERT(t->is_auto_managed());
			if (limit <= 0)
			{
				t->pause();
			}
			else
			{
				t->resume();
				if (!t->should_check_files()) continue;
				t->start_checking();
				--limit;
			}
		}
	}

	void session_impl::auto_manage_torrents(std::vector<torrent*>& list
		, int& dht_limit, int& tracker_limit
		, int& lsd_limit, int& hard_limit, int type_limit)
	{
		for (auto& t : list)
		{
			TORRENT_ASSERT(t->state() != torrent_status::checking_files);

			// inactive torrents don't count (and if you configured them to do so,
			// the torrent won't say it's inactive)
			if (hard_limit > 0 && t->is_inactive())
			{
				t->set_announce_to_dht(--dht_limit >= 0);
				t->set_announce_to_trackers(--tracker_limit >= 0);
				t->set_announce_to_lsd(--lsd_limit >= 0);

				--hard_limit;
#ifndef TORRENT_DISABLE_LOGGING
				if (t->is_torrent_paused())
					t->log_to_all_peers("auto manager starting (inactive) torrent");
#endif
				t->set_paused(false);
				continue;
			}

			if (type_limit > 0 && hard_limit > 0)
			{
				t->set_announce_to_dht(--dht_limit >= 0);
				t->set_announce_to_trackers(--tracker_limit >= 0);
				t->set_announce_to_lsd(--lsd_limit >= 0);

				--hard_limit;
				--type_limit;
#ifndef TORRENT_DISABLE_LOGGING
				if (t->is_torrent_paused())
					t->log_to_all_peers("auto manager starting torrent");
#endif
				t->set_paused(false);
				continue;
			}

#ifndef TORRENT_DISABLE_LOGGING
			if (!t->is_torrent_paused())
				t->log_to_all_peers("auto manager pausing torrent");
#endif
			// use graceful pause for auto-managed torrents
			t->set_paused(true, torrent::flag_graceful_pause
				| torrent::flag_clear_disk_cache);
			t->set_announce_to_dht(false);
			t->set_announce_to_trackers(false);
			t->set_announce_to_lsd(false);
		}
	}

	int session_impl::get_int_setting(int n) const
	{
		int const v = settings().get_int(n);
		if (v < 0) return (std::numeric_limits<int>::max)();
		return v;
	}

	void session_impl::recalculate_auto_managed_torrents()
	{
		INVARIANT_CHECK;

		m_last_auto_manage = time_now();
		m_need_auto_manage = false;

		if (m_paused) return;

		// make copies of the lists of torrents that we want to consider for auto
		// management. We need copies because they will be sorted.
		std::vector<torrent*> checking
			= torrent_list(session_interface::torrent_checking_auto_managed);
		std::vector<torrent*> downloaders
			= torrent_list(session_interface::torrent_downloading_auto_managed);
		std::vector<torrent*> seeds
			= torrent_list(session_interface::torrent_seeding_auto_managed);

		// these counters are set to the number of torrents
		// of each kind we're allowed to have active
		int downloading_limit = get_int_setting(settings_pack::active_downloads);
		int seeding_limit = get_int_setting(settings_pack::active_seeds);
		int checking_limit = get_int_setting(settings_pack::active_checking);
		int dht_limit = get_int_setting(settings_pack::active_dht_limit);
		int tracker_limit = get_int_setting(settings_pack::active_tracker_limit);
		int lsd_limit = get_int_setting(settings_pack::active_lsd_limit);
		int hard_limit = get_int_setting(settings_pack::active_limit);

		// if hard_limit is <= 0, all torrents in these lists should be paused.
		// The order is not relevant
		if (hard_limit > 0)
		{
			// we only need to sort the first n torrents here, where n is the number
			// of checking torrents we allow. The rest of the list is still used to
			// make sure the remaining torrents are paused, but their order is not
			// relevant
			std::partial_sort(checking.begin(), checking.begin() +
				(std::min)(checking_limit, int(checking.size())), checking.end()
				, [](torrent const* lhs, torrent const* rhs)
				{ return lhs->sequence_number() < rhs->sequence_number(); });

			std::partial_sort(downloaders.begin(), downloaders.begin() +
				(std::min)(hard_limit, int(downloaders.size())), downloaders.end()
				, [](torrent const* lhs, torrent const* rhs)
				{ return lhs->sequence_number() < rhs->sequence_number(); });

			std::partial_sort(seeds.begin(), seeds.begin() +
				(std::min)(hard_limit, int(seeds.size())), seeds.end()
				, [this](torrent const* lhs, torrent const* rhs)
				{ return lhs->seed_rank(m_settings) > rhs->seed_rank(m_settings); });
		}

		auto_manage_checking_torrents(checking, checking_limit);

		if (settings().get_bool(settings_pack::auto_manage_prefer_seeds))
		{
			auto_manage_torrents(seeds, dht_limit, tracker_limit, lsd_limit
				, hard_limit, seeding_limit);
			auto_manage_torrents(downloaders, dht_limit, tracker_limit, lsd_limit
				, hard_limit, downloading_limit);
		}
		else
		{
			auto_manage_torrents(downloaders, dht_limit, tracker_limit, lsd_limit
				, hard_limit, downloading_limit);
			auto_manage_torrents(seeds, dht_limit, tracker_limit, lsd_limit
				, hard_limit, seeding_limit);
		}
	}

	namespace {
#ifndef TORRENT_DISABLE_EXTENSIONS
		uint64_t const priority_undetermined = std::numeric_limits<uint64_t>::max() - 1;
#endif

		struct opt_unchoke_candidate
		{
			explicit opt_unchoke_candidate(std::shared_ptr<peer_connection> const* tp)
				: peer(tp)
			{}

			std::shared_ptr<peer_connection> const* peer;
#ifndef TORRENT_DISABLE_EXTENSIONS
			// this is mutable because comparison functors passed to std::partial_sort
			// are not supposed to modify the elements they are sorting. Here the mutation
			// being applied is idempotent so it should not pose a problem.
			mutable uint64_t ext_priority = priority_undetermined;
#endif
		};

		struct last_optimistic_unchoke_cmp
		{
#ifndef TORRENT_DISABLE_EXTENSIONS
			explicit last_optimistic_unchoke_cmp(std::vector<std::shared_ptr<plugin>>& ps)
				: plugins(ps)
			{}

			std::vector<std::shared_ptr<plugin>>& plugins;
#endif

			uint64_t get_ext_priority(opt_unchoke_candidate const& peer) const
			{
#ifndef TORRENT_DISABLE_EXTENSIONS
				if (peer.ext_priority == priority_undetermined)
				{
					peer.ext_priority = std::numeric_limits<uint64_t>::max();
					for (auto& e : plugins)
					{
						uint64_t const priority = e->get_unchoke_priority(peer_connection_handle(*peer.peer));
						peer.ext_priority = (std::min)(priority, peer.ext_priority);
					}
				}
				return peer.ext_priority;
#else
				TORRENT_UNUSED(peer);
				return std::numeric_limits<uint64_t>::max();
#endif
			}

			bool operator()(opt_unchoke_candidate const& l
				, opt_unchoke_candidate const& r) const
			{
				torrent_peer* pil = (*l.peer)->peer_info_struct();
				torrent_peer* pir = (*r.peer)->peer_info_struct();
				if (pil->last_optimistically_unchoked
					!= pir->last_optimistically_unchoked)
				{
					return pil->last_optimistically_unchoked
						< pir->last_optimistically_unchoked;
				}
				else
				{
					return get_ext_priority(l) < get_ext_priority(r);
				}
			}
		};
	}

	void session_impl::recalculate_optimistic_unchoke_slots()
	{
		INVARIANT_CHECK;

		TORRENT_ASSERT(is_single_thread());
		if (m_stats_counters[counters::num_unchoke_slots] == 0) return;

		std::vector<opt_unchoke_candidate> opt_unchoke;

		// collect the currently optimistically unchoked peers here, so we can
		// choke them when we've found new optimistic unchoke candidates.
		std::vector<torrent_peer*> prev_opt_unchoke;

		// TODO: 3 it would probably make sense to have a separate list of peers
		// that are eligible for optimistic unchoke, similar to the torrents
		// perhaps this could even iterate over the pool allocators of
		// torrent_peer objects. It could probably be done in a single pass and
		// collect the n best candidates. maybe just a queue of peers would make
		// even more sense, just pick the next peer in the queue for unchoking. It
		// would be O(1).
		for (auto& i : m_connections)
		{
			peer_connection* p = i.get();
			TORRENT_ASSERT(p);
			torrent_peer* pi = p->peer_info_struct();
			if (!pi) continue;
			if (pi->web_seed) continue;

			if (pi->optimistically_unchoked)
			{
				prev_opt_unchoke.push_back(pi);
			}

			torrent* t = p->associated_torrent().lock().get();
			if (!t) continue;

			// TODO: 3 peers should know whether their torrent is paused or not,
			// instead of having to ask it over and over again
			if (t->is_paused()) continue;

			if (!p->is_connecting()
				&& !p->is_disconnecting()
				&& p->is_peer_interested()
				&& t->free_upload_slots()
				&& (p->is_choked() || pi->optimistically_unchoked)
				&& !p->ignore_unchoke_slots()
				&& t->valid_metadata())
			{
				opt_unchoke.emplace_back(&i);
			}
		}

		// find the peers that has been waiting the longest to be optimistically
		// unchoked

		int num_opt_unchoke = m_settings.get_int(settings_pack::num_optimistic_unchoke_slots);
		int const allowed_unchoke_slots = int(m_stats_counters[counters::num_unchoke_slots]);
		if (num_opt_unchoke == 0) num_opt_unchoke = std::max(1, allowed_unchoke_slots / 5);
		if (num_opt_unchoke > int(opt_unchoke.size())) num_opt_unchoke =
			int(opt_unchoke.size());

		// find the n best optimistic unchoke candidates
		std::partial_sort(opt_unchoke.begin()
			, opt_unchoke.begin() + num_opt_unchoke
			, opt_unchoke.end()
#ifndef TORRENT_DISABLE_EXTENSIONS
			, last_optimistic_unchoke_cmp(m_ses_extensions[plugins_optimistic_unchoke_idx])
#else
			, last_optimistic_unchoke_cmp()
#endif
			);

		// unchoke the first num_opt_unchoke peers in the candidate set
		// and make sure that the others are choked
		auto opt_unchoke_end = opt_unchoke.begin()
			+ num_opt_unchoke;

		for (auto i = opt_unchoke.begin(); i != opt_unchoke_end; ++i)
		{
			torrent_peer* pi = (*i->peer)->peer_info_struct();
			peer_connection* p = static_cast<peer_connection*>(pi->connection);
			if (pi->optimistically_unchoked)
			{
#ifndef TORRENT_DISABLE_LOGGING
					p->peer_log(peer_log_alert::info, "OPTIMISTIC UNCHOKE"
						, "already unchoked | session-time: %d"
						, pi->last_optimistically_unchoked);
#endif
				TORRENT_ASSERT(!pi->connection->is_choked());
				// remove this peer from prev_opt_unchoke, to prevent us from
				// choking it later. This peer gets another round of optimistic
				// unchoke
				auto const existing =
					std::find(prev_opt_unchoke.begin(), prev_opt_unchoke.end(), pi);
				TORRENT_ASSERT(existing != prev_opt_unchoke.end());
				prev_opt_unchoke.erase(existing);
			}
			else
			{
				TORRENT_ASSERT(p->is_choked());
				std::shared_ptr<torrent> t = p->associated_torrent().lock();
				bool ret = t->unchoke_peer(*p, true);
				TORRENT_ASSERT(ret);
				if (ret)
				{
					pi->optimistically_unchoked = true;
					m_stats_counters.inc_stats_counter(counters::num_peers_up_unchoked_optimistic);
					pi->last_optimistically_unchoked = std::uint16_t(session_time());
#ifndef TORRENT_DISABLE_LOGGING
					p->peer_log(peer_log_alert::info, "OPTIMISTIC UNCHOKE"
						, "session-time: %d", pi->last_optimistically_unchoked);
#endif
				}
			}
		}

		// now, choke all the previous optimistically unchoked peers
		for (torrent_peer* pi : prev_opt_unchoke)
		{
			TORRENT_ASSERT(pi->optimistically_unchoked);
			peer_connection* p = static_cast<peer_connection*>(pi->connection);
			std::shared_ptr<torrent> t = p->associated_torrent().lock();
			pi->optimistically_unchoked = false;
			m_stats_counters.inc_stats_counter(counters::num_peers_up_unchoked_optimistic, -1);
			t->choke_peer(*p);
		}

		// if we have too many unchoked peers now, we need to trigger the regular
		// choking logic to choke some
		if (m_stats_counters[counters::num_unchoke_slots]
			< m_stats_counters[counters::num_peers_up_unchoked_all])
		{
			m_unchoke_time_scaler = 0;
		}
	}

	void session_impl::try_connect_more_peers()
	{
		if (m_abort) return;

		if (num_connections() >= m_settings.get_int(settings_pack::connections_limit))
			return;

		// this is the maximum number of connections we will
		// attempt this tick
		int max_connections = m_settings.get_int(settings_pack::connection_speed);

		// zero connections speeds are allowed, we just won't make any connections
		if (max_connections <= 0) return;

		// this loop will "hand out" connection_speed to the torrents, in a round
		// robin fashion, so that every torrent is equally likely to connect to a
		// peer

		// boost connections are connections made by torrent connection
		// boost, which are done immediately on a tracker response. These
		// connections needs to be deducted from this second
		if (m_boost_connections > 0)
		{
			if (m_boost_connections > max_connections)
			{
				m_boost_connections -= max_connections;
				max_connections = 0;
			}
			else
			{
				max_connections -= m_boost_connections;
				m_boost_connections = 0;
			}
		}

		// TODO: use a lower limit than m_settings.connections_limit
		// to allocate the to 10% or so of connection slots for incoming
		// connections
		// cap this at max - 1, since we may add one below
		int const limit = std::min(m_settings.get_int(settings_pack::connections_limit)
			- num_connections(), std::numeric_limits<int>::max() - 1);

		// this logic is here to smooth out the number of new connection
		// attempts over time, to prevent connecting a large number of
		// sockets, wait 10 seconds, and then try again
		if (m_settings.get_bool(settings_pack::smooth_connects) && max_connections > (limit+1) / 2)
			max_connections = (limit + 1) / 2;

		aux::vector<torrent*>& want_peers_download = m_torrent_lists[torrent_want_peers_download];
		aux::vector<torrent*>& want_peers_finished = m_torrent_lists[torrent_want_peers_finished];

		// if no torrent want any peers, just return
		if (want_peers_download.empty() && want_peers_finished.empty()) return;

		// if we don't have any connection attempt quota, return
		if (max_connections <= 0) return;

		INVARIANT_CHECK;

		int steps_since_last_connect = 0;
		int const num_torrents = int(want_peers_finished.size() + want_peers_download.size());
		for (;;)
		{
			if (m_next_downloading_connect_torrent >= int(want_peers_download.size()))
				m_next_downloading_connect_torrent = 0;

			if (m_next_finished_connect_torrent >= int(want_peers_finished.size()))
				m_next_finished_connect_torrent = 0;

			torrent* t = nullptr;
			// there are prioritized torrents. Pick one of those
			while (!m_prio_torrents.empty())
			{
				t = m_prio_torrents.front().first.lock().get();
				--m_prio_torrents.front().second;
				if (m_prio_torrents.front().second > 0
					&& t != nullptr
					&& t->want_peers()) break;
				m_prio_torrents.pop_front();
				t = nullptr;
			}

			if (t == nullptr)
			{
				if ((m_download_connect_attempts >= m_settings.get_int(
						settings_pack::connect_seed_every_n_download)
					&& want_peers_finished.size())
						|| want_peers_download.empty())
				{
					// pick a finished torrent to give a peer to
					t = want_peers_finished[m_next_finished_connect_torrent];
					TORRENT_ASSERT(t->want_peers_finished());
					m_download_connect_attempts = 0;
					++m_next_finished_connect_torrent;
				}
				else
				{
					// pick a downloading torrent to give a peer to
					t = want_peers_download[m_next_downloading_connect_torrent];
					TORRENT_ASSERT(t->want_peers_download());
					++m_download_connect_attempts;
					++m_next_downloading_connect_torrent;
				}
			}

			TORRENT_ASSERT(t->want_peers());
			TORRENT_ASSERT(!t->is_torrent_paused());

			if (t->try_connect_peer())
			{
				--max_connections;
				steps_since_last_connect = 0;
				m_stats_counters.inc_stats_counter(counters::connection_attempts);
			}

			++steps_since_last_connect;

			// if there are no more free connection slots, abort
			if (max_connections == 0) return;
			// there are no more torrents that want peers
			if (want_peers_download.empty() && want_peers_finished.empty()) break;
			// if we have gone a whole loop without
			// handing out a single connection, break
			if (steps_since_last_connect > num_torrents + 1) break;
			// maintain the global limit on number of connections
			if (num_connections() >= m_settings.get_int(settings_pack::connections_limit)) break;
		}
	}

	void session_impl::recalculate_unchoke_slots()
	{
		TORRENT_ASSERT(is_single_thread());

		time_point const now = aux::time_now();
		time_duration const unchoke_interval = now - m_last_choke;
		m_last_choke = now;

		// build list of all peers that are
		// unchokable.
		// TODO: 3 there should be a pre-calculated list of all peers eligible for
		// unchoking
		std::vector<peer_connection*> peers;
		for (connection_map::iterator i = m_connections.begin();
			i != m_connections.end();)
		{
			std::shared_ptr<peer_connection> p = *i;
			TORRENT_ASSERT(p);
			++i;
			torrent* const t = p->associated_torrent().lock().get();
			torrent_peer* const pi = p->peer_info_struct();

			if (p->ignore_unchoke_slots() || t == nullptr || pi == nullptr
				|| pi->web_seed || t->is_paused())
			{
				p->reset_choke_counters();
				continue;
			}

			if (!p->is_peer_interested()
				|| p->is_disconnecting()
				|| p->is_connecting())
			{
				// this peer is not unchokable. So, if it's unchoked
				// already, make sure to choke it.
				if (p->is_choked())
				{
					p->reset_choke_counters();
					continue;
				}
				if (pi && pi->optimistically_unchoked)
				{
					m_stats_counters.inc_stats_counter(counters::num_peers_up_unchoked_optimistic, -1);
					pi->optimistically_unchoked = false;
					// force a new optimistic unchoke
					m_optimistic_unchoke_time_scaler = 0;
					// TODO: post a message to have this happen
					// immediately instead of waiting for the next tick
				}
				t->choke_peer(*p);
				p->reset_choke_counters();
				continue;
			}

			peers.push_back(p.get());
		}

		// the unchoker wants an estimate of our upload rate capacity
		// (used by bittyrant)
		int max_upload_rate = upload_rate_limit(m_global_class);
		if (m_settings.get_int(settings_pack::choking_algorithm)
			== settings_pack::bittyrant_choker
			&& max_upload_rate == 0)
		{
			// we don't know at what rate we can upload. If we have a
			// measurement of the peak, use that + 10kB/s, otherwise
			// assume 20 kB/s
			max_upload_rate = std::max(20000, m_peak_up_rate + 10000);
			if (m_alerts.should_post<performance_alert>())
				m_alerts.emplace_alert<performance_alert>(torrent_handle()
					, performance_alert::bittyrant_with_no_uplimit);
		}

		int const allowed_upload_slots = unchoke_sort(peers, max_upload_rate
			, unchoke_interval, m_settings);

		m_stats_counters.set_value(counters::num_unchoke_slots
			, allowed_upload_slots);

#ifndef TORRENT_DISABLE_LOGGING
		if (should_log())
		{
			session_log("RECALCULATE UNCHOKE SLOTS: [ peers: %d "
				"eligible-peers: %d"
				" max_upload_rate: %d"
				" allowed-slots: %d ]"
				, int(m_connections.size())
				, int(peers.size())
				, max_upload_rate
				, allowed_upload_slots);
		}
#endif

		int const unchoked_counter_optimistic
			= int(m_stats_counters[counters::num_peers_up_unchoked_optimistic]);
		int const num_opt_unchoke = (unchoked_counter_optimistic == 0)
			? std::max(1, allowed_upload_slots / 5) : unchoked_counter_optimistic;

		int unchoke_set_size = allowed_upload_slots - num_opt_unchoke;

		// go through all the peers and unchoke the first ones and choke
		// all the other ones.
		for (auto p : peers)
		{
			TORRENT_ASSERT(p != nullptr);
			TORRENT_ASSERT(!p->ignore_unchoke_slots());

			// this will update the m_uploaded_at_last_unchoke
			p->reset_choke_counters();

			torrent* t = p->associated_torrent().lock().get();
			TORRENT_ASSERT(t);

			if (unchoke_set_size > 0)
			{
				// yes, this peer should be unchoked
				if (p->is_choked())
				{
					if (!t->unchoke_peer(*p))
						continue;
				}

				--unchoke_set_size;

				TORRENT_ASSERT(p->peer_info_struct());
				if (p->peer_info_struct()->optimistically_unchoked)
				{
					// force a new optimistic unchoke
					// since this one just got promoted into the
					// proper unchoke set
					m_optimistic_unchoke_time_scaler = 0;
					p->peer_info_struct()->optimistically_unchoked = false;
					m_stats_counters.inc_stats_counter(counters::num_peers_up_unchoked_optimistic, -1);
				}
			}
			else
			{
				// no, this peer should be choked
				TORRENT_ASSERT(p->peer_info_struct());
				if (!p->is_choked() && !p->peer_info_struct()->optimistically_unchoked)
					t->choke_peer(*p);
			}
		}
	}

	std::shared_ptr<torrent> session_impl::delay_load_torrent(sha1_hash const& info_hash
		, peer_connection* pc)
	{
#ifndef TORRENT_DISABLE_EXTENSIONS
		for (auto& e : m_ses_extensions[plugins_all_idx])
		{
			add_torrent_params p;
			if (e->on_unknown_torrent(info_hash, peer_connection_handle(pc->self()), p))
			{
				error_code ec;
				torrent_handle handle = add_torrent(p, ec);

				return handle.native_handle();
			}
		}
#else
		TORRENT_UNUSED(pc);
		TORRENT_UNUSED(info_hash);
#endif
		return std::shared_ptr<torrent>();
	}

	// the return value from this function is valid only as long as the
	// session is locked!
	std::weak_ptr<torrent> session_impl::find_torrent(sha1_hash const& info_hash) const
	{
		TORRENT_ASSERT(is_single_thread());

		auto const i = m_torrents.find(info_hash);
#if TORRENT_USE_INVARIANT_CHECKS
		for (auto const& te : m_torrents)
		{
			TORRENT_ASSERT(te.second);
		}
#endif
		if (i != m_torrents.end()) return i->second;
		return std::weak_ptr<torrent>();
	}

	void session_impl::insert_torrent(sha1_hash const& ih, std::shared_ptr<torrent> const& t
		, std::string uuid)
	{
		m_torrents.insert(std::make_pair(ih, t));
#ifndef TORRENT_NO_DEPRECATE
		//deprecated in 1.2
		if (!uuid.empty()) m_uuids.insert(std::make_pair(uuid, t));
#else
		TORRENT_UNUSED(uuid);
#endif
	}

	void session_impl::set_queue_position(torrent* me, queue_position_t p)
	{
		queue_position_t const current_pos = me->queue_position();
		if (current_pos == p) return;

		if (p >= queue_position_t{0} && current_pos == no_pos)
		{
			// we're inserting the torrent into the download queue
			queue_position_t const last = m_download_queue.end_index();
			if (p >= last)
			{
				m_download_queue.push_back(me);
				me->set_queue_position_impl(last);
				return;
			}

			m_download_queue.insert(m_download_queue.begin() + static_cast<int>(p), me);
			for (queue_position_t i = p; i < m_download_queue.end_index(); ++i)
			{
				m_download_queue[i]->set_queue_position_impl(i);
			}
		}
		else if (p < queue_position_t{})
		{
			// we're removing the torrent from the download queue
			TORRENT_ASSERT(current_pos >= queue_position_t{0});
			TORRENT_ASSERT(p == no_pos);
			TORRENT_ASSERT(m_download_queue[current_pos] == me);
			m_download_queue.erase(m_download_queue.begin() + static_cast<int>(current_pos));
			me->set_queue_position_impl(no_pos);
			for (queue_position_t i = current_pos; i < m_download_queue.end_index(); ++i)
			{
				m_download_queue[i]->set_queue_position_impl(i);
			}
		}
		else if (p < current_pos)
		{
			// we're moving the torrent up the queue
			torrent* tmp = me;
			for (queue_position_t i = p; i <= current_pos; ++i)
			{
				std::swap(m_download_queue[i], tmp);
				m_download_queue[i]->set_queue_position_impl(i);
			}
			TORRENT_ASSERT(tmp == me);
		}
		else if (p > current_pos)
		{
			// we're moving the torrent down the queue
			p = std::min(p, prev(m_download_queue.end_index()));
			for (queue_position_t i = current_pos; i < p; ++i)
			{
				m_download_queue[i] = m_download_queue[next(i)];
				m_download_queue[i]->set_queue_position_impl(i);
			}
			m_download_queue[p] = me;
			me->set_queue_position_impl(p);
		}

		trigger_auto_manage();
	}

#if !defined(TORRENT_DISABLE_ENCRYPTION) && !defined(TORRENT_DISABLE_EXTENSIONS)
	torrent const* session_impl::find_encrypted_torrent(sha1_hash const& info_hash
		, sha1_hash const& xor_mask)
	{
		sha1_hash obfuscated = info_hash;
		obfuscated ^= xor_mask;

		auto const i = m_obfuscated_torrents.find(obfuscated);
		if (i == m_obfuscated_torrents.end()) return nullptr;
		return i->second.get();
	}
#endif

#ifndef TORRENT_NO_DEPRECATE
	//deprecated in 1.2
	std::weak_ptr<torrent> session_impl::find_torrent(std::string const& uuid) const
	{
		TORRENT_ASSERT(is_single_thread());

		auto const i = m_uuids.find(uuid);
		if (i != m_uuids.end()) return i->second;
		return std::weak_ptr<torrent>();
	}
#endif

#ifndef TORRENT_DISABLE_MUTABLE_TORRENTS
	std::vector<std::shared_ptr<torrent>> session_impl::find_collection(
		std::string const& collection) const
	{
		std::vector<std::shared_ptr<torrent>> ret;
		for (auto const& tp : m_torrents)
		{
			std::shared_ptr<torrent> t = tp.second;
			if (!t) continue;
			std::vector<std::string> const& c = t->torrent_file().collections();
			if (std::find(c.begin(), c.end(), collection) == c.end()) continue;
			ret.push_back(t);
		}
		return ret;
	}
#endif //TORRENT_DISABLE_MUTABLE_TORRENTS

	namespace {

	// returns true if lhs is a better disconnect candidate than rhs
	bool compare_disconnect_torrent(session_impl::torrent_map::value_type const& lhs
		, session_impl::torrent_map::value_type const& rhs)
	{
		// a torrent with 0 peers is never a good disconnect candidate
		// since there's nothing to disconnect
		if ((lhs.second->num_peers() == 0) != (rhs.second->num_peers() == 0))
			return lhs.second->num_peers() != 0;

		// other than that, always prefer to disconnect peers from seeding torrents
		// in order to not harm downloading ones
		if (lhs.second->is_seed() != rhs.second->is_seed())
			return lhs.second->is_seed();

		return lhs.second->num_peers() > rhs.second->num_peers();
	}

	} // anonymous namespace

	std::weak_ptr<torrent> session_impl::find_disconnect_candidate_torrent() const
	{
		auto const i = std::min_element(m_torrents.begin(), m_torrents.end()
			, &compare_disconnect_torrent);

		TORRENT_ASSERT(i != m_torrents.end());
		if (i == m_torrents.end()) return std::shared_ptr<torrent>();

		return i->second;
	}

#ifndef TORRENT_DISABLE_LOGGING
	bool session_impl::should_log() const
	{
		return m_alerts.should_post<log_alert>();
	}

	TORRENT_FORMAT(2,3)
	void session_impl::session_log(char const* fmt, ...) const
	{
		if (!m_alerts.should_post<log_alert>()) return;

		va_list v;
		va_start(v, fmt);
		m_alerts.emplace_alert<log_alert>(fmt, v);
		va_end(v);
	}
#endif

	void session_impl::get_torrent_status(std::vector<torrent_status>* ret
		, std::function<bool(torrent_status const&)> const& pred
		, status_flags_t const flags) const
	{
		for (auto const& t : m_torrents)
		{
			if (t.second->is_aborted()) continue;
			torrent_status st;
			t.second->status(&st, flags);
			if (!pred(st)) continue;
			ret->push_back(std::move(st));
		}
	}

	void session_impl::refresh_torrent_status(std::vector<torrent_status>* ret
		, status_flags_t const flags) const
	{
		for (auto& st : *ret)
		{
			auto t = st.handle.m_torrent.lock();
			if (!t) continue;
			t->status(&st, flags);
		}
	}

	void session_impl::post_torrent_updates(status_flags_t const flags)
	{
		INVARIANT_CHECK;

		TORRENT_ASSERT(is_single_thread());

		std::vector<torrent*>& state_updates
			= m_torrent_lists[aux::session_impl::torrent_state_updates];

#if TORRENT_USE_ASSERTS
		m_posting_torrent_updates = true;
#endif

		std::vector<torrent_status> status;
		status.reserve(state_updates.size());

		// TODO: it might be a nice feature here to limit the number of torrents
		// to send in a single update. By just posting the first n torrents, they
		// would nicely be round-robined because the torrent lists are always
		// pushed back. Perhaps the status_update_alert could even have a fixed
		// array of n entries rather than a vector, to further improve memory
		// locality.
		for (auto& t : state_updates)
		{
			TORRENT_ASSERT(t->m_links[aux::session_impl::torrent_state_updates].in_list());
			status.push_back(torrent_status());
			// querying accurate download counters may require
			// the torrent to be loaded. Loading a torrent, and evicting another
			// one will lead to calling state_updated(), which screws with
			// this list while we're working on it, and break things
			t->status(&status.back(), flags);
			t->clear_in_state_update();
		}
		state_updates.clear();

#if TORRENT_USE_ASSERTS
		m_posting_torrent_updates = false;
#endif

		m_alerts.emplace_alert<state_update_alert>(std::move(status));
	}

	void session_impl::post_session_stats()
	{
		m_disk_thread.update_stats_counters(m_stats_counters);

#ifndef TORRENT_DISABLE_DHT
		if (m_dht)
			m_dht->update_stats_counters(m_stats_counters);
#endif

		m_stats_counters.set_value(counters::limiter_up_queue
			, m_upload_rate.queue_size());
		m_stats_counters.set_value(counters::limiter_down_queue
			, m_download_rate.queue_size());

		m_stats_counters.set_value(counters::limiter_up_bytes
			, m_upload_rate.queued_bytes());
		m_stats_counters.set_value(counters::limiter_down_bytes
			, m_download_rate.queued_bytes());

		m_alerts.emplace_alert<session_stats_alert>(m_stats_counters);
	}

	void session_impl::post_dht_stats()
	{
		std::vector<dht_lookup> requests;
		std::vector<dht_routing_bucket> table;

#ifndef TORRENT_DISABLE_DHT
		if (m_dht)
			m_dht->dht_status(table, requests);
#endif

		m_alerts.emplace_alert<dht_stats_alert>(std::move(table), std::move(requests));
	}

	std::vector<torrent_handle> session_impl::get_torrents() const
	{
		std::vector<torrent_handle> ret;

		for (auto const& i : m_torrents)
		{
			if (i.second->is_aborted()) continue;
			ret.push_back(torrent_handle(i.second));
		}
		return ret;
	}

	torrent_handle session_impl::find_torrent_handle(sha1_hash const& info_hash)
	{
		return torrent_handle(find_torrent(info_hash));
	}

	void session_impl::async_add_torrent(add_torrent_params* params)
	{
		std::unique_ptr<add_torrent_params> holder(params);

#ifndef TORRENT_NO_DEPRECATE
		if (!params->ti && string_begins_no_case("file://", params->url.c_str()))
		{
			if (!m_torrent_load_thread)
				m_torrent_load_thread.reset(new work_thread_t());

			m_torrent_load_thread->ios.post([params, this]
			{
				std::string const torrent_file_path = resolve_file_url(params->url);
				params->url.clear();

				std::unique_ptr<add_torrent_params> holder2(params);
				error_code ec;
				params->ti = std::make_shared<torrent_info>(torrent_file_path, ec);
				this->m_io_service.post(std::bind(&session_impl::on_async_load_torrent
					, this, params, ec));
				holder2.release();
			});
			holder.release();
			return;
		}
#endif

		error_code ec;
		add_torrent(std::move(*params), ec);
	}

#ifndef TORRENT_NO_DEPRECATE
	void session_impl::on_async_load_torrent(add_torrent_params* params, error_code ec)
	{
		std::unique_ptr<add_torrent_params> holder(params);

		if (ec)
		{
			m_alerts.emplace_alert<add_torrent_alert>(torrent_handle()
				, *params, ec);
			return;
		}
		TORRENT_ASSERT(params->ti->is_valid());
		TORRENT_ASSERT(params->ti->num_files() > 0);
		params->url.clear();
		add_torrent(std::move(*params), ec);
	}
#endif

#ifndef TORRENT_DISABLE_EXTENSIONS
	void session_impl::add_extensions_to_torrent(
		std::shared_ptr<torrent> const& torrent_ptr, void* userdata)
	{
		for (auto& e : m_ses_extensions[plugins_all_idx])
		{
			std::shared_ptr<torrent_plugin> tp(e->new_torrent(
				torrent_ptr->get_handle(), userdata));
			if (tp) torrent_ptr->add_extension(std::move(tp));
		}
	}
#endif

	torrent_handle session_impl::add_torrent(add_torrent_params params
		, error_code& ec)
	{
		// params is updated by add_torrent_impl()
		std::shared_ptr<torrent> torrent_ptr;

		// in case there's an error, make sure to abort the torrent before leaving
		// the scope
		auto abort_torrent = aux::scope_end([&]{ if (torrent_ptr) torrent_ptr->abort(); });

		bool added;
		// TODO: 3 perhaps params could be moved into the torrent object, instead
		// of it being copied by the torrent constructor
		std::tie(torrent_ptr, added) = add_torrent_impl(params, ec);

		torrent_handle const handle(torrent_ptr);
		m_alerts.emplace_alert<add_torrent_alert>(handle, params, ec);

		if (!torrent_ptr) return handle;

		// params.info_hash should have been initialized by add_torrent_impl()
		TORRENT_ASSERT(params.info_hash != sha1_hash(nullptr));

#ifndef TORRENT_DISABLE_DHT
		if (params.ti)
		{
			for (auto const& n : params.ti->nodes())
				add_dht_node_name(n);
		}
#endif

#ifndef TORRENT_NO_DEPRECATE
		if (m_alerts.should_post<torrent_added_alert>())
			m_alerts.emplace_alert<torrent_added_alert>(handle);
#endif

		// if this was an existing torrent, we can't start it again, or add
		// another set of plugins etc. we're done
		if (!added)
		{
			abort_torrent.disarm();
			return handle;
		}

		torrent_ptr->set_ip_filter(m_ip_filter);
		torrent_ptr->start();

#ifndef TORRENT_DISABLE_EXTENSIONS
		for (auto& ext : params.extensions)
		{
			std::shared_ptr<torrent_plugin> tp(ext(handle, params.userdata));
			if (tp) torrent_ptr->add_extension(std::move(tp));
		}

		add_extensions_to_torrent(torrent_ptr, params.userdata);
#endif

		sha1_hash next_lsd(nullptr);
		sha1_hash next_dht(nullptr);
		if (m_next_lsd_torrent != m_torrents.end())
			next_lsd = m_next_lsd_torrent->first;
#ifndef TORRENT_DISABLE_DHT
		if (m_next_dht_torrent != m_torrents.end())
			next_dht = m_next_dht_torrent->first;
#endif
		float const load_factor = m_torrents.load_factor();

		m_torrents.insert(std::make_pair(params.info_hash, torrent_ptr));

#if !defined(TORRENT_DISABLE_ENCRYPTION) && !defined(TORRENT_DISABLE_EXTENSIONS)
		static char const req2[4] = {'r', 'e', 'q', '2'};
		hasher h(req2);
		h.update(params.info_hash);
		// this is SHA1("req2" + info-hash), used for
		// encrypted hand shakes
		m_obfuscated_torrents.insert(std::make_pair(h.final(), torrent_ptr));
#endif

		// once we successfully add the torrent, we can disarm the abort action
		abort_torrent.disarm();
		torrent_ptr->added();

		// if this insert made the hash grow, the iterators became invalid
		// we need to reset them
		if (m_torrents.load_factor() < load_factor)
		{
			// this indicates the hash table re-hashed
			if (!next_lsd.is_all_zeros())
				m_next_lsd_torrent = m_torrents.find(next_lsd);
#ifndef TORRENT_DISABLE_DHT
			if (!next_dht.is_all_zeros())
				m_next_dht_torrent = m_torrents.find(next_dht);
#endif
		}

#ifndef TORRENT_NO_DEPRECATE
		//deprecated in 1.2
		if (!params.uuid.empty() || !params.url.empty())
			m_uuids.insert(std::make_pair(params.uuid.empty()
				? params.url : params.uuid, torrent_ptr));
#endif

		// recalculate auto-managed torrents sooner (or put it off)
		// if another torrent will be added within one second from now
		// we want to put it off again anyway. So that while we're adding
		// a boat load of torrents, we postpone the recalculation until
		// we're done adding them all (since it's kind of an expensive operation)
		if (params.flags & torrent_flags::auto_managed)
		{
			const int max_downloading = settings().get_int(settings_pack::active_downloads);
			const int max_seeds = settings().get_int(settings_pack::active_seeds);
			const int max_active = settings().get_int(settings_pack::active_limit);

			const int num_downloading
			= int(torrent_list(session_interface::torrent_downloading_auto_managed).size());
			const int num_seeds
			= int(torrent_list(session_interface::torrent_seeding_auto_managed).size());
			const int num_active = num_downloading + num_seeds;

			// there's no point in triggering the auto manage logic early if we
			// don't have a reason to believe anything will change. It's kind of
			// expensive.
			if ((num_downloading < max_downloading
				|| num_seeds < max_seeds)
				&& num_active < max_active)
			{
				trigger_auto_manage();
			}
		}

		return handle;
	}

	std::pair<std::shared_ptr<torrent>, bool>
	session_impl::add_torrent_impl(add_torrent_params& params, error_code& ec)
	{
		TORRENT_ASSERT(!params.save_path.empty());

		using ptr_t = std::shared_ptr<torrent>;

#ifndef TORRENT_NO_DEPRECATE
		if (string_begins_no_case("magnet:", params.url.c_str()))
		{
			parse_magnet_uri(params.url, params, ec);
			if (ec) return std::make_pair(ptr_t(), false);
			params.url.clear();
		}

		if (!params.ti && string_begins_no_case("file://", params.url.c_str()))
		{
			std::string const torrent_file_path = resolve_file_url(params.url);
			params.url.clear();
			auto t = std::make_shared<torrent_info>(torrent_file_path, std::ref(ec), 0);
			if (ec) return std::make_pair(ptr_t(), false);
			params.url.clear();
			params.ti = t;
		}
#endif

		if (params.ti && !params.ti->is_valid())
		{
			ec = errors::no_metadata;
			return std::make_pair(ptr_t(), false);
		}

		if (params.ti && params.ti->is_valid() && params.ti->num_files() == 0)
		{
			ec = errors::no_files_in_torrent;
			return std::make_pair(ptr_t(), false);
		}

#ifndef TORRENT_DISABLE_DHT
		// add params.dht_nodes to the DHT, if enabled
		for (auto const& n : params.dht_nodes)
			add_dht_node_name(n);
#endif

		INVARIANT_CHECK;

		if (is_aborted())
		{
			ec = errors::session_is_closing;
			return std::make_pair(ptr_t(), false);
		}

		// figure out the info hash of the torrent and make sure params.info_hash
		// is set correctly
		if (params.ti) params.info_hash = params.ti->info_hash();
#ifndef TORRENT_NO_DEPRECATE
		//deprecated in 1.2
		else if (!params.url.empty())
		{
			// in order to avoid info-hash collisions, for
			// torrents where we don't have an info-hash, but
			// just a URL, set the temporary info-hash to the
			// hash of the URL. This will be changed once we
			// have the actual .torrent file
			params.info_hash = hasher(&params.url[0], int(params.url.size())).final();
		}
#endif

		if (params.info_hash.is_all_zeros())
		{
			ec = errors::missing_info_hash_in_uri;
			return std::make_pair(ptr_t(), false);
		}

		// is the torrent already active?
		std::shared_ptr<torrent> torrent_ptr = find_torrent(params.info_hash).lock();
#ifndef TORRENT_NO_DEPRECATE
		//deprecated in 1.2
		if (!torrent_ptr && !params.uuid.empty()) torrent_ptr = find_torrent(params.uuid).lock();
		// if we still can't find the torrent, look for it by url
		if (!torrent_ptr && !params.url.empty())
		{
			auto const i = std::find_if(m_torrents.begin(), m_torrents.end()
				, [&params](torrent_map::value_type const& te)
				{ return te.second->url() == params.url; });
			if (i != m_torrents.end())
				torrent_ptr = i->second;
		}
#endif

		if (torrent_ptr)
		{
			if (!(params.flags & torrent_flags::duplicate_is_error))
			{
#ifndef TORRENT_NO_DEPRECATE
				//deprecated in 1.2
				if (!params.uuid.empty() && torrent_ptr->uuid().empty())
					torrent_ptr->set_uuid(params.uuid);
				if (!params.url.empty() && torrent_ptr->url().empty())
					torrent_ptr->set_url(params.url);
#endif
				return std::make_pair(torrent_ptr, false);
			}

			ec = errors::duplicate_torrent;
			return std::make_pair(ptr_t(), false);
		}

		torrent_ptr = std::make_shared<torrent>(*this
			, 16 * 1024, m_paused
			, params);
		torrent_ptr->set_queue_position(m_download_queue.end_index());

		return std::make_pair(torrent_ptr, true);
	}

	void session_impl::update_outgoing_interfaces()
	{
		std::string const net_interfaces = m_settings.get_str(settings_pack::outgoing_interfaces);

		// declared in string_util.hpp
		parse_comma_separated_string(net_interfaces, m_outgoing_interfaces);

#ifndef TORRENT_DISABLE_LOGGING
		if (!net_interfaces.empty() && m_outgoing_interfaces.empty())
		{
			session_log("ERROR: failed to parse outgoing interface list: %s"
				, net_interfaces.c_str());
		}
#endif
	}

	tcp::endpoint session_impl::bind_outgoing_socket(socket_type& s, address
		const& remote_address, error_code& ec) const
	{
		tcp::endpoint bind_ep(address_v4(), 0);
		if (m_settings.get_int(settings_pack::outgoing_port) > 0)
		{
#ifdef TORRENT_WINDOWS
			s.set_option(exclusive_address_use(true), ec);
#else
			s.set_option(tcp::acceptor::reuse_address(true), ec);
#endif
			// ignore errors because the underlying socket may not
			// be opened yet. This happens when we're routing through
			// a proxy. In that case, we don't yet know the address of
			// the proxy server, and more importantly, we don't know
			// the address family of its address. This means we can't
			// open the socket yet. The socks abstraction layer defers
			// opening it.
			ec.clear();
			bind_ep.port(std::uint16_t(next_port()));
		}

		if (is_utp(s))
		{
			auto ep = m_outgoing_sockets.bind(s, remote_address);
			if (ep.port() != 0)
				return ep;
		}

		if (!m_outgoing_interfaces.empty())
		{
			if (m_interface_index >= m_outgoing_interfaces.size()) m_interface_index = 0;
			std::string const& ifname = m_outgoing_interfaces[m_interface_index++];

			if (ec) return bind_ep;

			bind_ep.address(bind_socket_to_device(m_io_service, s
				, remote_address.is_v4()
					? boost::asio::ip::tcp::v4()
					: boost::asio::ip::tcp::v6()
				, ifname.c_str(), bind_ep.port(), ec));
			return bind_ep;
		}

		// if we're not binding to a specific interface, bind
		// to the same protocol family as the target endpoint
		if (is_any(bind_ep.address()))
		{
#if TORRENT_USE_IPV6
			if (remote_address.is_v6())
				bind_ep.address(address_v6::any());
			else
#endif
				bind_ep.address(address_v4::any());
		}

		s.bind(bind_ep, ec);
		return bind_ep;
	}

	// verify that the interface ``addr`` belongs to, allows incoming connections
	bool session_impl::verify_incoming_interface(address const& addr)
	{
		for (auto const& s : m_listen_sockets)
		{
			if (s->local_endpoint.address() == addr)
			{
				return s->incoming == duplex::accept_incoming;
			}
		}
		return false;
	}

	// verify that the given local address satisfies the requirements of
	// the outgoing interfaces. i.e. that one of the allowed outgoing
	// interfaces has this address. For uTP sockets, which are all backed
	// by an unconnected udp socket, we won't be able to tell what local
	// address is used for this peer's packets, in that case, just make
	// sure one of the allowed interfaces exists and maybe that it's the
	// default route. For systems that have SO_BINDTODEVICE, it should be
	// enough to just know that one of the devices exist
	bool session_impl::verify_bound_address(address const& addr, bool utp
		, error_code& ec)
	{
		TORRENT_UNUSED(utp);

		// we have specific outgoing interfaces specified. Make sure the
		// local endpoint for this socket is bound to one of the allowed
		// interfaces. the list can be a mixture of interfaces and IP
		// addresses.
		for (auto const& s : m_outgoing_interfaces)
		{
			error_code err;
			address const ip = address::from_string(s.c_str(), err);
			if (err) continue;
			if (ip == addr) return true;
		}

		// we didn't find the address as an IP in the interface list. Now,
		// resolve which device (if any) has this IP address.
		std::string device = device_for_address(addr, m_io_service, ec);
		if (ec) return false;

		// if no device was found to have this address, we fail
		if (device.empty()) return false;

		for (auto const& s : m_outgoing_interfaces)
		{
			if (s == device) return true;
		}

		return false;
	}

	void session_impl::remove_torrent(const torrent_handle& h
		, remove_flags_t const options)
	{
		INVARIANT_CHECK;

		std::shared_ptr<torrent> tptr = h.m_torrent.lock();
		if (!tptr) return;

		m_alerts.emplace_alert<torrent_removed_alert>(tptr->get_handle()
			, tptr->info_hash());

		remove_torrent_impl(tptr, options);

		tptr->abort();
	}

	void session_impl::remove_torrent_impl(std::shared_ptr<torrent> tptr
		, remove_flags_t const options)
	{
#ifndef TORRENT_NO_DEPRECATE
		// deprecated in 1.2
		// remove from uuid list
		if (!tptr->uuid().empty())
		{
			auto const j = m_uuids.find(tptr->uuid());
			if (j != m_uuids.end()) m_uuids.erase(j);
		}
#endif

		auto i = m_torrents.find(tptr->torrent_file().info_hash());

#ifndef TORRENT_NO_DEPRECATE
		// deprecated in 1.2
		// this torrent might be filed under the URL-hash
		if (i == m_torrents.end() && !tptr->url().empty())
		{
			i = m_torrents.find(hasher(tptr->url()).final());
		}
#endif

		if (i == m_torrents.end()) return;

		torrent& t = *i->second;
		if (options)
		{
			if (!t.delete_files(options))
			{
				if (m_alerts.should_post<torrent_delete_failed_alert>())
					m_alerts.emplace_alert<torrent_delete_failed_alert>(t.get_handle()
						, error_code(), t.torrent_file().info_hash());
			}
		}

		tptr->update_gauge();

#if TORRENT_USE_ASSERTS
		sha1_hash i_hash = t.torrent_file().info_hash();
#endif
#ifndef TORRENT_DISABLE_DHT
		if (i == m_next_dht_torrent)
			++m_next_dht_torrent;
#endif
		if (i == m_next_lsd_torrent)
			++m_next_lsd_torrent;

		m_torrents.erase(i);
		tptr->removed();

#if !defined(TORRENT_DISABLE_ENCRYPTION) && !defined(TORRENT_DISABLE_EXTENSIONS)
		static char const req2[4] = {'r', 'e', 'q', '2'};
		hasher h(req2);
		h.update(tptr->info_hash());
		m_obfuscated_torrents.erase(h.final());
#endif

#ifndef TORRENT_DISABLE_DHT
		if (m_next_dht_torrent == m_torrents.end())
			m_next_dht_torrent = m_torrents.begin();
#endif
		if (m_next_lsd_torrent == m_torrents.end())
			m_next_lsd_torrent = m_torrents.begin();

		// this torrent may open up a slot for a queued torrent
		trigger_auto_manage();

		TORRENT_ASSERT(m_torrents.find(i_hash) == m_torrents.end());
	}

#ifndef TORRENT_NO_DEPRECATE

	void session_impl::update_ssl_listen()
	{
		INVARIANT_CHECK;

		// this function maps the previous functionality of just setting the ssl
		// listen port in order to enable the ssl listen sockets, to the new
		// mechanism where SSL sockets are specified in listen_interfaces.
		auto current_ifaces = parse_listen_interfaces(
			m_settings.get_str(settings_pack::listen_interfaces));
		// these are the current interfaces we have, first remove all the SSL
		// interfaces
		current_ifaces.erase(std::remove_if(current_ifaces.begin(), current_ifaces.end()
			, std::bind(&listen_interface_t::ssl, _1)), current_ifaces.end());

		int const ssl_listen_port = m_settings.get_int(settings_pack::ssl_listen);

		// setting a port of 0 means to disable listening on SSL, so just update
		// the interface list with the new list, and we're done
		if (ssl_listen_port == 0)
		{
			m_settings.set_str(settings_pack::listen_interfaces
				, print_listen_interfaces(current_ifaces));
			return;
		}

		std::vector<listen_interface_t> new_ifaces;
		std::transform(current_ifaces.begin(), current_ifaces.end()
			, std::back_inserter(new_ifaces), [](listen_interface_t in)
			{ in.ssl = true; return in; });

		current_ifaces.insert(current_ifaces.end(), new_ifaces.begin(), new_ifaces.end());

		m_settings.set_str(settings_pack::listen_interfaces
			, print_listen_interfaces(current_ifaces));
	}
#endif // TORRENT_NO_DEPRECATE

	void session_impl::update_listen_interfaces()
	{
		INVARIANT_CHECK;

		std::string const net_interfaces = m_settings.get_str(settings_pack::listen_interfaces);
		m_listen_interfaces = parse_listen_interfaces(net_interfaces);

#ifndef TORRENT_DISABLE_LOGGING
		if (should_log())
		{
			if (!net_interfaces.empty() && m_listen_interfaces.empty())
			{
				session_log("ERROR: failed to parse listen_interfaces setting: %s"
					, net_interfaces.c_str());
			}
			session_log("update listen interfaces: %s", net_interfaces.c_str());
			session_log("parsed listen interfaces count: %d, ifaces: %s"
				, int(m_listen_interfaces.size())
				, print_listen_interfaces(m_listen_interfaces).c_str());
		}
#endif
	}

	void session_impl::update_privileged_ports()
	{
		if (m_settings.get_bool(settings_pack::no_connect_privileged_ports))
		{
			m_port_filter.add_rule(0, 1024, port_filter::blocked);

			// Close connections whose endpoint is filtered
			// by the new ip-filter
			for (auto const& t : m_torrents)
				t.second->port_filter_updated();
		}
		else
		{
			m_port_filter.add_rule(0, 1024, 0);
		}
	}

	void session_impl::update_auto_sequential()
	{
		for (auto& i : m_torrents)
			i.second->update_auto_sequential();
	}

	void session_impl::update_max_failcount()
	{
		for (auto& i : m_torrents)
			i.second->update_max_failcount();
	}

	void session_impl::update_resolver_cache_timeout()
	{
		int const timeout = m_settings.get_int(settings_pack::resolver_cache_timeout);
		m_host_resolver.set_cache_timeout(seconds(timeout));
	}

	void session_impl::update_proxy()
	{
		for (auto& i : m_listen_sockets)
			i->udp_sock->sock.set_proxy_settings(proxy());
		m_outgoing_sockets.update_proxy(proxy());
	}

	void session_impl::update_ip_notifier()
	{
		if (m_settings.get_bool(settings_pack::enable_ip_notifier))
			start_ip_notifier();
		else
			stop_ip_notifier();
	}

	void session_impl::update_upnp()
	{
		if (m_settings.get_bool(settings_pack::enable_upnp))
			start_upnp();
		else
			stop_upnp();
	}

	void session_impl::update_natpmp()
	{
		if (m_settings.get_bool(settings_pack::enable_natpmp))
			start_natpmp();
		else
			stop_natpmp();
	}

	void session_impl::update_lsd()
	{
		if (m_settings.get_bool(settings_pack::enable_lsd))
			start_lsd();
		else
			stop_lsd();
	}

	void session_impl::update_dht()
	{
#ifndef TORRENT_DISABLE_DHT
		if (m_settings.get_bool(settings_pack::enable_dht))
			start_dht();
		else
			stop_dht();
#endif
	}

	void session_impl::update_peer_fingerprint()
	{
		// ---- generate a peer id ----
		std::string print = m_settings.get_str(settings_pack::peer_fingerprint);
		if (print.size() > 20) print.resize(20);

		// the client's fingerprint
		std::copy(print.begin(), print.begin() + int(print.length()), m_peer_id.begin());
		if (print.length() < 20)
		{
			url_random(m_peer_id.data() + print.length(), m_peer_id.data() + 20);
		}
	}

	void session_impl::update_dht_bootstrap_nodes()
	{
#ifndef TORRENT_DISABLE_DHT
		std::string const& node_list = m_settings.get_str(settings_pack::dht_bootstrap_nodes);
		std::vector<std::pair<std::string, int>> nodes;
		parse_comma_separated_string_port(node_list, nodes);

#ifndef TORRENT_DISABLE_LOGGING
		if (!node_list.empty() && nodes.empty())
		{
			session_log("ERROR: failed to parse DHT bootstrap list: %s", node_list.c_str());
		}
#endif
		for (auto const& n : nodes)
			add_dht_router(n);
#endif
	}

	void session_impl::update_count_slow()
	{
		error_code ec;
		for (auto const& tp : m_torrents)
		{
			tp.second->on_inactivity_tick(ec);
		}
	}

	// TODO: 2 this function should be removed and users need to deal with the
	// more generic case of having multiple listen ports
	std::uint16_t session_impl::listen_port() const
	{
		return listen_port(nullptr);
	}

	std::uint16_t session_impl::listen_port(listen_socket_t* sock) const
	{
		// if not, don't tell the tracker anything if we're in force_proxy
		// mode. We don't want to leak our listen port since it can
		// potentially identify us if it is leaked elsewhere
		if (m_settings.get_bool(settings_pack::force_proxy)) return 0;
		if (m_listen_sockets.empty()) return 0;
		if (sock) return std::uint16_t(sock->tcp_external_port);
		return std::uint16_t(m_listen_sockets.front()->tcp_external_port);
	}

	// TODO: 2 this function should be removed and users need to deal with the
	// more generic case of having multiple ssl ports
	std::uint16_t session_impl::ssl_listen_port() const
	{
		return ssl_listen_port(nullptr);
	}

	std::uint16_t session_impl::ssl_listen_port(listen_socket_t* sock) const
	{
#ifdef TORRENT_USE_OPENSSL
		if (sock) return std::uint16_t(sock->tcp_external_port);

		// if not, don't tell the tracker anything if we're in force_proxy
		// mode. We don't want to leak our listen port since it can
		// potentially identify us if it is leaked elsewhere
		if (m_settings.get_bool(settings_pack::force_proxy)) return 0;
		for (auto const& s : m_listen_sockets)
		{
			if (s->ssl == transport::ssl) return std::uint16_t(s->tcp_external_port);
		}
#else
		TORRENT_UNUSED(sock);
#endif
		return 0;
	}

	void session_impl::announce_lsd(sha1_hash const& ih, int port, bool broadcast)
	{
		// use internal listen port for local peers
		if (m_lsd)
			m_lsd->announce(ih, port, broadcast);
	}

	void session_impl::on_lsd_peer(tcp::endpoint const& peer, sha1_hash const& ih)
	{
		m_stats_counters.inc_stats_counter(counters::on_lsd_peer_counter);
		TORRENT_ASSERT(is_single_thread());

		INVARIANT_CHECK;

		std::shared_ptr<torrent> t = find_torrent(ih).lock();
		if (!t) return;
		// don't add peers from lsd to private torrents
		if (t->torrent_file().priv() || (t->torrent_file().is_i2p()
			&& !m_settings.get_bool(settings_pack::allow_i2p_mixed))) return;

#ifndef TORRENT_DISABLE_LOGGING
		if (should_log())
			session_log("added peer from local discovery: %s", print_endpoint(peer).c_str());
#endif
		t->add_peer(peer, peer_info::lsd);
		t->do_connect_boost();

		if (m_alerts.should_post<lsd_peer_alert>())
			m_alerts.emplace_alert<lsd_peer_alert>(t->get_handle(), peer);
	}

	namespace {
		bool find_tcp_port_mapping(portmap_transport const transport
			, port_mapping_t mapping, std::shared_ptr<listen_socket_t> const& ls)
		{
			return ls->tcp_port_mapping[static_cast<int>(transport)] == mapping;
		}

		bool find_udp_port_mapping(portmap_transport const transport
			, port_mapping_t mapping, std::shared_ptr<listen_socket_t> const& ls)
		{
			return ls->udp_port_mapping[static_cast<int>(transport)] == mapping;
		}
	}

	void session_impl::on_port_mapping(port_mapping_t const mapping
		, address const& ip, int port
		, portmap_protocol const proto, error_code const& ec
		, portmap_transport const transport)
	{
		TORRENT_ASSERT(is_single_thread());

		// NOTE: don't assume that if ec != 0, the rest of the logic
		// is not necessary, the ports still need to be set, in other
		// words, don't early return without careful review of the
		// remaining logic
		if (ec && m_alerts.should_post<portmap_error_alert>())
		{
			m_alerts.emplace_alert<portmap_error_alert>(mapping
				, transport, ec);
		}

		// look through our listen sockets to see if this mapping is for one of
		// them (it could also be a user mapping)

		auto ls
			= std::find_if(m_listen_sockets.begin(), m_listen_sockets.end()
			, std::bind(find_tcp_port_mapping, transport, mapping, _1));

		bool tcp = true;
		if (ls == m_listen_sockets.end())
		{
			ls = std::find_if(m_listen_sockets.begin(), m_listen_sockets.end()
				, std::bind(find_udp_port_mapping, transport, mapping, _1));
			tcp = false;
		}

		if (ls != m_listen_sockets.end())
		{
			if (!ec && ip != address())
			{
				// TODO: 1 report the proper address of the router as the source IP of
				// this vote of our external address, instead of the empty address
				(*ls)->external_address.cast_vote(ip, source_router, address());
			}

			if (tcp) (*ls)->tcp_external_port = port;
			else (*ls)->udp_external_port = port;
		}

		if (!ec && m_alerts.should_post<portmap_alert>())
		{
			m_alerts.emplace_alert<portmap_alert>(mapping, port
				, transport, proto);
		}
	}

#ifndef TORRENT_NO_DEPRECATE
	session_status session_impl::status() const
	{
//		INVARIANT_CHECK;
		TORRENT_ASSERT(is_single_thread());

		session_status s;

		s.optimistic_unchoke_counter = m_optimistic_unchoke_time_scaler;
		s.unchoke_counter = m_unchoke_time_scaler;
		s.num_dead_peers = int(m_undead_peers.size());

		s.num_peers = int(m_stats_counters[counters::num_peers_connected]);
		s.num_unchoked = int(m_stats_counters[counters::num_peers_up_unchoked_all]);
		s.allowed_upload_slots = int(m_stats_counters[counters::num_unchoke_slots]);

		s.num_torrents
			= int(m_stats_counters[counters::num_checking_torrents]
			+ m_stats_counters[counters::num_stopped_torrents]
			+ m_stats_counters[counters::num_queued_seeding_torrents]
			+ m_stats_counters[counters::num_queued_download_torrents]
			+ m_stats_counters[counters::num_upload_only_torrents]
			+ m_stats_counters[counters::num_downloading_torrents]
			+ m_stats_counters[counters::num_seeding_torrents]
			+ m_stats_counters[counters::num_error_torrents]);

		s.num_paused_torrents
			= int(m_stats_counters[counters::num_stopped_torrents]
			+ m_stats_counters[counters::num_error_torrents]
			+ m_stats_counters[counters::num_queued_seeding_torrents]
			+ m_stats_counters[counters::num_queued_download_torrents]);

		s.total_redundant_bytes = m_stats_counters[counters::recv_redundant_bytes];
		s.total_failed_bytes = m_stats_counters[counters::recv_failed_bytes];

		s.up_bandwidth_queue = int(m_stats_counters[counters::limiter_up_queue]);
		s.down_bandwidth_queue = int(m_stats_counters[counters::limiter_down_queue]);

		s.up_bandwidth_bytes_queue = int(m_stats_counters[counters::limiter_up_bytes]);
		s.down_bandwidth_bytes_queue = int(m_stats_counters[counters::limiter_down_bytes]);

		s.disk_write_queue = int(m_stats_counters[counters::num_peers_down_disk]);
		s.disk_read_queue = int(m_stats_counters[counters::num_peers_up_disk]);

		s.has_incoming_connections = m_stats_counters[counters::has_incoming_connections] != 0;

		// total
		s.download_rate = m_stat.download_rate();
		s.total_upload = m_stat.total_upload();
		s.upload_rate = m_stat.upload_rate();
		s.total_download = m_stat.total_download();

		// payload
		s.payload_download_rate = m_stat.transfer_rate(stat::download_payload);
		s.total_payload_download = m_stat.total_transfer(stat::download_payload);
		s.payload_upload_rate = m_stat.transfer_rate(stat::upload_payload);
		s.total_payload_upload = m_stat.total_transfer(stat::upload_payload);

		// IP-overhead
		s.ip_overhead_download_rate = m_stat.transfer_rate(stat::download_ip_protocol);
		s.total_ip_overhead_download = m_stats_counters[counters::recv_ip_overhead_bytes];
		s.ip_overhead_upload_rate = m_stat.transfer_rate(stat::upload_ip_protocol);
		s.total_ip_overhead_upload = m_stats_counters[counters::sent_ip_overhead_bytes];

		// tracker
		s.total_tracker_download = m_stats_counters[counters::recv_tracker_bytes];
		s.total_tracker_upload = m_stats_counters[counters::sent_tracker_bytes];

		// dht
		s.total_dht_download = m_stats_counters[counters::dht_bytes_in];
		s.total_dht_upload = m_stats_counters[counters::dht_bytes_out];

		// deprecated
		s.tracker_download_rate = 0;
		s.tracker_upload_rate = 0;
		s.dht_download_rate = 0;
		s.dht_upload_rate = 0;

#ifndef TORRENT_DISABLE_DHT
		if (m_dht)
		{
			m_dht->dht_status(s);
		}
		else
#endif
		{
			s.dht_nodes = 0;
			s.dht_node_cache = 0;
			s.dht_torrents = 0;
			s.dht_global_nodes = 0;
			s.dht_total_allocations = 0;
		}

		s.utp_stats.packet_loss = std::uint64_t(m_stats_counters[counters::utp_packet_loss]);
		s.utp_stats.timeout = std::uint64_t(m_stats_counters[counters::utp_timeout]);
		s.utp_stats.packets_in = std::uint64_t(m_stats_counters[counters::utp_packets_in]);
		s.utp_stats.packets_out = std::uint64_t(m_stats_counters[counters::utp_packets_out]);
		s.utp_stats.fast_retransmit = std::uint64_t(m_stats_counters[counters::utp_fast_retransmit]);
		s.utp_stats.packet_resend = std::uint64_t(m_stats_counters[counters::utp_packet_resend]);
		s.utp_stats.samples_above_target = std::uint64_t(m_stats_counters[counters::utp_samples_above_target]);
		s.utp_stats.samples_below_target = std::uint64_t(m_stats_counters[counters::utp_samples_below_target]);
		s.utp_stats.payload_pkts_in = std::uint64_t(m_stats_counters[counters::utp_payload_pkts_in]);
		s.utp_stats.payload_pkts_out = std::uint64_t(m_stats_counters[counters::utp_payload_pkts_out]);
		s.utp_stats.invalid_pkts_in = std::uint64_t(m_stats_counters[counters::utp_invalid_pkts_in]);
		s.utp_stats.redundant_pkts_in = std::uint64_t(m_stats_counters[counters::utp_redundant_pkts_in]);

		s.utp_stats.num_idle = int(m_stats_counters[counters::num_utp_idle]);
		s.utp_stats.num_syn_sent = int(m_stats_counters[counters::num_utp_syn_sent]);
		s.utp_stats.num_connected = int(m_stats_counters[counters::num_utp_connected]);
		s.utp_stats.num_fin_sent = int(m_stats_counters[counters::num_utp_fin_sent]);
		s.utp_stats.num_close_wait = int(m_stats_counters[counters::num_utp_close_wait]);

		// this loop is potentially expensive. It could be optimized by
		// simply keeping a global counter
		int peerlist_size = 0;
		for (auto const& i : m_torrents)
		{
			peerlist_size += i.second->num_known_peers();
		}

		s.peerlist_size = peerlist_size;

		return s;
	}
#endif // TORRENT_NO_DEPRECATE

	void session_impl::get_cache_info(torrent_handle h, cache_status* ret, int flags) const
	{
		storage_index_t st{0};
		bool whole_session = true;
		std::shared_ptr<torrent> t = h.m_torrent.lock();
		if (t)
		{
			if (t->has_storage())
			{
				st = t->storage();
				whole_session = false;
			}
			else
				flags = session::disk_cache_no_pieces;
		}
		m_disk_thread.get_cache_info(ret, st
			, flags & session::disk_cache_no_pieces, whole_session);
	}

#ifndef TORRENT_DISABLE_DHT

	void session_impl::start_dht()
	{
		INVARIANT_CHECK;

		stop_dht();

		// postpone starting the DHT if we're still resolving the DHT router
		if (m_outstanding_router_lookups > 0)
		{
#ifndef TORRENT_DISABLE_LOGGING
			session_log("not starting DHT, outstanding router lookups: %d"
				, m_outstanding_router_lookups);
#endif
			return;
		}

		if (m_abort)
		{
#ifndef TORRENT_DISABLE_LOGGING
			session_log("not starting DHT, aborting");
#endif
			return;
		}

#ifndef TORRENT_DISABLE_LOGGING
		session_log("starting DHT, running: %s, router lookups: %d, aborting: %s"
			, m_dht ? "true" : "false", m_outstanding_router_lookups
			, m_abort ? "true" : "false");
#endif

		// TODO: refactor, move the storage to dht_tracker
		m_dht_storage = m_dht_storage_constructor(m_dht_settings);
		m_dht = std::make_shared<dht::dht_tracker>(
			static_cast<dht::dht_observer*>(this)
			, m_io_service
			, [=](aux::listen_socket_handle const& sock
				, udp::endpoint const& ep
				, span<char const> p
				, error_code& ec
				, udp_send_flags_t const flags)
				{ send_udp_packet_listen(sock, ep, p, ec, flags); }
			, m_dht_settings
			, m_stats_counters
			, *m_dht_storage
			, std::move(m_dht_state));

		for (auto& s : m_listen_sockets)
			m_dht->new_socket(s);

		for (auto const& n : m_dht_router_nodes)
		{
			m_dht->add_router_node(n);
		}

		for (auto const& n : m_dht_nodes)
		{
			m_dht->add_node(n);
		}
		m_dht_nodes.clear();
		m_dht_nodes.shrink_to_fit();

		auto cb = [this](
			std::vector<std::pair<dht::node_entry, std::string>> const&)
		{
			if (m_alerts.should_post<dht_bootstrap_alert>())
				m_alerts.emplace_alert<dht_bootstrap_alert>();
		};

		m_dht->start(cb);
	}

	void session_impl::stop_dht()
	{
#ifndef TORRENT_DISABLE_LOGGING
		session_log("about to stop DHT, running: %s", m_dht ? "true" : "false");
#endif

		if (m_dht)
		{
			m_dht->stop();
			m_dht.reset();
		}

		m_dht_storage.reset();
	}

	void session_impl::set_dht_settings(dht::dht_settings const& settings)
	{
		m_dht_settings = settings;
	}

	void session_impl::set_dht_state(dht::dht_state state)
	{
		m_dht_state = std::move(state);
	}

	void session_impl::set_dht_storage(dht::dht_storage_constructor_type sc)
	{
		m_dht_storage_constructor = sc;
	}

#ifndef TORRENT_NO_DEPRECATE
	entry session_impl::dht_state() const
	{
		return m_dht ? dht::save_dht_state(m_dht->state()) : entry();
	}

	void session_impl::start_dht_deprecated(entry const& startup_state)
	{
		m_settings.set_bool(settings_pack::enable_dht, true);
		std::vector<char> tmp;
		bencode(std::back_inserter(tmp), startup_state);

		bdecode_node e;
		error_code ec;
		if (tmp.empty() || bdecode(&tmp[0], &tmp[0] + tmp.size(), e, ec) != 0)
			return;
		m_dht_state = dht::read_dht_state(e);
		start_dht();
	}
#endif

	void session_impl::add_dht_node_name(std::pair<std::string, int> const& node)
	{
		ADD_OUTSTANDING_ASYNC("session_impl::on_dht_name_lookup");
		m_host_resolver.async_resolve(node.first, resolver::abort_on_shutdown
			, std::bind(&session_impl::on_dht_name_lookup
				, this, _1, _2, node.second));
	}

	void session_impl::on_dht_name_lookup(error_code const& e
		, std::vector<address> const& addresses, int port)
	{
		COMPLETE_ASYNC("session_impl::on_dht_name_lookup");

		if (e)
		{
			if (m_alerts.should_post<dht_error_alert>())
				m_alerts.emplace_alert<dht_error_alert>(
					operation_t::hostname_lookup, e);
			return;
		}

		for (auto const& addr : addresses)
		{
			udp::endpoint ep(addr, std::uint16_t(port));
			add_dht_node(ep);
		}
	}

	void session_impl::add_dht_router(std::pair<std::string, int> const& node)
	{
		ADD_OUTSTANDING_ASYNC("session_impl::on_dht_router_name_lookup");
		++m_outstanding_router_lookups;
		m_host_resolver.async_resolve(node.first, resolver::abort_on_shutdown
			, std::bind(&session_impl::on_dht_router_name_lookup
				, this, _1, _2, node.second));
	}

	void session_impl::on_dht_router_name_lookup(error_code const& e
		, std::vector<address> const& addresses, int port)
	{
		COMPLETE_ASYNC("session_impl::on_dht_router_name_lookup");
		--m_outstanding_router_lookups;

		if (e)
		{
			if (m_alerts.should_post<dht_error_alert>())
				m_alerts.emplace_alert<dht_error_alert>(
					operation_t::hostname_lookup, e);

			if (m_outstanding_router_lookups == 0) update_dht();
			return;
		}


		for (auto const& addr : addresses)
		{
			// router nodes should be added before the DHT is started (and bootstrapped)
			udp::endpoint ep(addr, std::uint16_t(port));
			if (m_dht) m_dht->add_router_node(ep);
			m_dht_router_nodes.push_back(ep);
		}

		if (m_outstanding_router_lookups == 0) update_dht();
	}

	// callback for dht_immutable_get
	void session_impl::get_immutable_callback(sha1_hash target
		, dht::item const& i)
	{
		TORRENT_ASSERT(!i.is_mutable());
		m_alerts.emplace_alert<dht_immutable_item_alert>(target, i.value());
	}

	void session_impl::dht_get_immutable_item(sha1_hash const& target)
	{
		if (!m_dht) return;
		m_dht->get_item(target, std::bind(&session_impl::get_immutable_callback
			, this, target, _1));
	}

	// callback for dht_mutable_get
	void session_impl::get_mutable_callback(dht::item const& i
		, bool const authoritative)
	{
		TORRENT_ASSERT(i.is_mutable());
		m_alerts.emplace_alert<dht_mutable_item_alert>(i.pk().bytes
			, i.sig().bytes, i.seq().value
			, i.salt(), i.value(), authoritative);
	}

	// key is a 32-byte binary string, the public key to look up.
	// the salt is optional
	// TODO: 3 use public_key here instead of std::array
	void session_impl::dht_get_mutable_item(std::array<char, 32> key
		, std::string salt)
	{
		if (!m_dht) return;
		m_dht->get_item(dht::public_key(key.data()), std::bind(&session_impl::get_mutable_callback
			, this, _1, _2), salt);
	}

	namespace {

		void on_dht_put_immutable_item(alert_manager& alerts, sha1_hash target, int num)
		{
			if (alerts.should_post<dht_put_alert>())
				alerts.emplace_alert<dht_put_alert>(target, num);
		}

		void on_dht_put_mutable_item(alert_manager& alerts, dht::item const& i, int num)
		{
			if (alerts.should_post<dht_put_alert>())
			{
				dht::signature const sig = i.sig();
				dht::public_key const pk = i.pk();
				dht::sequence_number const seq = i.seq();
				std::string const salt = i.salt();
				alerts.emplace_alert<dht_put_alert>(pk.bytes, sig.bytes, salt
					, seq.value, num);
			}
		}

		void put_mutable_callback(dht::item& i
			, std::function<void(entry&, std::array<char, 64>&
				, std::int64_t&, std::string const&)> cb)
		{
			entry value = i.value();
			dht::signature sig = i.sig();
			dht::public_key pk = i.pk();
			dht::sequence_number seq = i.seq();
			std::string salt = i.salt();
			cb(value, sig.bytes, seq.value, salt);
			i.assign(std::move(value), salt, seq, pk, sig);
		}

		void on_dht_get_peers(alert_manager& alerts, sha1_hash info_hash, std::vector<tcp::endpoint> const& peers)
		{
			if (alerts.should_post<dht_get_peers_reply_alert>())
				alerts.emplace_alert<dht_get_peers_reply_alert>(info_hash, peers);
		}

		void on_direct_response(alert_manager& alerts, void* userdata, dht::msg const& msg)
		{
			if (msg.message.type() == bdecode_node::none_t)
				alerts.emplace_alert<dht_direct_response_alert>(userdata, msg.addr);
			else
				alerts.emplace_alert<dht_direct_response_alert>(userdata, msg.addr, msg.message);
		}

	} // anonymous namespace

	void session_impl::dht_put_immutable_item(entry const& data, sha1_hash target)
	{
		if (!m_dht) return;
		m_dht->put_item(data, std::bind(&on_dht_put_immutable_item, std::ref(m_alerts)
			, target, _1));
	}

	void session_impl::dht_put_mutable_item(std::array<char, 32> key
		, std::function<void(entry&, std::array<char,64>&
		, std::int64_t&, std::string const&)> cb
		, std::string salt)
	{
		if (!m_dht) return;
		m_dht->put_item(dht::public_key(key.data())
			, std::bind(&on_dht_put_mutable_item, std::ref(m_alerts), _1, _2)
			, std::bind(&put_mutable_callback, _1, cb), salt);
	}

	void session_impl::dht_get_peers(sha1_hash const& info_hash)
	{
		if (!m_dht) return;
		m_dht->get_peers(info_hash, std::bind(&on_dht_get_peers, std::ref(m_alerts), info_hash, _1));
	}

	void session_impl::dht_announce(sha1_hash const& info_hash, int port, int flags)
	{
		if (!m_dht) return;
		m_dht->announce(info_hash, port, flags, std::bind(&on_dht_get_peers, std::ref(m_alerts), info_hash, _1));
	}

	void session_impl::dht_live_nodes(sha1_hash const& nid)
	{
		if (!m_dht) return;
		auto nodes = m_dht->live_nodes(nid);
		m_alerts.emplace_alert<dht_live_nodes_alert>(nid, nodes);
	}

	void session_impl::dht_sample_infohashes(udp::endpoint const& ep, sha1_hash const& target)
	{
		if (!m_dht) return;
		m_dht->sample_infohashes(ep, target, [this, &ep](time_duration interval
			, int num, std::vector<sha1_hash> samples
			, std::vector<std::pair<sha1_hash, udp::endpoint>> nodes)
		{
			if (m_alerts.should_post<dht_sample_infohashes_alert>())
				m_alerts.emplace_alert<dht_sample_infohashes_alert>(ep
					, interval, num, samples, nodes);
		});
	}

	void session_impl::dht_direct_request(udp::endpoint const& ep, entry& e, void* userdata)
	{
		if (!m_dht) return;
		m_dht->direct_request(ep, e, std::bind(&on_direct_response, std::ref(m_alerts), userdata, _1));
	}

#endif

#if !defined(TORRENT_DISABLE_ENCRYPTION) && !defined(TORRENT_DISABLE_EXTENSIONS)
	void session_impl::add_obfuscated_hash(sha1_hash const& obfuscated
		, std::weak_ptr<torrent> const& t)
	{
		m_obfuscated_torrents.insert(std::make_pair(obfuscated, t.lock()));
	}
#endif // !defined(TORRENT_DISABLE_ENCRYPTION) && !defined(TORRENT_DISABLE_EXTENSIONS)

	bool session_impl::is_listening() const
	{
		return !m_listen_sockets.empty();
	}

	session_impl::~session_impl()
	{
		// since we're destructing the session, no more alerts will make it out to
		// the user. So stop posting them now
		m_alerts.set_alert_mask({});

		// this is not allowed to be the network thread!
//		TORRENT_ASSERT(is_not_thread());
// TODO: asserts that no outstanding async operations are still in flight

		TORRENT_ASSERT(m_torrents.empty());

#if defined TORRENT_ASIO_DEBUGGING
		FILE* f = fopen("wakeups.log", "w+");
		if (f != nullptr)
		{
			time_point m = min_time();
			if (!_wakeups.empty()) m = _wakeups[0].timestamp;
			time_point prev = m;
			std::uint64_t prev_csw = 0;
			if (!_wakeups.empty()) prev_csw = _wakeups[0].context_switches;
			std::fprintf(f, "abs. time\trel. time\tctx switch\tidle-wakeup\toperation\n");
			for (wakeup_t const& w : _wakeups)
			{
				bool const idle_wakeup = w.context_switches > prev_csw;
				std::fprintf(f, "%" PRId64 "\t%" PRId64 "\t%" PRId64 "\t%c\t%s\n"
					, total_microseconds(w.timestamp - m)
					, total_microseconds(w.timestamp - prev)
					, w.context_switches
					, idle_wakeup ? '*' : '.'
					, w.operation);
				prev = w.timestamp;
				prev_csw = w.context_switches;
			}
			fclose(f);
		}
#endif
	}

#ifndef TORRENT_NO_DEPRECATE
	int session_impl::max_connections() const
	{
		return m_settings.get_int(settings_pack::connections_limit);
	}

	int session_impl::max_uploads() const
	{
		return m_settings.get_int(settings_pack::unchoke_slots_limit);
	}

	void session_impl::set_local_download_rate_limit(int bytes_per_second)
	{
		INVARIANT_CHECK;
		settings_pack p;
		p.set_int(settings_pack::local_download_rate_limit, bytes_per_second);
		apply_settings_pack_impl(p);
	}

	void session_impl::set_local_upload_rate_limit(int bytes_per_second)
	{
		INVARIANT_CHECK;
		settings_pack p;
		p.set_int(settings_pack::local_upload_rate_limit, bytes_per_second);
		apply_settings_pack_impl(p);
	}

	void session_impl::set_download_rate_limit_depr(int bytes_per_second)
	{
		INVARIANT_CHECK;
		settings_pack p;
		p.set_int(settings_pack::download_rate_limit, bytes_per_second);
		apply_settings_pack_impl(p);
	}

	void session_impl::set_upload_rate_limit_depr(int bytes_per_second)
	{
		INVARIANT_CHECK;
		settings_pack p;
		p.set_int(settings_pack::upload_rate_limit, bytes_per_second);
		apply_settings_pack_impl(p);
	}

	void session_impl::set_max_connections(int limit)
	{
		INVARIANT_CHECK;
		settings_pack p;
		p.set_int(settings_pack::connections_limit, limit);
		apply_settings_pack_impl(p);
	}

	void session_impl::set_max_uploads(int limit)
	{
		INVARIANT_CHECK;
		settings_pack p;
		p.set_int(settings_pack::unchoke_slots_limit, limit);
		apply_settings_pack_impl(p);
	}

	int session_impl::local_upload_rate_limit() const
	{
		return upload_rate_limit(m_local_peer_class);
	}

	int session_impl::local_download_rate_limit() const
	{
		return download_rate_limit(m_local_peer_class);
	}

	int session_impl::upload_rate_limit_depr() const
	{
		return upload_rate_limit(m_global_class);
	}

	int session_impl::download_rate_limit_depr() const
	{
		return download_rate_limit(m_global_class);
	}
#endif


	namespace {
		template <typename Socket>
		void set_tos(Socket& s, int v, error_code& ec)
		{
#if TORRENT_USE_IPV6
			if (s.local_endpoint(ec).address().is_v6())
				s.set_option(traffic_class(char(v)), ec);
			else if (!ec)
#endif
				s.set_option(type_of_service(char(v)), ec);
		}
	}

	// TODO: 2 this should be factored into the udp socket, so we only have the
	// code once
	void session_impl::update_peer_tos()
	{
		int const tos = m_settings.get_int(settings_pack::peer_tos);
		for (auto const& l : m_listen_sockets)
		{
			if (l->sock)
			{
				error_code ec;
				set_tos(*l->sock, tos, ec);

#ifndef TORRENT_DISABLE_LOGGING
				if (should_log())
				{
					session_log(">>> SET_TOS [ tcp (%s %d) tos: %x e: %s ]"
						, l->sock->local_endpoint().address().to_string().c_str()
						, l->sock->local_endpoint().port(), tos, ec.message().c_str());
				}
#endif
			}

			if (l->udp_sock)
			{
				error_code ec;
				set_tos(l->udp_sock->sock, tos, ec);

#ifndef TORRENT_DISABLE_LOGGING
				if (should_log())
				{
					session_log(">>> SET_TOS [ udp (%s %d) tos: %x e: %s ]"
						, l->udp_sock->sock.local_endpoint().address().to_string().c_str()
						, l->udp_sock->sock.local_port()
						, tos, ec.message().c_str());
				}
#endif
			}
		}
	}

	void session_impl::update_user_agent()
	{
		// replace all occurrences of '\n' with ' '.
		std::string agent = m_settings.get_str(settings_pack::user_agent);
		std::string::iterator i = agent.begin();
		while ((i = std::find(i, agent.end(), '\n'))
			!= agent.end())
			*i = ' ';
		m_settings.set_str(settings_pack::user_agent, agent);
	}

	void session_impl::update_unchoke_limit()
	{
		int const allowed_upload_slots = get_int_setting(settings_pack::unchoke_slots_limit);

		m_stats_counters.set_value(counters::num_unchoke_slots
			, allowed_upload_slots);

		if (m_settings.get_int(settings_pack::num_optimistic_unchoke_slots)
			>= allowed_upload_slots / 2)
		{
			if (m_alerts.should_post<performance_alert>())
				m_alerts.emplace_alert<performance_alert>(torrent_handle()
					, performance_alert::too_many_optimistic_unchoke_slots);
		}
	}

	void session_impl::update_connection_speed()
	{
		if (m_settings.get_int(settings_pack::connection_speed) < 0)
			m_settings.set_int(settings_pack::connection_speed, 200);
	}

	void session_impl::update_queued_disk_bytes()
	{
		int const cache_size = m_settings.get_int(settings_pack::cache_size);
		if (m_settings.get_int(settings_pack::max_queued_disk_bytes) / 16 / 1024
			> cache_size / 2
			&& cache_size > 5
			&& m_alerts.should_post<performance_alert>())
		{
			m_alerts.emplace_alert<performance_alert>(torrent_handle()
				, performance_alert::too_high_disk_queue_limit);
		}
	}

	void session_impl::update_alert_queue_size()
	{
		m_alerts.set_alert_queue_size_limit(m_settings.get_int(settings_pack::alert_queue_size));
	}

	bool session_impl::preemptive_unchoke() const
	{
		return m_stats_counters[counters::num_peers_up_unchoked]
			< m_stats_counters[counters::num_unchoke_slots]
			|| m_settings.get_int(settings_pack::unchoke_slots_limit) < 0;
	}

#ifndef TORRENT_NO_DEPRECATE
	void session_impl::update_dht_upload_rate_limit()
	{
#ifndef TORRENT_DISABLE_DHT
		m_dht_settings.upload_rate_limit
			= m_settings.get_int(settings_pack::dht_upload_rate_limit);
#endif
	}
#endif

	void session_impl::update_disk_threads()
	{
		if (m_settings.get_int(settings_pack::aio_threads) < 0)
			m_settings.set_int(settings_pack::aio_threads, 0);

#if !TORRENT_USE_PREAD && !TORRENT_USE_PREADV
		// if we don't have pread() nor preadv() there's no way
		// to perform concurrent file operations on the same file
		// handle, so we must limit the disk thread to a single one

		if (m_settings.get_int(settings_pack::aio_threads) > 1)
			m_settings.set_int(settings_pack::aio_threads, 1);
#endif
	}

	void session_impl::update_report_web_seed_downloads()
	{
		// if this flag changed, update all web seed connections
		bool report = m_settings.get_bool(settings_pack::report_web_seed_downloads);
		for (auto const& c : m_connections)
		{
			connection_type const type = c->type();
			if (type == connection_type::url_seed
				|| type == connection_type::http_seed)
				c->ignore_stats(!report);
		}
	}

	void session_impl::trigger_auto_manage()
	{
		if (m_pending_auto_manage || m_abort) return;

		// we recalculated auto-managed torrents less than a second ago,
		// put it off one second.
		if (time_now() - m_last_auto_manage < seconds(1))
		{
			m_auto_manage_time_scaler = 0;
			return;
		}
		m_pending_auto_manage = true;
		m_need_auto_manage = true;

		m_io_service.post([this]{ this->wrap(&session_impl::on_trigger_auto_manage); });
	}

	void session_impl::on_trigger_auto_manage()
	{
		TORRENT_ASSERT(m_pending_auto_manage);
		if (!m_need_auto_manage || m_abort)
		{
			m_pending_auto_manage = false;
			return;
		}
		// don't clear m_pending_auto_manage until after we've
		// recalculated the auto managed torrents. The auto-managed
		// logic may trigger another auto-managed event otherwise
		recalculate_auto_managed_torrents();
		m_pending_auto_manage = false;
	}

	void session_impl::update_socket_buffer_size()
	{
		for (auto const& l : m_listen_sockets)
		{
			error_code ec;
			set_socket_buffer_size(l->udp_sock->sock, m_settings, ec);
#ifndef TORRENT_DISABLE_LOGGING
			if (ec && should_log())
			{
				error_code err;
				session_log("socket buffer size [ udp %s %d]: (%d) %s"
					, l->udp_sock->sock.local_endpoint().address().to_string(err).c_str()
					, l->udp_sock->sock.local_port(), ec.value(), ec.message().c_str());
			}
#endif
			ec.clear();
			set_socket_buffer_size(*l->sock, m_settings, ec);
#ifndef TORRENT_DISABLE_LOGGING
			if (ec && should_log())
			{
				error_code err;
				session_log("socket buffer size [ udp %s %d]: (%d) %s"
					, l->sock->local_endpoint().address().to_string(err).c_str()
					, l->sock->local_endpoint().port(), ec.value(), ec.message().c_str());
			}
#endif
		}
	}

	void session_impl::update_dht_announce_interval()
	{
#ifndef TORRENT_DISABLE_DHT
		if (!m_dht)
		{
#ifndef TORRENT_DISABLE_LOGGING
			session_log("not starting DHT announce timer: m_dht == nullptr");
#endif
			return;
		}

		m_dht_interval_update_torrents = int(m_torrents.size());

		if (m_abort)
		{
#ifndef TORRENT_DISABLE_LOGGING
			session_log("not starting DHT announce timer: m_abort set");
#endif
			return;
		}

		ADD_OUTSTANDING_ASYNC("session_impl::on_dht_announce");
		error_code ec;
		int delay = std::max(m_settings.get_int(settings_pack::dht_announce_interval)
			/ std::max(int(m_torrents.size()), 1), 1);
		m_dht_announce_timer.expires_from_now(seconds(delay), ec);
		m_dht_announce_timer.async_wait([this](error_code const& e) {
			this->wrap(&session_impl::on_dht_announce, e); });
#endif
	}

	void session_impl::update_anonymous_mode()
	{
		if (!m_settings.get_bool(settings_pack::anonymous_mode))
		{
			if (m_upnp)
				m_upnp->set_user_agent(m_settings.get_str(settings_pack::user_agent));
			return;
		}

		if (m_upnp) m_upnp->set_user_agent("");
		url_random(m_peer_id.data(), m_peer_id.data() + 20);
	}

	void session_impl::update_force_proxy()
	{
		if (!m_settings.get_bool(settings_pack::force_proxy))
		{
#ifndef TORRENT_DISABLE_LOGGING
			session_log("force-proxy disabled");
#endif
			// we need to close and remove all listen sockets during a transition
			// from force-proxy to not-force-proxy. reopen_listen_sockets() won't
			// do anything with half-opened sockets.
			error_code ec;
			for (auto& i : m_listen_sockets)
			{
				if (i->udp_sock) i->udp_sock->sock.close();
				if (i->sock) i->sock->close(ec);
			}
			m_listen_sockets.clear();
			return;
		}

#ifndef TORRENT_DISABLE_LOGGING
		session_log("force-proxy enabled");
#endif

		// when enabling force-proxy, we no longer wand to accept connections via
		// a regular listen socket, only via a proxy. We also want to enable
		// force-proxy on all udp sockets
		for (auto& i : m_listen_sockets)
		{
			i->udp_sock->sock.set_force_proxy(m_settings.get_bool(settings_pack::force_proxy));

			// close the TCP listen sockets
			if (i->sock)
			{
				error_code ec;
				i->sock->close(ec);
				i->sock.reset();
			}
		}

		// enable force_proxy mode. We don't want to accept any incoming
		// connections, except through a proxy.
		stop_lsd();
		stop_upnp();
		stop_natpmp();
#ifndef TORRENT_DISABLE_DHT
		stop_dht();
#endif
	}

#ifndef TORRENT_NO_DEPRECATE
	void session_impl::update_local_download_rate()
	{
		if (m_settings.get_int(settings_pack::local_download_rate_limit) < 0)
			m_settings.set_int(settings_pack::local_download_rate_limit, 0);
		set_download_rate_limit(m_local_peer_class
			, m_settings.get_int(settings_pack::local_download_rate_limit));
	}

	void session_impl::update_local_upload_rate()
	{
		if (m_settings.get_int(settings_pack::local_upload_rate_limit) < 0)
			m_settings.set_int(settings_pack::local_upload_rate_limit, 0);
		set_upload_rate_limit(m_local_peer_class
			, m_settings.get_int(settings_pack::local_upload_rate_limit));
	}
#endif

	void session_impl::update_download_rate()
	{
		if (m_settings.get_int(settings_pack::download_rate_limit) < 0)
			m_settings.set_int(settings_pack::download_rate_limit, 0);
		set_download_rate_limit(m_global_class
			, m_settings.get_int(settings_pack::download_rate_limit));
	}

	void session_impl::update_upload_rate()
	{
		if (m_settings.get_int(settings_pack::upload_rate_limit) < 0)
			m_settings.set_int(settings_pack::upload_rate_limit, 0);
		set_upload_rate_limit(m_global_class
			, m_settings.get_int(settings_pack::upload_rate_limit));
	}

	void session_impl::update_connections_limit()
	{
		int limit = m_settings.get_int(settings_pack::connections_limit);

		if (limit <= 0) limit = max_open_files();

		m_settings.set_int(settings_pack::connections_limit, limit);

		if (num_connections() > m_settings.get_int(settings_pack::connections_limit)
			&& !m_torrents.empty())
		{
			// if we have more connections that we're allowed, disconnect
			// peers from the torrents so that they are all as even as possible

			int to_disconnect = num_connections() - m_settings.get_int(settings_pack::connections_limit);

			int last_average = 0;
			int average = m_settings.get_int(settings_pack::connections_limit) / int(m_torrents.size());

			// the number of slots that are unused by torrents
			int extra = m_settings.get_int(settings_pack::connections_limit) % int(m_torrents.size());

			// run 3 iterations of this, then we're probably close enough
			for (int iter = 0; iter < 4; ++iter)
			{
				// the number of torrents that are above average
				int num_above = 0;
				for (auto const& t : m_torrents)
				{
					int const num = t.second->num_peers();
					if (num <= last_average) continue;
					if (num > average) ++num_above;
					if (num < average) extra += average - num;
				}

				// distribute extra among the torrents that are above average
				if (num_above == 0) num_above = 1;
				last_average = average;
				average += extra / num_above;
				if (extra == 0) break;
				// save the remainder for the next iteration
				extra = extra % num_above;
			}

			for (auto const& t : m_torrents)
			{
				int const num = t.second->num_peers();
				if (num <= average) continue;

				// distribute the remainder
				int my_average = average;
				if (extra > 0)
				{
					++my_average;
					--extra;
				}

				int const disconnect = std::min(to_disconnect, num - my_average);
				to_disconnect -= disconnect;
				t.second->disconnect_peers(disconnect, errors::too_many_connections);
			}
		}
	}

	void session_impl::update_alert_mask()
	{
		m_alerts.set_alert_mask(alert_category_t(
			static_cast<std::uint32_t>(m_settings.get_int(settings_pack::alert_mask))));
	}

	void session_impl::pop_alerts(std::vector<alert*>* alerts)
	{
		m_alerts.get_all(*alerts);
	}

#ifndef TORRENT_NO_DEPRECATE
	void session_impl::update_rate_limit_utp()
	{
		if (m_settings.get_bool(settings_pack::rate_limit_utp))
		{
			// allow the global or local peer class to limit uTP peers
			m_peer_class_type_filter.allow(peer_class_type_filter::utp_socket
				, m_global_class);
			m_peer_class_type_filter.allow(peer_class_type_filter::ssl_utp_socket
				, m_global_class);
		}
		else
		{
			// don't add the global or local peer class to limit uTP peers
			m_peer_class_type_filter.disallow(peer_class_type_filter::utp_socket
				, m_global_class);
			m_peer_class_type_filter.disallow(peer_class_type_filter::ssl_utp_socket
				, m_global_class);
		}
	}

	void session_impl::update_ignore_rate_limits_on_local_network()
	{
		init_peer_class_filter(
			m_settings.get_bool(settings_pack::ignore_limits_on_local_network));
	}

	// this function is called on the user's thread
	// not the network thread
	void session_impl::pop_alerts()
	{
		// if we don't have any alerts in our local cache, we have to ask
		// the alert_manager for more. It will swap our vector with its and
		// destruct eny left-over alerts in there.
		if (m_alert_pointer_pos >= int(m_alert_pointers.size()))
		{
			pop_alerts(&m_alert_pointers);
			m_alert_pointer_pos = 0;
		}
	}

	alert const* session_impl::pop_alert()
	{
		if (m_alert_pointer_pos >= int(m_alert_pointers.size()))
		{
			pop_alerts();
			if (m_alert_pointers.empty())
				return nullptr;
		}

		if (m_alert_pointers.empty()) return nullptr;

		// clone here to be backwards compatible, to make the client delete the
		// alert object
		return m_alert_pointers[m_alert_pointer_pos++];
	}

#endif

	alert* session_impl::wait_for_alert(time_duration max_wait)
	{
		return m_alerts.wait_for_alert(max_wait);
	}

#ifndef TORRENT_NO_DEPRECATE
	std::size_t session_impl::set_alert_queue_size_limit(std::size_t queue_size_limit_)
	{
		m_settings.set_int(settings_pack::alert_queue_size, int(queue_size_limit_));
		return std::size_t(m_alerts.set_alert_queue_size_limit(int(queue_size_limit_)));
	}
#endif

	void session_impl::start_ip_notifier()
	{
		INVARIANT_CHECK;

		if (m_ip_notifier) return;

		m_ip_notifier = create_ip_notifier(m_io_service);
		m_ip_notifier->async_wait([this](error_code const& e)
			{ this->wrap(&session_impl::on_ip_change, e); });
	}

	void session_impl::start_lsd()
	{
		INVARIANT_CHECK;

		if (m_lsd) return;

		m_lsd = std::make_shared<lsd>(m_io_service, *this);
		error_code ec;
		m_lsd->start(ec);
		if (ec && m_alerts.should_post<lsd_error_alert>())
			m_alerts.emplace_alert<lsd_error_alert>(ec);
	}

	natpmp* session_impl::start_natpmp()
	{
		INVARIANT_CHECK;

		if (m_natpmp) return m_natpmp.get();

		// the natpmp constructor may fail and call the callbacks
		// into the session_impl.
		m_natpmp = std::make_shared<natpmp>(m_io_service, *this);
		m_natpmp->start();

		for (auto& s : m_listen_sockets)
		{
			remap_ports(remap_natpmp, *s);
		}
		return m_natpmp.get();
	}

	upnp* session_impl::start_upnp()
	{
		INVARIANT_CHECK;

		if (m_upnp) return m_upnp.get();

		// the upnp constructor may fail and call the callbacks
		m_upnp = std::make_shared<upnp>(m_io_service
			, m_settings.get_bool(settings_pack::anonymous_mode)
				? "" : m_settings.get_str(settings_pack::user_agent)
			, *this
			, m_settings.get_bool(settings_pack::upnp_ignore_nonrouters));
		m_upnp->start();

		m_upnp->discover_device();

		for (auto& s : m_listen_sockets)
		{
			remap_ports(remap_upnp, *s);
		}
		return m_upnp.get();
	}

	port_mapping_t session_impl::add_port_mapping(portmap_protocol const t
		, int const external_port
		, int const local_port)
	{
		port_mapping_t ret{-1};
		if (m_upnp) ret = m_upnp->add_mapping(t, external_port
			, tcp::endpoint({}, static_cast<std::uint16_t>(local_port)));
		if (m_natpmp) ret = m_natpmp->add_mapping(t, external_port
			, tcp::endpoint({}, static_cast<std::uint16_t>(local_port)));
		return ret;
	}

	void session_impl::delete_port_mapping(port_mapping_t handle)
	{
		if (m_upnp) m_upnp->delete_mapping(handle);
		if (m_natpmp) m_natpmp->delete_mapping(handle);
	}

	void session_impl::stop_ip_notifier()
	{
		if (!m_ip_notifier) return;

		m_ip_notifier->cancel();
		m_ip_notifier.reset();
	}

	void session_impl::stop_lsd()
	{
		if (m_lsd)
			m_lsd->close();
		m_lsd.reset();
	}

	void session_impl::stop_natpmp()
	{
		if (!m_natpmp) return;

		m_natpmp->close();
		for (auto& s : m_listen_sockets)
		{
			s->tcp_port_mapping[0] = port_mapping_t{-1};
			s->udp_port_mapping[0] = port_mapping_t{-1};
		}

		m_natpmp.reset();
	}

	void session_impl::stop_upnp()
	{
		if (!m_upnp) return;

		m_upnp->close();
		for (auto& s : m_listen_sockets)
		{
			s->tcp_port_mapping[1] = port_mapping_t{-1};
			s->udp_port_mapping[1] = port_mapping_t{-1};
		}
		m_upnp.reset();
	}

	external_ip session_impl::external_address() const
	{
		address ips[2][2];

		// take the first IP we find which matches each category
		for (auto const& i : m_listen_sockets)
		{
			address external_addr = i->external_address.external_address();
			if (ips[0][external_addr.is_v6()] == address())
				ips[0][external_addr.is_v6()] = external_addr;
			address local_addr = i->local_endpoint.address();
			if (ips[is_local(local_addr)][local_addr.is_v6()] == address())
				ips[is_local(local_addr)][local_addr.is_v6()] = local_addr;
		}

		return external_ip(ips[1][0], ips[0][0], ips[1][1], ips[0][1]);
	}

	// this is the DHT observer version. DHT is the implied source
	void session_impl::set_external_address(aux::listen_socket_handle const& iface
		, address const& ip, address const& source)
	{
		auto i = iface.m_sock.lock();
		TORRENT_ASSERT(i);
		if (!i) return;
		set_external_address(std::static_pointer_cast<listen_socket_t>(i), ip
			, source_dht, source);
	}

	void session_impl::get_peers(sha1_hash const& ih)
	{
		if (!m_alerts.should_post<dht_get_peers_alert>()) return;
		m_alerts.emplace_alert<dht_get_peers_alert>(ih);
	}

	void session_impl::announce(sha1_hash const& ih, address const& addr
		, int port)
	{
		if (!m_alerts.should_post<dht_announce_alert>()) return;
		m_alerts.emplace_alert<dht_announce_alert>(addr, port, ih);
	}

	void session_impl::outgoing_get_peers(sha1_hash const& target
		, sha1_hash const& sent_target, udp::endpoint const& ep)
	{
		if (!m_alerts.should_post<dht_outgoing_get_peers_alert>()) return;
		m_alerts.emplace_alert<dht_outgoing_get_peers_alert>(target, sent_target, ep);
	}

#ifndef TORRENT_DISABLE_LOGGING
<<<<<<< HEAD
	bool session_impl::should_log(module_t) const
	{
		return m_alerts.should_post<dht_log_alert>();
	}

=======
>>>>>>> 43d7f980
	TORRENT_FORMAT(3,4)
	void session_impl::log(module_t m, char const* fmt, ...)
	{
		if (!m_alerts.should_post<dht_log_alert>()) return;

		va_list v;
		va_start(v, fmt);
		m_alerts.emplace_alert<dht_log_alert>(
			static_cast<dht_log_alert::dht_module_t>(m), fmt, v);
		va_end(v);
	}

	void session_impl::log_packet(message_direction_t dir, span<char const> pkt
		, udp::endpoint const& node)
	{
		if (!m_alerts.should_post<dht_pkt_alert>()) return;

		dht_pkt_alert::direction_t d = dir == dht::dht_logger::incoming_message
			? dht_pkt_alert::incoming : dht_pkt_alert::outgoing;

		m_alerts.emplace_alert<dht_pkt_alert>(pkt, d, node);
	}

	bool session_impl::should_log_portmap(portmap_transport) const
	{
		return m_alerts.should_post<portmap_log_alert>();
	}

	void session_impl::log_portmap(portmap_transport transport, char const* msg) const
	{
		if (m_alerts.should_post<portmap_log_alert>())
			m_alerts.emplace_alert<portmap_log_alert>(transport, msg);
	}

	bool session_impl::should_log_lsd() const
	{
		return m_alerts.should_post<log_alert>();
	}

	void session_impl::log_lsd(char const* msg) const
	{
		if (m_alerts.should_post<log_alert>())
			m_alerts.emplace_alert<log_alert>(msg);
	}
#endif

	bool session_impl::on_dht_request(string_view query
		, dht::msg const& request, entry& response)
	{
#ifndef TORRENT_DISABLE_EXTENSIONS
		for (auto const& ext : m_ses_extensions[plugins_dht_request_idx])
		{
			if (ext->on_dht_request(query
				, request.addr, request.message, response))
				return true;
		}
#else
		TORRENT_UNUSED(query);
		TORRENT_UNUSED(request);
		TORRENT_UNUSED(response);
#endif
		return false;
	}

	void session_impl::set_external_address(address const& ip
		, ip_source_t const source_type, address const& source)
	{
		// for now, just pick the first socket with a matching address family
		// TODO: remove this function once all callers are updated to specify a listen socket
		for (auto& i : m_listen_sockets)
		{
			if (i->local_endpoint.address().is_v4() != ip.is_v4())
				continue;

			set_external_address(i, ip, source_type, source);
			break;
		}
	}

	void session_impl::set_external_address(
		tcp::endpoint const& local_endpoint, address const& ip
		, ip_source_t const source_type, address const& source)
	{
		auto sock = std::find_if(m_listen_sockets.begin(), m_listen_sockets.end()
			, [&](std::shared_ptr<listen_socket_t> const& v) { return v->local_endpoint == local_endpoint; });

		if (sock != m_listen_sockets.end())
			set_external_address(*sock, ip, source_type, source);
	}

	void session_impl::set_external_address(std::shared_ptr<listen_socket_t> const& sock
		, address const& ip, ip_source_t const source_type, address const& source)
	{
#ifndef TORRENT_DISABLE_LOGGING
		if (should_log())
		{
			session_log(": set_external_address(%s, %d, %s)"
				, print_address(ip).c_str()
				, static_cast<std::uint8_t>(source_type)
				, print_address(source).c_str());
		}
#endif

		if (!sock->external_address.cast_vote(ip, source_type, source)) return;

#ifndef TORRENT_DISABLE_LOGGING
		session_log("  external IP updated");
#endif

		if (m_alerts.should_post<external_ip_alert>())
			m_alerts.emplace_alert<external_ip_alert>(ip);

		for (auto const& t : m_torrents)
		{
			t.second->new_external_ip();
		}

		// since we have a new external IP now, we need to
		// restart the DHT with a new node ID

#ifndef TORRENT_DISABLE_DHT
		if (m_dht) m_dht->update_node_id(sock);
#endif
	}

#if TORRENT_USE_INVARIANT_CHECKS
	void session_impl::check_invariant() const
	{
		TORRENT_ASSERT(is_single_thread());

		if (m_settings.get_int(settings_pack::unchoke_slots_limit) < 0
			&& m_settings.get_int(settings_pack::choking_algorithm) == settings_pack::fixed_slots_choker)
			TORRENT_ASSERT(m_stats_counters[counters::num_unchoke_slots] == (std::numeric_limits<int>::max)());

		for (torrent_list_index_t l{}; l != m_torrent_lists.end_index(); ++l)
		{
			std::vector<torrent*> const& list = m_torrent_lists[l];
			for (auto const& i : list)
			{
				TORRENT_ASSERT(i->m_links[l].in_list());
			}

			queue_position_t idx{};
			for (auto t : m_download_queue)
			{
				TORRENT_ASSERT(t->queue_position() == idx);
				++idx;
			}
		}

		int const num_gauges = counters::num_error_torrents - counters::num_checking_torrents + 1;
		aux::array<int, num_gauges> torrent_state_gauges;
		torrent_state_gauges.fill(0);

#if defined TORRENT_EXPENSIVE_INVARIANT_CHECKS
		std::unordered_set<queue_position_t> unique;
#endif

		int num_active_downloading = 0;
		int num_active_finished = 0;
		int total_downloaders = 0;
		for (auto const& tor : m_torrents)
		{
			std::shared_ptr<torrent> const& t = tor.second;
			if (t->want_peers_download()) ++num_active_downloading;
			if (t->want_peers_finished()) ++num_active_finished;
			TORRENT_ASSERT(!(t->want_peers_download() && t->want_peers_finished()));

			int const state = t->current_stats_state() - counters::num_checking_torrents;
			if (state != torrent::no_gauge_state)
			{
				++torrent_state_gauges[state];
			}

			queue_position_t const pos = t->queue_position();
			if (pos < queue_position_t{})
			{
				TORRENT_ASSERT(pos == no_pos);
				continue;
			}
			++total_downloaders;

#if defined TORRENT_EXPENSIVE_INVARIANT_CHECKS
			unique.insert(t->queue_position());
#endif
		}

		for (int i = 0, j = counters::num_checking_torrents;
			j < counters::num_error_torrents + 1; ++i, ++j)
		{
			TORRENT_ASSERT(torrent_state_gauges[i] == m_stats_counters[j]);
		}

#if defined TORRENT_EXPENSIVE_INVARIANT_CHECKS
		TORRENT_ASSERT(int(unique.size()) == total_downloaders);
#endif
		TORRENT_ASSERT(num_active_downloading == int(m_torrent_lists[torrent_want_peers_download].size()));
		TORRENT_ASSERT(num_active_finished == int(m_torrent_lists[torrent_want_peers_finished].size()));

		std::unordered_set<peer_connection*> unique_peers;

		int unchokes = 0;
		int unchokes_all = 0;
		int num_optimistic = 0;
		int disk_queue[2] = {0, 0};
		for (auto const& p : m_connections)
		{
			TORRENT_ASSERT(p);
			if (p->is_disconnecting()) continue;

			std::shared_ptr<torrent> t = p->associated_torrent().lock();
			TORRENT_ASSERT(unique_peers.find(p.get()) == unique_peers.end());
			unique_peers.insert(p.get());

			if (p->m_channel_state[0] & peer_info::bw_disk) ++disk_queue[0];
			if (p->m_channel_state[1] & peer_info::bw_disk) ++disk_queue[1];

			if (p->ignore_unchoke_slots())
			{
				if (!p->is_choked()) ++unchokes_all;
				continue;
			}
			if (!p->is_choked())
			{
				++unchokes;
				++unchokes_all;
			}

			if (p->peer_info_struct()
				&& p->peer_info_struct()->optimistically_unchoked)
			{
				++num_optimistic;
				TORRENT_ASSERT(!p->is_choked());
			}
		}

		for (auto const& p : m_undead_peers)
		{
			if (p->ignore_unchoke_slots())
			{
				if (!p->is_choked()) ++unchokes_all;
				continue;
			}
			if (!p->is_choked())
			{
				++unchokes_all;
				++unchokes;
			}

			if (p->peer_info_struct()
				&& p->peer_info_struct()->optimistically_unchoked)
			{
				++num_optimistic;
				TORRENT_ASSERT(!p->is_choked());
			}
		}

		TORRENT_ASSERT(disk_queue[peer_connection::download_channel]
			== m_stats_counters[counters::num_peers_down_disk]);
		TORRENT_ASSERT(disk_queue[peer_connection::upload_channel]
			== m_stats_counters[counters::num_peers_up_disk]);

		if (m_settings.get_int(settings_pack::num_optimistic_unchoke_slots))
		{
			TORRENT_ASSERT(num_optimistic <= m_settings.get_int(
				settings_pack::num_optimistic_unchoke_slots));
		}

		int const unchoked_counter_all = int(m_stats_counters[counters::num_peers_up_unchoked_all]);
		int const unchoked_counter = int(m_stats_counters[counters::num_peers_up_unchoked]);
		int const unchoked_counter_optimistic
			= int(m_stats_counters[counters::num_peers_up_unchoked_optimistic]);

		TORRENT_ASSERT_VAL(unchoked_counter_all == unchokes_all, unchokes_all);
		TORRENT_ASSERT_VAL(unchoked_counter == unchokes, unchokes);
		TORRENT_ASSERT_VAL(unchoked_counter_optimistic == num_optimistic, num_optimistic);

		for (auto const& te : m_torrents)
		{
			TORRENT_ASSERT(te.second);
		}
	}
#endif // TORRENT_USE_INVARIANT_CHECKS

#ifndef TORRENT_DISABLE_LOGGING
		tracker_logger::tracker_logger(session_interface& ses): m_ses(ses) {}
		void tracker_logger::tracker_warning(tracker_request const&
			, std::string const& str)
		{
			debug_log("*** tracker warning: %s", str.c_str());
		}

		void tracker_logger::tracker_response(tracker_request const&
			, libtorrent::address const& tracker_ip
			, std::list<address> const& tracker_ips
			, struct tracker_response const& resp)
		{
			TORRENT_UNUSED(tracker_ips);
			debug_log("TRACKER RESPONSE\n"
				"interval: %d\n"
				"external ip: %s\n"
				"we connected to: %s\n"
				"peers:"
				, resp.interval.count()
				, print_address(resp.external_ip).c_str()
				, print_address(tracker_ip).c_str());

			for (auto const& p : resp.peers)
			{
				debug_log("  %16s %5d %s", p.hostname.c_str(), p.port
					, p.pid.is_all_zeros() ? "" : to_hex(p.pid).c_str());
			}
			for (auto const& p : resp.peers4)
			{
				debug_log("  %s:%d", print_address(address_v4(p.ip)).c_str(), p.port);
			}
#if TORRENT_USE_IPV6
			for (auto const& p : resp.peers6)
			{
				debug_log("  [%s]:%d", print_address(address_v6(p.ip)).c_str(), p.port);
			}
#endif
		}

		void tracker_logger::tracker_request_error(tracker_request const&
			, error_code const& ec, const std::string& str
			, seconds32 const retry_interval)
		{
			TORRENT_UNUSED(retry_interval);
			debug_log("*** tracker error: %s %s"
				, ec.message().c_str(), str.c_str());
		}

		bool tracker_logger::should_log() const
		{
			return m_ses.alerts().should_post<log_alert>();
		}

		void tracker_logger::debug_log(const char* fmt, ...) const
		{
			if (!m_ses.alerts().should_post<log_alert>()) return;

			va_list v;
			va_start(v, fmt);
			m_ses.alerts().emplace_alert<log_alert>(fmt, v);
			va_end(v);
		}
#endif // TORRENT_DISABLE_LOGGING
}}<|MERGE_RESOLUTION|>--- conflicted
+++ resolved
@@ -6779,14 +6779,11 @@
 	}
 
 #ifndef TORRENT_DISABLE_LOGGING
-<<<<<<< HEAD
 	bool session_impl::should_log(module_t) const
 	{
 		return m_alerts.should_post<dht_log_alert>();
 	}
 
-=======
->>>>>>> 43d7f980
 	TORRENT_FORMAT(3,4)
 	void session_impl::log(module_t m, char const* fmt, ...)
 	{
