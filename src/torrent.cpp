--- conflicted
+++ resolved
@@ -213,11 +213,7 @@
 		, m_pending_active_change(false)
 		, m_connect_boost_counter(static_cast<std::uint8_t>(settings().get_int(settings_pack::torrent_connect_boost)))
 		, m_incomplete(0xffffff)
-<<<<<<< HEAD
 		, m_announce_to_dht(!(p.flags & torrent_flags::paused))
-=======
-		, m_announce_to_dht((p.flags & add_torrent_params::flag_paused) == 0)
->>>>>>> 51003d11
 		, m_ssl_torrent(false)
 		, m_deleted(false)
 		, m_last_download(seconds32(p.last_download))
@@ -3151,30 +3147,18 @@
 			}
 			debug_log("TRACKER RESPONSE\n"
 					"interval: %d\n"
+					"min-interval: %d\n"
 					"external ip: %s\n"
 					"resolved to: %s\n"
 					"we connected to: %s\n"
 				, interval.count()
+				, resp.min_interval.count()
 				, print_address(resp.external_ip).c_str()
 				, resolved_to.c_str()
 				, print_address(tracker_ip).c_str());
 		}
-<<<<<<< HEAD
 #else
 		TORRENT_UNUSED(tracker_ips);
-=======
-		debug_log("TRACKER RESPONSE\n"
-				"interval: %d\n"
-				"min-interval: %d\n"
-				"external ip: %s\n"
-				"resolved to: %s\n"
-				"we connected to: %s\n"
-			, interval
-			, resp.min_interval
-			, print_address(resp.external_ip).c_str()
-			, resolved_to.c_str()
-			, print_address(tracker_ip).c_str());
->>>>>>> 51003d11
 #endif
 
 		// for each of the peers we got from the tracker
@@ -3343,12 +3327,8 @@
 	// this is the entry point for the client to force a re-announce. It's
 	// considered a client-initiated announce (as opposed to the regular ones,
 	// issued by libtorrent)
-<<<<<<< HEAD
-	void torrent::force_tracker_request(time_point const t, int const tracker_idx)
-=======
 	void torrent::force_tracker_request(time_point const t, int const tracker_idx
-		, int const flags)
->>>>>>> 51003d11
+		, reannounce_flags_t const flags)
 	{
 		TORRENT_ASSERT_PRECOND((tracker_idx >= 0
 			&& tracker_idx < int(m_trackers.size()))
@@ -3359,20 +3339,14 @@
 		{
 			for (auto& e : m_trackers)
 			{
-<<<<<<< HEAD
 				for (auto& aep : e.endpoints)
 				{
-					aep.next_announce = std::max(time_point_cast<seconds32>(t)
-						, aep.min_announce) + seconds(1);
+					aep.next_announce = (flags & torrent_handle::ignore_min_interval)
+						? time_point_cast<seconds32>(t) + seconds32(1)
+						: std::max(time_point_cast<seconds32>(t), aep.min_announce) + seconds32(1);
+					aep.min_announce = aep.next_announce;
 					aep.triggered_manually = true;
 				}
-=======
-				i->next_announce = (flags & torrent_handle::ignore_min_interval)
-					? t + seconds(1)
-					: (std::max)(t, i->min_announce) + seconds(1);
-				i->min_announce = i->next_announce;
-				i->triggered_manually = true;
->>>>>>> 51003d11
 			}
 		}
 		else
@@ -3380,20 +3354,14 @@
 			if (tracker_idx < 0 || tracker_idx >= int(m_trackers.size()))
 				return;
 			announce_entry& e = m_trackers[tracker_idx];
-<<<<<<< HEAD
 			for (auto& aep : e.endpoints)
 			{
-				aep.next_announce = std::max(time_point_cast<seconds32>(t)
-					, aep.min_announce) + seconds32(1);
+				aep.next_announce = (flags & torrent_handle::ignore_min_interval)
+					? time_point_cast<seconds32>(t) + seconds32(1)
+					: std::max(time_point_cast<seconds32>(t), aep.min_announce) + seconds32(1);
+				aep.min_announce = aep.next_announce;
 				aep.triggered_manually = true;
 			}
-=======
-			e.next_announce = (flags & torrent_handle::ignore_min_interval)
-				? t + seconds(1)
-				: (std::max)(t, e.min_announce) + seconds(1);
-			e.min_announce = e.next_announce;
-			e.triggered_manually = true;
->>>>>>> 51003d11
 		}
 		update_tracker_timer(aux::time_now32());
 	}
