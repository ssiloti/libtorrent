--- conflicted
+++ resolved
@@ -573,7 +573,7 @@
 		m_seed_mode = false;
 		// seed is false if we turned out not
 		// to be a seed after all
-		if (!skip_checking)
+		if (!skip_checking && state() != torrent_status::checking_resume_data)
 		{
 			m_have_all = false;
 			set_state(torrent_status::downloading);
@@ -1787,91 +1787,45 @@
 		if (m_seed_mode)
 		{
 			m_have_all = true;
-<<<<<<< HEAD
-			auto self = shared_from_this();
-			m_ses.get_io_service().post([self] { self->wrap(&torrent::files_checked); });
-			TORRENT_ASSERT(m_outstanding_check_files == false);
-			m_add_torrent_params.reset();
-=======
->>>>>>> f81a20a0
 			update_gauge();
 			update_state_list();
 		}
-<<<<<<< HEAD
-
-		set_state(torrent_status::checking_resume_data);
-
-		int num_pad_files = 0;
-		TORRENT_ASSERT(block_size() > 0);
-		for (file_index_t i(0); i < fs.end_file(); ++i)
-		{
-			if (fs.pad_file_at(i)) ++num_pad_files;
-
-			if (!fs.pad_file_at(i) || fs.file_size(i) == 0) continue;
-			m_padding += std::uint32_t(fs.file_size(i));
-=======
 		else
 		{
 			int num_pad_files = 0;
 			TORRENT_ASSERT(block_size() > 0);
-			file_storage const& fs = m_torrent_file->files();
-			for (int i = 0; i < fs.num_files(); ++i)
-			{
+
+			for (file_index_t i(0); i < fs.end_file(); ++i)
+			{
+				if (fs.pad_file_at(i)) ++num_pad_files;
+
 				if (!fs.pad_file_at(i) || fs.file_size(i) == 0) continue;
-
-				if (fs.pad_file_at(i)) ++num_pad_files;
-
-				m_padding += boost::uint32_t(fs.file_size(i));
->>>>>>> f81a20a0
+				m_padding += std::uint32_t(fs.file_size(i));
 
 				// TODO: instead of creating the picker up front here,
 				// maybe this whole section should move to need_picker()
 				need_picker();
 
-<<<<<<< HEAD
-			peer_request pr = m_torrent_file->map_file(i, 0, int(fs.file_size(i)));
-			int off = pr.start & (block_size() - 1);
-			if (off != 0) { pr.length -= block_size() - off; pr.start += block_size() - off; }
-			TORRENT_ASSERT((pr.start & (block_size() - 1)) == 0);
-
-			int block = block_size();
-			int blocks_per_piece = m_torrent_file->piece_length() / block;
-			piece_block pb(pr.piece, pr.start / block);
-			for (; pr.length >= block; pr.length -= block, ++pb.block_index)
-			{
-				if (pb.block_index == blocks_per_piece) { pb.block_index = 0; ++pb.piece_index; }
-				m_picker->mark_as_finished(pb, nullptr);
-			}
-			// ugly edge case where padfiles are not used they way they're
-			// supposed to be. i.e. added back-to back or at the end
-			if (pb.block_index == blocks_per_piece) { pb.block_index = 0; ++pb.piece_index; }
-			if (pr.length > 0 && ((next(i) != fs.end_file() && fs.pad_file_at(next(i)))
-				|| next(i) == fs.end_file()))
-			{
-				m_picker->mark_as_finished(pb, nullptr);
-			}
-		}
-=======
-				peer_request pr = m_torrent_file->map_file(i, 0, fs.file_size(i));
-				int off = pr.start & (block_size()-1);
+				peer_request pr = m_torrent_file->map_file(i, 0, int(fs.file_size(i)));
+				int off = pr.start & (block_size() - 1);
 				if (off != 0) { pr.length -= block_size() - off; pr.start += block_size() - off; }
-				TORRENT_ASSERT((pr.start & (block_size()-1)) == 0);
+				TORRENT_ASSERT((pr.start & (block_size() - 1)) == 0);
 
 				int block = block_size();
 				int blocks_per_piece = m_torrent_file->piece_length() / block;
 				piece_block pb(pr.piece, pr.start / block);
 				for (; pr.length >= block; pr.length -= block, ++pb.block_index)
 				{
-					if (int(pb.block_index) == blocks_per_piece) { pb.block_index = 0; ++pb.piece_index; }
-					m_picker->mark_as_finished(pb, 0);
+					if (pb.block_index == blocks_per_piece) { pb.block_index = 0; ++pb.piece_index; }
+					m_picker->mark_as_finished(pb, nullptr);
 				}
 				// ugly edge case where padfiles are not used they way they're
 				// supposed to be. i.e. added back-to back or at the end
 				if (pb.block_index == blocks_per_piece) { pb.block_index = 0; ++pb.piece_index; }
-				if (pr.length > 0 && ((i+1 != fs.num_files() && fs.pad_file_at(i+1))
-					|| i + 1 == fs.num_files()))
+				if (pr.length > 0 && ((next(i) != fs.end_file() && fs.pad_file_at(next(i)))
+					|| next(i) == fs.end_file()))
 				{
-					m_picker->mark_as_finished(pb, 0);
+					m_picker->mark_as_finished(pb, nullptr);
 				}
 			}
 
@@ -1879,59 +1833,32 @@
 			{
 				// if we marked an entire piece as finished, we actually
 				// need to consider it finished
->>>>>>> f81a20a0
 
 				std::vector<piece_picker::downloading_piece> dq
 					= m_picker->get_download_queue();
 
-				std::vector<int> have_pieces;
-
-<<<<<<< HEAD
-			std::vector<piece_index_t> have_pieces;
-
-			for (auto const& p : dq)
-			{
-				int const num_blocks = m_picker->blocks_in_piece(p.index);
-				if (p.finished < num_blocks) continue;
-				have_pieces.push_back(p.index);
-			}
-
-			for (auto i : have_pieces)
-			{
-				picker().piece_passed(i);
-				TORRENT_ASSERT(picker().have_piece(i));
-				we_have(i);
-			}
-		}
-
-		if (num_pad_files > 0)
-			m_picker->set_num_pad_files(num_pad_files);
-=======
-				for (std::vector<piece_picker::downloading_piece>::const_iterator i
-					= dq.begin(); i != dq.end(); ++i)
+				std::vector<piece_index_t> have_pieces;
+
+				for (auto const& p : dq)
 				{
-					int num_blocks = m_picker->blocks_in_piece(i->index);
-					if (i->finished < num_blocks) continue;
-					have_pieces.push_back(i->index);
+					int const num_blocks = m_picker->blocks_in_piece(p.index);
+					if (p.finished < num_blocks) continue;
+					have_pieces.push_back(p.index);
 				}
 
-				for (std::vector<int>::iterator i = have_pieces.begin();
-					i != have_pieces.end(); ++i)
+				for (auto i : have_pieces)
 				{
-					picker().piece_passed(*i);
-					TORRENT_ASSERT(picker().have_piece(*i));
-					we_have(*i);
+					picker().piece_passed(i);
+					TORRENT_ASSERT(picker().have_piece(i));
+					we_have(i);
 				}
 			}
-
-			if (!need_loaded()) return;
 
 			if (num_pad_files > 0)
 				m_picker->set_num_pad_files(num_pad_files);
 		}
 
 		set_state(torrent_status::checking_resume_data);
->>>>>>> f81a20a0
 
 		aux::vector<std::string, file_index_t> links;
 #ifndef TORRENT_DISABLE_MUTABLE_TORRENTS
@@ -2145,18 +2072,13 @@
 		// that when the resume data check fails. For instance, if the resume data
 		// is incorrect, but we don't have any files, we skip the check and initialize
 		// the storage to not have anything.
-<<<<<<< HEAD
-		if (status == status_t::no_error)
-=======
 		if (m_seed_mode)
 		{
 			m_have_all = true;
-			files_checked();
 			update_gauge();
 			update_state_list();
 		}
-		else if (j->ret == 0)
->>>>>>> f81a20a0
+		else if (status == status_t::no_error)
 		{
 			// there are either no files for this torrent
 			// or the resume_data was accepted
@@ -5326,7 +5248,7 @@
 		k = m_trackers.insert(k, url);
 		k->endpoints.clear();
 		if (k->source == 0) k->source = announce_entry::source_client;
-		if (!m_paused && !m_trackers.empty()) announce_with_tracker();
+		if (m_announcing && !m_trackers.empty()) announce_with_tracker();
 		return true;
 	}
 
