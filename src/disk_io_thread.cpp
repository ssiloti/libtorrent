--- conflicted
+++ resolved
@@ -66,20 +66,6 @@
 #define DLOG(...) do {} while(false)
 #endif
 
-<<<<<<< HEAD
-=======
-#else
-
-#if DEBUG_DISK_THREAD
-#define DLOG debug_log
-#else
-inline void dummy(char const*, ...) {}
-#define DLOG TORRENT_WHILE_0 dummy
-#endif
-
-#endif // cplusplus
-
->>>>>>> 5f7e2eb9
 namespace libtorrent
 {
 
@@ -103,12 +89,7 @@
 
 	void debug_log(char const* fmt, ...)
 	{
-<<<<<<< HEAD
-#if DEBUG_DISK_THREAD
 		static std::mutex log_mutex;
-=======
-		static mutex log_mutex;
->>>>>>> 5f7e2eb9
 		static const time_point start = clock_type::now();
 		va_list v;
 		va_start(v, fmt);
@@ -135,10 +116,6 @@
 
 #endif // DEBUG_DISK_THREAD
 
-<<<<<<< HEAD
-
-=======
->>>>>>> 5f7e2eb9
 	int file_flags_for_job(disk_io_job* j
 		, bool const coalesce_buffers)
 	{
