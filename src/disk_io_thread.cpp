--- conflicted
+++ resolved
@@ -197,26 +197,8 @@
 		, m_stats_counters(cnt)
 		, m_ios(ios)
 	{
-<<<<<<< HEAD
 		ADD_OUTSTANDING_ASYNC("disk_io_thread::work");
 		m_disk_cache.set_settings(m_settings);
-
-		// deduct some margin for epoll/kqueue, log files,
-		// futexes, shared objects etc.
-		// 80% of the available file descriptors should go to connections
-		// 20% goes towards regular files
-		const int max_files = std::min(std::max(5
-			, (max_open_files() - 20) * 2 / 10)
-			, m_file_pool.size_limit());
-		m_file_pool.resize(max_files);
-=======
-#if defined TORRENT_ASIO_DEBUGGING
-		add_outstanding_async("disk_io_thread::work");
-#endif
-		error_code ec;
-		m_disk_cache.set_settings(m_settings, ec);
-		TORRENT_ASSERT(!ec);
->>>>>>> 6f650aa7
 	}
 
 	storage_interface* disk_io_thread::get_torrent(storage_index_t const storage)
@@ -300,27 +282,14 @@
 		TORRENT_ASSERT(m_magic == 0x1337);
 		std::unique_lock<std::mutex> l(m_cache_mutex);
 		apply_pack(pack, m_settings);
-<<<<<<< HEAD
 		m_disk_cache.set_settings(m_settings);
+		m_file_pool.resize(m_settings.get_int(settings_pack::file_pool_size));
 
 		int const num_threads = m_settings.get_int(settings_pack::aio_threads);
 		// add one hasher thread for every three generic threads
 		int const num_hash_threads = num_threads / 4;
 		m_generic_threads.set_max_threads(num_threads - num_hash_threads);
 		m_hash_threads.set_max_threads(num_hash_threads);
-=======
-		error_code ec;
-		m_disk_cache.set_settings(m_settings, ec);
-		m_file_pool.resize(m_settings.get_int(settings_pack::file_pool_size));
-#ifndef TORRENT_NO_DEPRECATE
-		if (ec && alerts.should_post<mmap_cache_alert>())
-		{
-			alerts.emplace_alert<mmap_cache_alert>(ec);
-		}
-#else
-		TORRENT_UNUSED(alerts);
-#endif
->>>>>>> 6f650aa7
 	}
 
 	// flush all blocks that are below p->hash.offset, since we've
