/*

Copyright (c) 2006-2016, Arvid Norberg
All rights reserved.

Redistribution and use in source and binary forms, with or without
modification, are permitted provided that the following conditions
are met:

    * Redistributions of source code must retain the above copyright
      notice, this list of conditions and the following disclaimer.
    * Redistributions in binary form must reproduce the above copyright
      notice, this list of conditions and the following disclaimer in
      the documentation and/or other materials provided with the distribution.
    * Neither the name of the author nor the names of its
      contributors may be used to endorse or promote products derived
      from this software without specific prior written permission.

THIS SOFTWARE IS PROVIDED BY THE COPYRIGHT HOLDERS AND CONTRIBUTORS "AS IS"
AND ANY EXPRESS OR IMPLIED WARRANTIES, INCLUDING, BUT NOT LIMITED TO, THE
IMPLIED WARRANTIES OF MERCHANTABILITY AND FITNESS FOR A PARTICULAR PURPOSE
ARE DISCLAIMED. IN NO EVENT SHALL THE COPYRIGHT OWNER OR CONTRIBUTORS BE
LIABLE FOR ANY DIRECT, INDIRECT, INCIDENTAL, SPECIAL, EXEMPLARY, OR
CONSEQUENTIAL DAMAGES (INCLUDING, BUT NOT LIMITED TO, PROCUREMENT OF
SUBSTITUTE GOODS OR SERVICES; LOSS OF USE, DATA, OR PROFITS; OR BUSINESS
INTERRUPTION) HOWEVER CAUSED AND ON ANY THEORY OF LIABILITY, WHETHER IN
CONTRACT, STRICT LIABILITY, OR TORT (INCLUDING NEGLIGENCE OR OTHERWISE)
ARISING IN ANY WAY OUT OF THE USE OF THIS SOFTWARE, EVEN IF ADVISED OF THE
POSSIBILITY OF SUCH DAMAGE.

*/

#include "libtorrent/config.hpp"

#include "libtorrent/assert.hpp"
#include "libtorrent/file_pool.hpp"
#include "libtorrent/error_code.hpp"
#include "libtorrent/file_storage.hpp"
#include "libtorrent/units.hpp"
#ifdef TORRENT_WINDOWS
#include "libtorrent/aux_/win_util.hpp"
#endif

#include <limits>

namespace libtorrent
{
	file_pool::file_pool(int size) : m_size(size) {}
	file_pool::~file_pool() = default;

#ifdef TORRENT_WINDOWS
	void set_low_priority(file_handle const& f)
	{
		// file prio is only supported on vista and up
		// so load the functions dynamically
		typedef enum {
			FileBasicInfo,
			FileStandardInfo,
			FileNameInfo,
			FileRenameInfo,
			FileDispositionInfo,
			FileAllocationInfo,
			FileEndOfFileInfo,
			FileStreamInfo,
			FileCompressionInfo,
			FileAttributeTagInfo,
			FileIdBothDirectoryInfo,
			FileIdBothDirectoryRestartInfo,
			FileIoPriorityHintInfo,
			FileRemoteProtocolInfo,
			MaximumFileInfoByHandleClass
		} FILE_INFO_BY_HANDLE_CLASS_LOCAL;

		typedef enum {
			IoPriorityHintVeryLow = 0,
			IoPriorityHintLow,
			IoPriorityHintNormal,
			MaximumIoPriorityHintType
		} PRIORITY_HINT_LOCAL;

		typedef struct {
			PRIORITY_HINT_LOCAL PriorityHint;
		} FILE_IO_PRIORITY_HINT_INFO_LOCAL;

		typedef BOOL (WINAPI *SetFileInformationByHandle_t)(HANDLE hFile, FILE_INFO_BY_HANDLE_CLASS_LOCAL FileInformationClass, LPVOID lpFileInformation, DWORD dwBufferSize);
		auto SetFileInformationByHandle =
			aux::get_library_procedure<aux::kernel32, SetFileInformationByHandle_t>("SetFileInformationByHandle");

		if (SetFileInformationByHandle == nullptr) return;

		FILE_IO_PRIORITY_HINT_INFO_LOCAL io_hint;
		io_hint.PriorityHint = IoPriorityHintLow;
		SetFileInformationByHandle(f->native_handle(),
			FileIoPriorityHintInfo, &io_hint, sizeof(io_hint));
	}
#endif // TORRENT_WINDOWS

	file_handle file_pool::open_file(storage_index_t st, std::string const& p
		, file_index_t const file_index, file_storage const& fs, int m, error_code& ec)
	{
		// potentially used to hold a reference to a file object that's
		// about to be destructed. If we have such object we assign it to
		// this member to be destructed after we release the std::mutex. On some
		// operating systems (such as OSX) closing a file may take a long
		// time. We don't want to hold the std::mutex for that.
		file_handle defer_destruction;

		std::unique_lock<std::mutex> l(m_mutex);

#if TORRENT_USE_ASSERTS
		// we're not allowed to open a file
		// from a deleted storage!
		TORRENT_ASSERT(std::find(m_deleted_storages.begin(), m_deleted_storages.end()
			, std::make_pair(fs.name(), static_cast<void const*>(&fs)))
			== m_deleted_storages.end());
#endif

		TORRENT_ASSERT(is_complete(p));
		TORRENT_ASSERT((m & file::rw_mask) == file::read_only
			|| (m & file::rw_mask) == file::read_write);
		auto const i = m_files.find(std::make_pair(st, file_index));
		if (i != m_files.end())
		{
			lru_file_entry& e = i->second;
			e.last_use = aux::time_now();

			// if we asked for a file in write mode,
			// and the cached file is is not opened in
			// write mode, re-open it
			if ((((e.mode & file::rw_mask) != file::read_write)
				&& ((m & file::rw_mask) == file::read_write))
				|| (e.mode & file::random_access) != (m & file::random_access))
			{
				file_handle new_file = std::make_shared<file>();

				std::string full_path = fs.file_path(file_index, p);
				if (!new_file->open(full_path, m, ec))
					return file_handle();
#ifdef TORRENT_WINDOWS
				if (m_low_prio_io)
					set_low_priority(new_file);
#endif

				TORRENT_ASSERT(new_file->is_open());
				defer_destruction = std::move(e.file_ptr);
				e.file_ptr = std::move(new_file);
				e.mode = m;
			}
			return e.file_ptr;
		}

		lru_file_entry e;
		e.file_ptr = std::make_shared<file>();
		if (!e.file_ptr)
		{
			ec = error_code(boost::system::errc::not_enough_memory, generic_category());
			return file_handle();
		}
		std::string full_path = fs.file_path(file_index, p);
		if (!e.file_ptr->open(full_path, m, ec))
			return file_handle();
#ifdef TORRENT_WINDOWS
		if (m_low_prio_io)
			set_low_priority(e.file_ptr);
#endif
		e.mode = m;
		file_handle file_ptr = e.file_ptr;
		m_files.insert(std::make_pair(std::make_pair(st, file_index), e));
		TORRENT_ASSERT(file_ptr->is_open());

		if (int(m_files.size()) >= m_size)
		{
			// the file cache is at its maximum size, close
			// the least recently used (lru) file from it
			remove_oldest(l);
		}
		return file_ptr;
	}

	std::vector<pool_file_status> file_pool::get_status(storage_index_t const st) const
	{
		std::vector<pool_file_status> ret;
		{
			std::unique_lock<std::mutex> l(m_mutex);

			auto const start = m_files.lower_bound(std::make_pair(st, file_index_t(0)));
			auto const end = m_files.upper_bound(std::make_pair(st
				, std::numeric_limits<file_index_t>::max()));

			for (auto i = start; i != end; ++i)
				ret.push_back({i->first.second, i->second.mode, i->second.last_use});
		}
		return ret;
	}

	void file_pool::remove_oldest(std::unique_lock<std::mutex>& l)
	{
		using value_type = decltype(m_files)::value_type;
		auto const i = std::min_element(m_files.begin(), m_files.end()
			, [] (value_type const& lhs, value_type const& rhs)
				{ return lhs.second.last_use < rhs.second.last_use; });
		if (i == m_files.end()) return;

		file_handle file_ptr = i->second.file_ptr;
		m_files.erase(i);

		// closing a file may be long running operation (mac os x)
		l.unlock();
		file_ptr.reset();
		l.lock();
	}

	void file_pool::release(storage_index_t const st, file_index_t file_index)
	{
		std::unique_lock<std::mutex> l(m_mutex);

		auto const i = m_files.find(std::make_pair(st, file_index));
		if (i == m_files.end()) return;

		file_handle file_ptr = i->second.file_ptr;
		m_files.erase(i);

		// closing a file may take a long time (mac os x), so make sure
		// we're not holding the mutex
		l.unlock();
		file_ptr.reset();
	}

	// closes files belonging to the specified
	// storage, or all if none is specified.
	void file_pool::release()
	{
		std::unique_lock<std::mutex> l(m_mutex);
		m_files.clear();
		l.unlock();
	}

	void file_pool::release(storage_index_t const st)
	{
		std::unique_lock<std::mutex> l(m_mutex);

		auto begin = m_files.lower_bound(std::make_pair(st, file_index_t(0)));
		auto const end = m_files.upper_bound(std::make_pair(st
				, std::numeric_limits<file_index_t>::max()));

		std::vector<file_handle> to_close;
		while (begin != end)
		{
			to_close.push_back(std::move(begin->second.file_ptr));
			m_files.erase(begin++);
		}
		l.unlock();
		// the files are closed here while the lock is not held
	}

#if TORRENT_USE_ASSERTS
	void file_pool::mark_deleted(file_storage const& fs)
	{
		std::unique_lock<std::mutex> l(m_mutex);
		m_deleted_storages.push_back(std::make_pair(fs.name()
			, static_cast<void const*>(&fs)));
		if(m_deleted_storages.size() > 100)
			m_deleted_storages.erase(m_deleted_storages.begin());
	}

	bool file_pool::assert_idle_files(storage_index_t const st) const
	{
		std::unique_lock<std::mutex> l(m_mutex);

		for (auto const& i : m_files)
		{
			if (i.first.first == st && !i.second.file_ptr.unique())
				return false;
		}
		return true;
	}
#endif

	void file_pool::resize(int size)
	{
		std::unique_lock<std::mutex> l(m_mutex);

		TORRENT_ASSERT(size > 0);

		if (size == m_size) return;
		m_size = size;
		if (int(m_files.size()) <= m_size) return;

		// close the least recently used files
		while (int(m_files.size()) > m_size)
			remove_oldest(l);
	}

<<<<<<< HEAD
}
=======
	void file_pool::close_oldest()
	{
		mutex::scoped_lock l(m_mutex);

		file_set::iterator i = std::min_element(m_files.begin(), m_files.end()
			, boost::bind(&lru_file_entry::opened, boost::bind(&file_set::value_type::second, _1))
				< boost::bind(&lru_file_entry::opened, boost::bind(&file_set::value_type::second, _2)));
		if (i == m_files.end()) return;

		file_handle file_ptr = i->second.file_ptr;
		m_files.erase(i);

		// closing a file may be long running operation (mac os x)
		l.unlock();
		file_ptr.reset();
		l.lock();
	}
}
>>>>>>> faa2029f
<|MERGE_RESOLUTION|>--- conflicted
+++ resolved
@@ -291,16 +291,14 @@
 			remove_oldest(l);
 	}
 
-<<<<<<< HEAD
-}
-=======
 	void file_pool::close_oldest()
 	{
-		mutex::scoped_lock l(m_mutex);
-
-		file_set::iterator i = std::min_element(m_files.begin(), m_files.end()
-			, boost::bind(&lru_file_entry::opened, boost::bind(&file_set::value_type::second, _1))
-				< boost::bind(&lru_file_entry::opened, boost::bind(&file_set::value_type::second, _2)));
+		std::unique_lock<std::mutex> l(m_mutex);
+
+		using value_type = decltype(m_files)::value_type;
+		auto const i = std::min_element(m_files.begin(), m_files.end()
+			, [] (value_type const& lhs, value_type const& rhs)
+				{ return lhs.second.opened < rhs.second.opened; });
 		if (i == m_files.end()) return;
 
 		file_handle file_ptr = i->second.file_ptr;
@@ -311,5 +309,4 @@
 		file_ptr.reset();
 		l.lock();
 	}
-}
->>>>>>> faa2029f
+}