/*

Copyright (c) 2003-2016, Arvid Norberg
All rights reserved.

Redistribution and use in source and binary forms, with or without
modification, are permitted provided that the following conditions
are met:

    * Redistributions of source code must retain the above copyright
      notice, this list of conditions and the following disclaimer.
    * Redistributions in binary form must reproduce the above copyright
      notice, this list of conditions and the following disclaimer in
      the documentation and/or other materials provided with the distribution.
    * Neither the name of the author nor the names of its
      contributors may be used to endorse or promote products derived
      from this software without specific prior written permission.

THIS SOFTWARE IS PROVIDED BY THE COPYRIGHT HOLDERS AND CONTRIBUTORS "AS IS"
AND ANY EXPRESS OR IMPLIED WARRANTIES, INCLUDING, BUT NOT LIMITED TO, THE
IMPLIED WARRANTIES OF MERCHANTABILITY AND FITNESS FOR A PARTICULAR PURPOSE
ARE DISCLAIMED. IN NO EVENT SHALL THE COPYRIGHT OWNER OR CONTRIBUTORS BE
LIABLE FOR ANY DIRECT, INDIRECT, INCIDENTAL, SPECIAL, EXEMPLARY, OR
CONSEQUENTIAL DAMAGES (INCLUDING, BUT NOT LIMITED TO, PROCUREMENT OF
SUBSTITUTE GOODS OR SERVICES; LOSS OF USE, DATA, OR PROFITS; OR BUSINESS
INTERRUPTION) HOWEVER CAUSED AND ON ANY THEORY OF LIABILITY, WHETHER IN
CONTRACT, STRICT LIABILITY, OR TORT (INCLUDING NEGLIGENCE OR OTHERWISE)
ARISING IN ANY WAY OUT OF THE USE OF THIS SOFTWARE, EVEN IF ADVISED OF THE
POSSIBILITY OF SUCH DAMAGE.

*/

#include "libtorrent/config.hpp"
#include "libtorrent/ConvertUTF.h"
#include "libtorrent/torrent_info.hpp"
#include "libtorrent/string_util.hpp" // is_space, is_i2p_url
#include "libtorrent/bencode.hpp"
#include "libtorrent/hasher.hpp"
#include "libtorrent/entry.hpp"
#include "libtorrent/aux_/path.hpp"
#include "libtorrent/file.hpp"
#include "libtorrent/aux_/path.hpp"
#include "libtorrent/utf8.hpp"
#include "libtorrent/time.hpp"
#include "libtorrent/random.hpp"
#include "libtorrent/invariant_check.hpp"
#include "libtorrent/aux_/session_settings.hpp"
#include "libtorrent/aux_/escape_string.hpp" // maybe_url_encode
#include "libtorrent/aux_/merkle.hpp" // for merkle_*
#include "libtorrent/aux_/time.hpp"
#include "libtorrent/aux_/throw.hpp"
#include "libtorrent/add_torrent_params.hpp"
#include "libtorrent/magnet_uri.hpp"
#include "libtorrent/announce_entry.hpp"
#include "libtorrent/hex.hpp" // to_hex
#include "libtorrent/aux_/numeric_cast.hpp"

#ifndef TORRENT_NO_DEPRECATE
#include "libtorrent/lazy_entry.hpp"
#endif

#include <unordered_set>
#include <cstdint>
#include <iterator>
#include <algorithm>
#include <set>
#include <ctime>
#include <array>

namespace libtorrent {

	from_span_t from_span;

	namespace {

	bool valid_path_character(std::int32_t const c)
	{
#ifdef TORRENT_WINDOWS
		static const char invalid_chars[] = "?<>\"|\b*:";
#else
		static const char invalid_chars[] = "";
#endif
		if (c < 32) return false;
		if (c > 127) return true;
		return std::strchr(invalid_chars, static_cast<char>(c)) == nullptr;
	}

	bool filter_path_character(std::int32_t const c)
	{
		// these unicode characters change the writing writing direction of the
		// string and can be used for attacks:
		// https://security.stackexchange.com/questions/158802/how-can-this-executable-have-an-avi-extension
		static const std::array<std::int32_t, 7> bad_cp = {{0x202a, 0x202b, 0x202c, 0x202d, 0x202e, 0x200e, 0x200f}};
		if (std::find(bad_cp.begin(), bad_cp.end(), c) != bad_cp.end()) return true;

#ifdef TORRENT_WINDOWS
		static const char invalid_chars[] = "/\\:";
#else
		static const char invalid_chars[] = "/\\";
#endif
		if (c > 127) return false;
		return std::strchr(invalid_chars, static_cast<char>(c)) != nullptr;
	}

	} // anonymous namespace

	// fixes invalid UTF-8 sequences
	bool verify_encoding(std::string& target)
	{
		if (target.empty()) return true;

		std::string tmp_path;
		tmp_path.reserve(target.size()+5);
		bool valid_encoding = true;

		UTF8 const* ptr = reinterpret_cast<UTF8 const*>(&target[0]);
		UTF8 const* end = ptr + target.size();
		while (ptr < end)
		{
			UTF32 codepoint;
			UTF32* cp = &codepoint;

			// decode a single utf-8 character
			ConversionResult res = ConvertUTF8toUTF32(&ptr, end, &cp, cp + 1
				, lenientConversion);

			// this was the last character, and nothing was
			// written to the destination buffer (i.e. the source character was
			// truncated)
			if (res == sourceExhausted
				|| res == sourceIllegal)
			{
				if (cp == &codepoint)
				{
					if (res == sourceExhausted)
						ptr = end;
					else
						++ptr;

					codepoint = '_';
					valid_encoding = false;
				}
			}
			else if ((res != conversionOK && res != targetExhausted)
				|| codepoint == UNI_REPLACEMENT_CHAR)
			{
				// we expect the conversion to fail with targetExhausted, since we
				// only pass in a single destination character slot. The last
				// character will succeed though. Also, if the character was replaced,
				// use our own replacement symbol (underscore).
				codepoint = '_';
				valid_encoding = false;
			}

			// encode codepoint into utf-8
			cp = &codepoint;
			UTF8 sequence[5];
			UTF8* start = sequence;
			res = ConvertUTF32toUTF8(const_cast<const UTF32**>(&cp), cp + 1, &start, start + 5, lenientConversion);
			TORRENT_ASSERT(res == conversionOK);

			for (int i = 0; i < std::min(5, int(start - sequence)); ++i)
				tmp_path += char(sequence[i]);
		}

		// the encoding was not valid utf-8
		// save the original encoding and replace the
		// commonly used path with the correctly
		// encoded string
		if (!valid_encoding) target = tmp_path;
		return valid_encoding;
	}

	void sanitize_append_path_element(std::string& path, string_view element)
	{
		if (element.size() == 1 && element[0] == '.') return;

#ifdef TORRENT_WINDOWS
#define TORRENT_SEPARATOR '\\'
#else
#define TORRENT_SEPARATOR '/'
#endif
		path.reserve(path.size() + element.size() + 2);
		int added_separator = 0;
		if (!path.empty())
		{
			path += TORRENT_SEPARATOR;
			added_separator = 1;
		}

		if (element.empty())
		{
			path += "_";
			return;
		}

#if !TORRENT_USE_UNC_PATHS && defined TORRENT_WINDOWS
		// if we're not using UNC paths on windows, there
		// are certain filenames we're not allowed to use
		static const char const* reserved_names[] =
		{
			"con", "prn", "aux", "clock$", "nul",
			"com0", "com1", "com2", "com3", "com4",
			"com5", "com6", "com7", "com8", "com9",
			"lpt0", "lpt1", "lpt2", "lpt3", "lpt4",
			"lpt5", "lpt6", "lpt7", "lpt8", "lpt9"
		};
		int num_names = sizeof(reserved_names)/sizeof(reserved_names[0]);

		// this is not very efficient, but it only affects some specific
		// windows builds for now anyway (not even the default windows build)
		std::string pe = element.to_string();
		char const* file_end = strrchr(pe.c_str(), '.');
		std::string name = file_end
			? std::string(pe.data(), file_end)
			: pe;
		std::transform(name.begin(), name.end(), name.begin(), &to_lower);
		char const* str = std::find(reserved_names, reserved_names + num_names, name);
		if (str != reserved + num_names)
		{
			pe = "_" + pe;
			element = string_view();
		}
#endif
		// this counts the number of unicode characters
		// we've added (which is different from the number
		// of bytes)
		int unicode_chars = 0;

		int added = 0;
		// the number of dots we've added
		char num_dots = 0;
		bool found_extension = false;

		int seq_len = 0;
		for (std::size_t i = 0; i < element.size(); i += std::size_t(seq_len))
		{
			std::int32_t code_point;
			std::tie(code_point, seq_len) = parse_utf8_codepoint(element.substr(i));

			if (code_point >= 0 && filter_path_character(code_point))
			{
				continue;
			}

			if (code_point < 0 || !valid_path_character(code_point))
			{
				// invalid utf8 sequence, replace with "_"
				path += '_';
				++added;
				++unicode_chars;
				continue;
			}

			TORRENT_ASSERT(isLegalUTF8(reinterpret_cast<UTF8 const*>(element.data() + i), seq_len));

			// validation passed, add it to the output string
			for (std::size_t k = i; k < i + std::size_t(seq_len); ++k)
			{
				TORRENT_ASSERT(element[k] != 0);
				path.push_back(element[k]);
			}

			if (code_point == '.') ++num_dots;

			added += seq_len;
			++unicode_chars;

			// any given path element should not
			// be more than 255 characters
			// if we exceed 240, pick up any potential
			// file extension and add that too
#ifdef TORRENT_WINDOWS
			if (unicode_chars >= 240 && !found_extension)
#else
			if (added >= 240 && !found_extension)
#endif
			{
				int dot = -1;
				for (int j = int(element.size()) - 1;
					j > std::max(int(element.size()) - 10, int(i)); --j)
				{
					if (element[aux::numeric_cast<std::size_t>(j)] != '.') continue;
					dot = j;
					break;
				}
				// there is no extension
				if (dot == -1) break;
				found_extension = true;
				TORRENT_ASSERT(dot > 0);
				i = std::size_t(dot - 1);
			}
		}

		if (added == num_dots && added <= 2)
		{
			// revert everything
			path.erase(path.end() - added - added_separator, path.end());
			return;
		}

#ifdef TORRENT_WINDOWS
		// remove trailing spaces and dots. These aren't allowed in filenames on windows
		for (int i = int(path.size()) - 1; i >= 0; --i)
		{
			if (path[i] != ' ' && path[i] != '.') break;
			path.resize(i);
			--added;
			TORRENT_ASSERT(added >= 0);
		}

		if (added == 0 && added_separator)
		{
			// remove the separator added at the beginning
			path.erase(path.end() - 1);
			return;
		}
#endif

		if (path.empty()) path = "_";
	}

namespace {

	file_flags_t get_file_attributes(bdecode_node const& dict)
	{
		file_flags_t file_flags = {};
		bdecode_node const attr = dict.dict_find_string("attr");
		if (attr)
		{
			for (int i = 0; i < attr.string_length(); ++i)
			{
				switch (attr.string_ptr()[i])
				{
					case 'l': file_flags |= file_storage::flag_symlink; break;
					case 'x': file_flags |= file_storage::flag_executable; break;
					case 'h': file_flags |= file_storage::flag_hidden; break;
					case 'p': file_flags |= file_storage::flag_pad_file; break;
				}
			}
		}
		return file_flags;
	}

	// iterates an array of strings and returns the sum of the lengths of all
	// strings + one additional character per entry (to account for the presumed
	// forward- or backslash to separate directory entries)
	int path_length(bdecode_node const& p, error_code& ec)
	{
		int ret = 0;
		int const len = p.list_size();
		for (int i = 0; i < len; ++i)
		{
			bdecode_node const e = p.list_at(i);
			if (e.type() != bdecode_node::string_t)
			{
				ec = errors::torrent_invalid_name;
				return -1;
			}
			ret += e.string_length();
		}
		return ret + len;
	}

	// 'top_level' is extracting the file for a single-file torrent. The
	// distinction is that the filename is found in "name" rather than
	// "path"
	// root_dir is the name of the torrent, unless this is a single file
	// torrent, in which case it's empty.
	bool extract_single_file(bdecode_node const& dict, file_storage& files
		, std::string const& root_dir, std::ptrdiff_t const info_ptr_diff, bool top_level
		, int& pad_file_cnt, error_code& ec)
	{
		if (dict.type() != bdecode_node::dict_t) return false;

		file_flags_t file_flags = get_file_attributes(dict);

		// symlinks have an implied "size" of zero. i.e. they use up 0 bytes of
		// the torrent payload space
		std::int64_t const file_size = (file_flags & file_storage::flag_symlink)
			? 0
			: dict.dict_find_int_value("length", -1);
		if (file_size < 0 )
		{
			ec = errors::torrent_invalid_length;
			return false;
		}

		std::time_t const mtime = std::time_t(dict.dict_find_int_value("mtime", 0));

		std::string path = root_dir;
		string_view filename;

		if (top_level)
		{
			// prefer the name.utf-8 because if it exists, it is more likely to be
			// correctly encoded
			bdecode_node p = dict.dict_find_string("name.utf-8");
			if (!p) p = dict.dict_find_string("name");
			if (!p || p.string_length() == 0)
			{
				ec = errors::torrent_missing_name;
				return false;
			}

<<<<<<< HEAD
			filename = { p.string_ptr() + info_ptr_diff
				, static_cast<std::size_t>(p.string_length())};

			while (!filename.empty() && filename.front() == TORRENT_SEPARATOR)
				filename.remove_prefix(1);

			sanitize_append_path_element(path, p.string_value());
			if (path.empty())
			{
				ec = errors::torrent_missing_name;
				return false;
			}
=======
			filename = p.string_ptr() + info_ptr_diff;
			filename_len = p.string_length();
			while (filename_len > 0 && filename[0] == TORRENT_SEPARATOR)
			{
				filename += 1;
				filename_len -= 1;
			}
			sanitize_append_path_element(path, p.string_ptr(), p.string_length());
>>>>>>> 99b19366
		}
		else
		{
			bdecode_node p = dict.dict_find_list("path.utf-8");
			if (!p) p = dict.dict_find_list("path");

			if (p && p.list_size() > 0)
			{
				std::size_t const preallocate = path.size() + std::size_t(path_length(p, ec));
				if (ec) return false;
				path.reserve(preallocate);

				for (int i = 0, end(p.list_size()); i < end; ++i)
				{
					bdecode_node const e = p.list_at(i);
					if (i == end - 1)
					{
						filename = {e.string_ptr() + info_ptr_diff
							, static_cast<std::size_t>(e.string_length()) };
						while (!filename.empty() && filename.front() == TORRENT_SEPARATOR)
							filename.remove_prefix(1);
					}
<<<<<<< HEAD
					sanitize_append_path_element(path, e.string_value());
=======
					while (filename_len > 0 && filename[0] == TORRENT_SEPARATOR)
					{
						filename += 1;
						filename_len -= 1;
					}
					sanitize_append_path_element(path, e.string_ptr(), e.string_length());
>>>>>>> 99b19366
				}
			}
			else if (file_flags & file_storage::flag_pad_file)
			{
				// pad files don't need a path element, we'll just store them
				// under the .pad directory
				char cnt[10];
				std::snprintf(cnt, sizeof(cnt), "%d", pad_file_cnt);
				path = combine_path(".pad", cnt);
				++pad_file_cnt;
			}
			else
			{
				ec = errors::torrent_missing_name;
				return false;
			}
		}

		// bitcomet pad file
		if (path.find("_____padding_file_") != std::string::npos)
			file_flags |= file_storage::flag_pad_file;

		bdecode_node const fh = dict.dict_find_string("sha1");
		char const* filehash = nullptr;
		if (fh && fh.string_length() == 20)
			filehash = fh.string_ptr() + info_ptr_diff;

		std::string symlink_path;
		if (file_flags & file_storage::flag_symlink)
		{
			if (bdecode_node const s_p = dict.dict_find_list("symlink path"))
			{
				std::size_t const preallocate = std::size_t(path_length(s_p, ec));
				if (ec) return false;
				symlink_path.reserve(preallocate);
				for (int i = 0, end(s_p.list_size()); i < end; ++i)
				{
					auto pe = s_p.list_at(i).string_value();
					sanitize_append_path_element(symlink_path, pe);
				}
			}
		}
		else
		{
			file_flags &= ~file_storage::flag_symlink;
		}

		if (filename.size() > path.length()
			|| path.substr(path.size() - filename.size()) != filename)
		{
			// if the filename was sanitized and differ, clear it to just use path
			filename = {};
		}

		files.add_file_borrow(filename, path, file_size, file_flags, filehash
			, mtime, symlink_path);
		return true;
	}

	// root_dir is the name of the torrent, unless this is a single file
	// torrent, in which case it's empty.
	bool extract_files(bdecode_node const& list, file_storage& target
		, std::string const& root_dir, ptrdiff_t info_ptr_diff, error_code& ec)
	{
		if (list.type() != bdecode_node::list_t)
		{
			ec = errors::torrent_file_parse_failed;
			return false;
		}
		target.reserve(list.list_size());

		// this is the counter used to name pad files
		int pad_file_cnt = 0;
		for (int i = 0, end(list.list_size()); i < end; ++i)
		{
			if (!extract_single_file(list.list_at(i), target, root_dir
				, info_ptr_diff, false, pad_file_cnt, ec))
				return false;
		}
		return true;
	}

	int load_file(std::string const& filename, std::vector<char>& v
		, error_code& ec)
	{
		ec.clear();
		file f;
		if (!f.open(filename, open_mode::read_only, ec)) return -1;
		std::int64_t s = f.get_size(ec);
		if (ec) return -1;
		v.resize(std::size_t(s));
		if (s == 0) return 0;
		iovec_t b = {&v[0], size_t(s) };
		std::int64_t read = f.readv(0, b, ec);
		if (read != s) return -3;
		if (ec) return -3;
		return 0;
	}

} // anonymous namespace

	web_seed_entry::web_seed_entry(std::string const& url_, type_t type_
		, std::string const& auth_
		, headers_t const& extra_headers_)
		: url(url_)
		, auth(auth_)
		, extra_headers(extra_headers_)
		, type(std::uint8_t(type_))
	{
	}

	torrent_info::torrent_info(torrent_info const& t)
		: m_files(t.m_files)
		, m_orig_files(t.m_orig_files)
		, m_urls(t.m_urls)
		, m_web_seeds(t.m_web_seeds)
		, m_nodes(t.m_nodes)
		, m_merkle_tree(t.m_merkle_tree)
		, m_piece_hashes(t.m_piece_hashes)
		, m_comment(t.m_comment)
		, m_created_by(t.m_created_by)
		, m_creation_date(t.m_creation_date)
		, m_info_hash(t.m_info_hash)
		, m_info_section_size(t.m_info_section_size)
		, m_merkle_first_leaf(t.m_merkle_first_leaf)
		, m_flags(t.m_flags)
	{
#if TORRENT_USE_INVARIANT_CHECKS
		t.check_invariant();
#endif
		if (m_info_section_size == 0) return;
		TORRENT_ASSERT(m_piece_hashes);

		m_info_section.reset(new char[m_info_section_size]);
		std::memcpy(m_info_section.get(), t.m_info_section.get(), aux::numeric_cast<std::size_t>(m_info_section_size));

		ptrdiff_t offset = m_info_section.get() - t.m_info_section.get();

		m_files.apply_pointer_offset(offset);
		if (m_orig_files)
			const_cast<file_storage&>(*m_orig_files).apply_pointer_offset(offset);

#ifndef TORRENT_DISABLE_MUTABLE_TORRENTS
		for (auto& c : m_collections)
			c.first += offset;

		for (auto& st : m_similar_torrents)
			st += offset;
#endif

		if (m_info_dict)
		{
			// make this decoded object point to our copy of the info section
			// buffer
			m_info_dict.switch_underlying_buffer(m_info_section.get());
		}

		m_piece_hashes += offset;
		TORRENT_ASSERT(m_piece_hashes >= m_info_section.get());
		TORRENT_ASSERT(m_piece_hashes < m_info_section.get() + m_info_section_size);
	}

	void torrent_info::resolve_duplicate_filenames()
	{
		INVARIANT_CHECK;

		std::unordered_set<std::uint32_t> files;

		std::string empty_str;

		// insert all directories first, to make sure no files
		// are allowed to collied with them
		m_files.all_path_hashes(files);
		for (file_index_t i(0); i < m_files.end_file(); ++i)
		{
			// as long as this file already exists
			// increase the counter
			std::uint32_t const h = m_files.file_path_hash(i, empty_str);
			if (!files.insert(h).second)
			{
				// This filename appears to already exist!
				// If this happens, just start over and do it the slow way,
				// comparing full file names and come up with new names
				resolve_duplicate_filenames_slow();
				return;
			}
		}
	}

	void torrent_info::resolve_duplicate_filenames_slow()
	{
		INVARIANT_CHECK;
		int cnt = 0;

		std::unordered_set<std::string, string_hash_no_case, string_eq_no_case> files;

		std::vector<std::string> const& paths = m_files.paths();
		files.reserve(paths.size() + aux::numeric_cast<std::size_t>(m_files.num_files()));

		// insert all directories first, to make sure no files
		// are allowed to collied with them
		for (auto const& i : paths)
		{
			std::string p = combine_path(m_files.name(), i);
			files.insert(p);
			while (has_parent_path(p))
			{
				p = parent_path(p);
				// we don't want trailing slashes here
				TORRENT_ASSERT(p[p.size() - 1] == TORRENT_SEPARATOR);
				p.resize(p.size() - 1);
				files.insert(p);
			}
		}

		for (file_index_t i(0); i < m_files.end_file(); ++i)
		{
			// as long as this file already exists
			// increase the counter
			std::string filename = m_files.file_path(i);
			if (!files.insert(filename).second)
			{
				std::string base = remove_extension(filename);
				std::string ext = extension(filename);
				do
				{
					++cnt;
					char new_ext[50];
					std::snprintf(new_ext, sizeof(new_ext), ".%d%s", cnt, ext.c_str());
					filename = base + new_ext;
				}
				while (!files.insert(filename).second);

				copy_on_write();
				m_files.rename_file(i, filename);
			}
			cnt = 0;
		}
	}

	void torrent_info::remap_files(file_storage const& f)
	{
		INVARIANT_CHECK;

		TORRENT_ASSERT(is_loaded());
		// the new specified file storage must have the exact
		// same size as the current file storage
		TORRENT_ASSERT(m_files.total_size() == f.total_size());

		if (m_files.total_size() != f.total_size()) return;
		copy_on_write();
		m_files = f;
		m_files.set_num_pieces(m_orig_files->num_pieces());
		m_files.set_piece_length(m_orig_files->piece_length());
	}

#ifndef TORRENT_NO_DEPRECATE
	torrent_info::torrent_info(lazy_entry const& torrent_file, error_code& ec)
	{
		std::pair<char const*, int> buf = torrent_file.data_section();
		bdecode_node e;
		if (bdecode(buf.first, buf.first + buf.second, e, ec) != 0)
			return;
		parse_torrent_file(e, ec);
	}

	torrent_info::torrent_info(lazy_entry const& torrent_file)
	{
		std::pair<char const*, int> buf = torrent_file.data_section();
		bdecode_node e;
		error_code ec;
		if (bdecode(buf.first, buf.first + buf.second, e, ec) != 0)
		{
			aux::throw_ex<system_error>(ec);
		}
#ifndef BOOST_NO_EXCEPTIONS
		if (!parse_torrent_file(e, ec))
			aux::throw_ex<system_error>(ec);
#else
		parse_torrent_file(e, ec);
#endif
	}

	// standard constructor that parses a torrent file
	torrent_info::torrent_info(entry const& torrent_file)
	{
		std::vector<char> tmp;
		std::back_insert_iterator<std::vector<char>> out(tmp);
		bencode(out, torrent_file);

		bdecode_node e;
		error_code ec;
		if (tmp.empty() || bdecode(&tmp[0], &tmp[0] + tmp.size(), e, ec) != 0)
		{
#ifndef BOOST_NO_EXCEPTIONS
			aux::throw_ex<system_error>(ec);
#else
			return;
#endif
		}
#ifndef BOOST_NO_EXCEPTIONS
		if (!parse_torrent_file(e, ec))
			aux::throw_ex<system_error>(ec);
#else
		parse_torrent_file(e, ec);
#endif
		INVARIANT_CHECK;
	}
#endif

#ifndef BOOST_NO_EXCEPTIONS
	torrent_info::torrent_info(bdecode_node const& torrent_file)
	{
		error_code ec;
		if (!parse_torrent_file(torrent_file, ec))
			aux::throw_ex<system_error>(ec);

		INVARIANT_CHECK;
	}

	torrent_info::torrent_info(span<char const> buffer, from_span_t)
	{
		error_code ec;
		bdecode_node e = bdecode(buffer, ec);
		if (ec) aux::throw_ex<system_error>(ec);

		if (!parse_torrent_file(e, ec))
			aux::throw_ex<system_error>(ec);

		INVARIANT_CHECK;
	}

	torrent_info::torrent_info(std::string const& filename)
	{
		std::vector<char> buf;
		error_code ec;
		int ret = load_file(filename, buf, ec);
		if (ret < 0) aux::throw_ex<system_error>(ec);

		bdecode_node e = bdecode(buf, ec);
		if (ec) aux::throw_ex<system_error>(ec);

		if (!parse_torrent_file(e, ec))
			aux::throw_ex<system_error>(ec);

		INVARIANT_CHECK;
	}

#ifndef TORRENT_NO_DEPRECATE
	torrent_info::torrent_info(std::wstring const& filename)
	{
		std::vector<char> buf;
		error_code ec;
		int ret = load_file(wchar_utf8(filename), buf, ec);
		if (ret < 0) aux::throw_ex<system_error>(ec);

		bdecode_node e = bdecode(buf, ec);
		if (ec) aux::throw_ex<system_error>(ec);

		if (!parse_torrent_file(e, ec))
			aux::throw_ex<system_error>(ec);

		INVARIANT_CHECK;
	}

	void torrent_info::rename_file(file_index_t index, std::wstring const& new_filename)
	{
		TORRENT_ASSERT(is_loaded());
		copy_on_write();
		m_files.rename_file_deprecated(index, new_filename);
	}
#endif // TORRENT_NO_DEPRECATE
#endif

	torrent_info::torrent_info(bdecode_node const& torrent_file
		, error_code& ec)
	{
		parse_torrent_file(torrent_file, ec);
		INVARIANT_CHECK;
	}

	torrent_info::torrent_info(span<char const> buffer
		, error_code& ec, from_span_t)
	{
		bdecode_node e = bdecode(buffer, ec);
		if (ec) return;
		parse_torrent_file(e, ec);

		INVARIANT_CHECK;
	}

	torrent_info::torrent_info(std::string const& filename, error_code& ec)
	{
		std::vector<char> buf;
		int ret = load_file(filename, buf, ec);
		if (ret < 0) return;

		bdecode_node e = bdecode(buf, ec);
		if (ec) return;
		parse_torrent_file(e, ec);

		INVARIANT_CHECK;
	}

#ifndef TORRENT_NO_DEPRECATE
	torrent_info::torrent_info(std::wstring const& filename
		, error_code& ec)
	{
		std::vector<char> buf;
		int ret = load_file(wchar_utf8(filename), buf, ec);
		if (ret < 0) return;

		bdecode_node e = bdecode(buf, ec);
		if (ec) return;
		parse_torrent_file(e, ec);

		INVARIANT_CHECK;
	}
#endif // TORRENT_NO_DEPRECATE

	// constructor used for creating new torrents
	// will not contain any hashes, comments, creation date
	// just the necessary to use it with piece manager
	// used for torrents with no metadata
	torrent_info::torrent_info(sha1_hash const& info_hash)
		: m_info_hash(info_hash)
	{}

	torrent_info::~torrent_info() = default;

	sha1_hash torrent_info::hash_for_piece(piece_index_t const index) const
	{ return sha1_hash(hash_for_piece_ptr(index)); }

	void torrent_info::copy_on_write()
	{
		TORRENT_ASSERT(is_loaded());
		INVARIANT_CHECK;

		if (m_orig_files) return;
		m_orig_files.reset(new file_storage(m_files));
	}

	void torrent_info::swap(torrent_info& ti)
	{
		INVARIANT_CHECK;

		using std::swap;
		m_urls.swap(ti.m_urls);
		m_web_seeds.swap(ti.m_web_seeds);
		m_files.swap(ti.m_files);
		m_orig_files.swap(ti.m_orig_files);
		m_nodes.swap(ti.m_nodes);
		swap(m_info_hash, ti.m_info_hash);
		swap(m_creation_date, ti.m_creation_date);
		m_comment.swap(ti.m_comment);
		m_created_by.swap(ti.m_created_by);
		swap(m_info_section, ti.m_info_section);
		swap(m_piece_hashes, ti.m_piece_hashes);
		m_info_dict.swap(ti.m_info_dict);
		swap(m_merkle_tree, ti.m_merkle_tree);
		swap(m_info_section_size, ti.m_info_section_size);
		swap(m_merkle_first_leaf, ti.m_merkle_first_leaf);
		swap(m_flags, ti.m_flags);
	}

	string_view torrent_info::ssl_cert() const
	{
		if ((m_flags & ssl_torrent) == 0) return "";

		// this is parsed lazily
		if (!m_info_dict)
		{
			error_code ec;
			bdecode(m_info_section.get(), m_info_section.get()
				+ m_info_section_size, m_info_dict, ec);
			TORRENT_ASSERT(!ec);
			if (ec) return "";
		}
		TORRENT_ASSERT(m_info_dict.type() == bdecode_node::dict_t);
		if (m_info_dict.type() != bdecode_node::dict_t) return "";
		return m_info_dict.dict_find_string_value("ssl-cert");
	}

	bool torrent_info::parse_info_section(bdecode_node const& info
		, error_code& ec)
	{
		if (info.type() != bdecode_node::dict_t)
		{
			ec = errors::torrent_info_no_dict;
			return false;
		}

		// hash the info-field to calculate info-hash
		auto section = info.data_section();
		m_info_hash = hasher(section).final();
		if (info.data_section().size() >= (std::numeric_limits<std::uint32_t>::max)())
		{
			ec = errors::metadata_too_large;
			return false;
		}

		// copy the info section
		m_info_section_size = int(section.size());
		m_info_section.reset(new char[m_info_section_size]);
		std::memcpy(m_info_section.get(), section.data(), aux::numeric_cast<std::size_t>(m_info_section_size));
		TORRENT_ASSERT(section[0] == 'd');
		TORRENT_ASSERT(section[aux::numeric_cast<std::size_t>(m_info_section_size - 1)] == 'e');

		// when translating a pointer that points into the 'info' tree's
		// backing buffer, into a pointer to our copy of the info section,
		// this is the pointer offset to use.
		ptrdiff_t const info_ptr_diff = m_info_section.get() - section.data();

		// extract piece length
		std::int64_t piece_length = info.dict_find_int_value("piece length", -1);
		if (piece_length <= 0 || piece_length > std::numeric_limits<int>::max())
		{
			ec = errors::torrent_missing_piece_length;
			return false;
		}
		file_storage files;
		files.set_piece_length(static_cast<int>(piece_length));

		// extract file name (or the directory name if it's a multi file libtorrent)
		bdecode_node name_ent = info.dict_find_string("name.utf-8");
		if (!name_ent) name_ent = info.dict_find_string("name");
		if (!name_ent)
		{
			ec = errors::torrent_missing_name;
			// mark the torrent as invalid
			m_files.set_piece_length(0);
			return false;
		}

		std::string name;
		sanitize_append_path_element(name, name_ent.string_value());
		if (name.empty()) name = aux::to_hex(m_info_hash);

		// extract file list
		bdecode_node const files_node = info.dict_find_list("files");
		if (!files_node)
		{
			// if there's no list of files, there has to be a length
			// field.
			// this is the counter used to name pad files
			int pad_file_cnt = 0;
			if (!extract_single_file(info, files, "", info_ptr_diff, true, pad_file_cnt, ec))
			{
				// mark the torrent as invalid
				m_files.set_piece_length(0);
				return false;
			}

			m_flags &= ~multifile;
		}
		else
		{
			if (!extract_files(files_node, files, name, info_ptr_diff, ec))
			{
				// mark the torrent as invalid
				m_files.set_piece_length(0);
				return false;
			}
			m_flags |= multifile;
		}
		if (files.num_files() == 0)
		{
			ec = errors::no_files_in_torrent;
			// mark the torrent as invalid
			m_files.set_piece_length(0);
			return false;
		}
		if (files.num_files() == 0)
		{
			ec = errors::no_files_in_torrent;
			// mark the torrent as invalid
			m_files.set_piece_length(0);
			return false;
		}
		if (files.name().empty())
		{
			ec = errors::torrent_missing_name;
			// mark the torrent as invalid
			m_files.set_piece_length(0);
			return false;
		}

		// extract SHA-1 hashes for all pieces
		// we want this division to round upwards, that's why we have the
		// extra addition

<<<<<<< HEAD
		if (files.total_size() >= static_cast<std::int64_t>(std::numeric_limits<int>::max() - files.piece_length())
			* files.piece_length())
=======
		if (files.total_size() >=
			static_cast<boost::int64_t>(std::numeric_limits<int>::max()
			- files.piece_length()) * files.piece_length())
>>>>>>> 99b19366
		{
			ec = errors::too_many_pieces_in_torrent;
			// mark the torrent as invalid
			m_files.set_piece_length(0);
			return false;
		}

		files.set_num_pieces(int((files.total_size() + files.piece_length() - 1)
			/ files.piece_length()));

		bdecode_node const pieces = info.dict_find_string("pieces");
		bdecode_node const root_hash = info.dict_find_string("root hash");
		if (!pieces && !root_hash)
		{
			ec = errors::torrent_missing_pieces;
			// mark the torrent as invalid
			m_files.set_piece_length(0);
			return false;
		}

		// we expect the piece hashes to be < 2 GB in size
		if (files.num_pieces() >= std::numeric_limits<int>::max() / 20)
		{
			ec = errors::too_many_pieces_in_torrent;
			// mark the torrent as invalid
			m_files.set_piece_length(0);
			return false;
		}

		if (pieces)
		{
			if (pieces.string_length() != files.num_pieces() * 20)
			{
				ec = errors::torrent_invalid_hashes;
				// mark the torrent as invalid
				m_files.set_piece_length(0);
				return false;
			}

			m_piece_hashes = pieces.string_ptr() + info_ptr_diff;
			TORRENT_ASSERT(m_piece_hashes >= m_info_section.get());
			TORRENT_ASSERT(m_piece_hashes < m_info_section.get() + m_info_section_size);
		}
		else
		{
			TORRENT_ASSERT(root_hash);
			if (root_hash.string_length() != 20)
			{
				ec = errors::torrent_invalid_hashes;
				// mark the torrent as invalid
				m_files.set_piece_length(0);
				return false;
			}
			int const num_leafs = merkle_num_leafs(files.num_pieces());
			int const num_nodes = merkle_num_nodes(num_leafs);
			m_merkle_first_leaf = num_nodes - num_leafs;
			m_merkle_tree.resize(num_nodes);
			std::memset(m_merkle_tree.data(), 0, aux::numeric_cast<std::size_t>(num_nodes * 20));
			m_merkle_tree[0].assign(root_hash.string_ptr());
		}

		m_flags |= (info.dict_find_int_value("private", 0) != 0)
			? private_torrent : 0;

#ifndef TORRENT_DISABLE_MUTABLE_TORRENTS
		bdecode_node const similar = info.dict_find_list("similar");
		if (similar)
		{
			for (int i = 0; i < similar.list_size(); ++i)
			{
				if (similar.list_at(i).type() != bdecode_node::string_t)
					continue;

				if (similar.list_at(i).string_length() != 20)
					continue;

				m_similar_torrents.push_back(similar.list_at(i).string_ptr()
					+ info_ptr_diff);
			}
		}

		bdecode_node const collections = info.dict_find_list("collections");
		if (collections)
		{
			for (int i = 0; i < collections.list_size(); ++i)
			{
				bdecode_node const str = collections.list_at(i);

				if (str.type() != bdecode_node::string_t) continue;

				m_collections.push_back(std::make_pair(str.string_ptr()
					+ info_ptr_diff, str.string_length()));
			}
		}
#endif // TORRENT_DISABLE_MUTABLE_TORRENTS

		if (info.dict_find_string("ssl-cert"))
			m_flags |= ssl_torrent;

		// now, commit the files structure we just parsed out
		// into the torrent_info object.
		m_files.swap(files);
		return true;
	}

	bdecode_node torrent_info::info(char const* key) const
	{
		if (m_info_dict.type() == bdecode_node::none_t)
		{
			error_code ec;
			bdecode(m_info_section.get(), m_info_section.get()
				+ m_info_section_size, m_info_dict, ec);
			if (ec) return bdecode_node();
		}
		return m_info_dict.dict_find(key);
	}


	bool torrent_info::add_merkle_nodes(std::map<int, sha1_hash> const& subtree
		, piece_index_t const piece)
	{
		INVARIANT_CHECK;

		int n = m_merkle_first_leaf + static_cast<int>(piece);
		auto const it = subtree.find(n);
		if (it == subtree.end()) return false;
		sha1_hash h = it->second;

		// if the verification passes, these are the
		// nodes to add to our tree
		std::map<int, sha1_hash> to_add;

		while (n > 0)
		{
			int const sibling = merkle_get_sibling(n);
			int const parent = merkle_get_parent(n);
			auto const sibling_hash = subtree.find(sibling);
			if (sibling_hash == subtree.end())
				return false;
			to_add[n] = h;
			to_add[sibling] = sibling_hash->second;
			hasher hs;
			if (sibling < n)
			{
				hs.update(sibling_hash->second);
				hs.update(h);
			}
			else
			{
				hs.update(h);
				hs.update(sibling_hash->second);
			}
			h = hs.final();
			n = parent;
		}
		if (h != m_merkle_tree[0]) return false;

		// the nodes and piece hash matched the root-hash
		// insert them into our tree

		for (auto const& i : to_add)
		{
			m_merkle_tree[i.first] = i.second;
		}
		return true;
	}

	// builds a list of nodes that are required to verify
	// the given piece
	std::map<int, sha1_hash>
	torrent_info::build_merkle_list(piece_index_t const piece) const
	{
		INVARIANT_CHECK;

		std::map<int, sha1_hash> ret;
		int n = m_merkle_first_leaf + static_cast<int>(piece);
		ret[n] = m_merkle_tree[n];
		ret[0] = m_merkle_tree[0];
		while (n > 0)
		{
			int sibling = merkle_get_sibling(n);
			int parent = merkle_get_parent(n);
			ret[sibling] = m_merkle_tree[sibling];
			// we cannot build the tree path if one
			// of the nodes in the tree is missing
			TORRENT_ASSERT(!m_merkle_tree[sibling].is_all_zeros());
			n = parent;
		}
		return ret;
	}

	bool torrent_info::parse_torrent_file(bdecode_node const& torrent_file
		, error_code& ec)
	{
		if (torrent_file.type() != bdecode_node::dict_t)
		{
			ec = errors::torrent_is_no_dict;
			return false;
		}

		bdecode_node const info = torrent_file.dict_find_dict("info");
		if (!info)
		{
			bdecode_node link = torrent_file.dict_find_string("magnet-uri");
			if (link)
			{
				auto uri = link.string_value();

				add_torrent_params p;
				parse_magnet_uri(uri.to_string(), p, ec);
				if (ec) return false;

				m_info_hash = p.info_hash;
				m_urls.reserve(m_urls.size() + p.trackers.size());
				for (auto const& url : p.trackers)
					m_urls.push_back(announce_entry(url));

				return true;
			}

			ec = errors::torrent_missing_info;
			return false;
		}
		if (!parse_info_section(info, ec)) return false;
		resolve_duplicate_filenames();

#ifndef TORRENT_DISABLE_MUTABLE_TORRENTS
		bdecode_node const similar = torrent_file.dict_find_list("similar");
		if (similar)
		{
			for (int i = 0; i < similar.list_size(); ++i)
			{
				if (similar.list_at(i).type() != bdecode_node::string_t)
					continue;

				if (similar.list_at(i).string_length() != 20)
					continue;

				m_owned_similar_torrents.push_back(
					sha1_hash(similar.list_at(i).string_ptr()));
			}
		}

		bdecode_node const collections = torrent_file.dict_find_list("collections");
		if (collections)
		{
			for (int i = 0; i < collections.list_size(); ++i)
			{
				bdecode_node const str = collections.list_at(i);

				if (str.type() != bdecode_node::string_t) continue;

				m_owned_collections.push_back(std::string(str.string_ptr()
					, aux::numeric_cast<std::size_t>(str.string_length())));
			}
		}
#endif // TORRENT_DISABLE_MUTABLE_TORRENTS

		// extract the url of the tracker
		bdecode_node const announce_node = torrent_file.dict_find_list("announce-list");
		if (announce_node)
		{
			m_urls.reserve(announce_node.list_size());
			for (int j = 0, end(announce_node.list_size()); j < end; ++j)
			{
				bdecode_node const tier = announce_node.list_at(j);
				if (tier.type() != bdecode_node::list_t) continue;
				for (int k = 0, end2(tier.list_size()); k < end2; ++k)
				{
					announce_entry e(tier.list_string_value_at(k).to_string());
					e.trim();
					if (e.url.empty()) continue;
					e.tier = std::uint8_t(j);
					e.fail_limit = 0;
					e.source = announce_entry::source_torrent;
#if TORRENT_USE_I2P
					if (is_i2p_url(e.url)) m_flags |= i2p;
#endif
					m_urls.push_back(e);
				}
			}

			if (!m_urls.empty())
			{
				// shuffle each tier
				std::vector<announce_entry>::iterator start = m_urls.begin();
				std::vector<announce_entry>::iterator stop;
				int current_tier = m_urls.front().tier;
				for (stop = m_urls.begin(); stop != m_urls.end(); ++stop)
				{
					if (stop->tier != current_tier)
					{
						aux::random_shuffle(start, stop);
						start = stop;
						current_tier = stop->tier;
					}
				}
				aux::random_shuffle(start, stop);
			}
		}

		if (m_urls.empty())
		{
			announce_entry e(torrent_file.dict_find_string_value("announce"));
			e.fail_limit = 0;
			e.source = announce_entry::source_torrent;
			e.trim();
#if TORRENT_USE_I2P
			if (is_i2p_url(e.url)) m_flags |= i2p;
#endif
			if (!e.url.empty()) m_urls.push_back(e);
		}

		bdecode_node const nodes = torrent_file.dict_find_list("nodes");
		if (nodes)
		{
			for (int i = 0, end(nodes.list_size()); i < end; ++i)
			{
				bdecode_node const n = nodes.list_at(i);
				if (n.type() != bdecode_node::list_t
					|| n.list_size() < 2
					|| n.list_at(0).type() != bdecode_node::string_t
					|| n.list_at(1).type() != bdecode_node::int_t)
					continue;
				m_nodes.push_back(std::make_pair(
					n.list_at(0).string_value().to_string()
					, int(n.list_at(1).int_value())));
			}
		}

		// extract creation date
		std::int64_t const cd = torrent_file.dict_find_int_value("creation date", -1);
		if (cd >= 0)
		{
			m_creation_date = std::time_t(cd);
		}

		// if there are any url-seeds, extract them
		bdecode_node const url_seeds = torrent_file.dict_find("url-list");
		if (url_seeds && url_seeds.type() == bdecode_node::string_t
			&& url_seeds.string_length() > 0)
		{
			web_seed_entry ent(maybe_url_encode(url_seeds.string_value().to_string())
				, web_seed_entry::url_seed);
			if (m_flags & multifile)
				ensure_trailing_slash(ent.url);
			m_web_seeds.push_back(ent);
		}
		else if (url_seeds && url_seeds.type() == bdecode_node::list_t)
		{
			// only add a URL once
			std::set<std::string> unique;
			for (int i = 0, end(url_seeds.list_size()); i < end; ++i)
			{
				bdecode_node const url = url_seeds.list_at(i);
				if (url.type() != bdecode_node::string_t) continue;
				if (url.string_length() == 0) continue;
				web_seed_entry ent(maybe_url_encode(url.string_value().to_string())
					, web_seed_entry::url_seed);
				if (m_flags & multifile)
					ensure_trailing_slash(ent.url);
				if (!unique.insert(ent.url).second) continue;
				m_web_seeds.push_back(ent);
			}
		}

		// if there are any http-seeds, extract them
		bdecode_node const http_seeds = torrent_file.dict_find("httpseeds");
		if (http_seeds && http_seeds.type() == bdecode_node::string_t
			&& http_seeds.string_length() > 0)
		{
			m_web_seeds.push_back(web_seed_entry(maybe_url_encode(http_seeds.string_value().to_string())
				, web_seed_entry::http_seed));
		}
		else if (http_seeds && http_seeds.type() == bdecode_node::list_t)
		{
			// only add a URL once
			std::set<std::string> unique;
			for (int i = 0, end(http_seeds.list_size()); i < end; ++i)
			{
				bdecode_node const url = http_seeds.list_at(i);
				if (url.type() != bdecode_node::string_t || url.string_length() == 0) continue;
				std::string const u = maybe_url_encode(url.string_value().to_string());
				if (!unique.insert(u).second) continue;
				m_web_seeds.push_back(web_seed_entry(u, web_seed_entry::http_seed));
			}
		}

		m_comment = torrent_file.dict_find_string_value("comment.utf-8").to_string();
		if (m_comment.empty()) m_comment = torrent_file.dict_find_string_value("comment").to_string();
		verify_encoding(m_comment);

		m_created_by = torrent_file.dict_find_string_value("created by.utf-8").to_string();
		if (m_created_by.empty()) m_created_by = torrent_file.dict_find_string_value("created by").to_string();
		verify_encoding(m_created_by);

		return true;
	}

	void torrent_info::add_tracker(std::string const& url, int tier)
	{
		auto i = std::find_if(m_urls.begin(), m_urls.end()
			, [&url](announce_entry const& ae) { return ae.url == url; });
		if (i != m_urls.end()) return;

		announce_entry e(url);
		e.tier = std::uint8_t(tier);
		e.source = announce_entry::source_client;
		m_urls.push_back(e);

		std::sort(m_urls.begin(), m_urls.end()
			, [] (announce_entry const& lhs, announce_entry const& rhs)
			{ return lhs.tier < rhs.tier; });
	}

#ifndef TORRENT_NO_DEPRECATE
namespace {

		struct filter_web_seed_type
		{
			explicit filter_web_seed_type(web_seed_entry::type_t t_) : t(t_) {}
			void operator() (web_seed_entry const& w)
			{ if (w.type == t) urls.push_back(w.url); }
			std::vector<std::string> urls;
			web_seed_entry::type_t t;
		};
	}

	std::vector<std::string> torrent_info::url_seeds() const
	{
		return std::for_each(m_web_seeds.begin(), m_web_seeds.end()
			, filter_web_seed_type(web_seed_entry::url_seed)).urls;
	}

	std::vector<std::string> torrent_info::http_seeds() const
	{
		return std::for_each(m_web_seeds.begin(), m_web_seeds.end()
			, filter_web_seed_type(web_seed_entry::http_seed)).urls;
	}

	bool torrent_info::parse_info_section(lazy_entry const& le, error_code& ec)
	{
		if (le.type() == lazy_entry::none_t) return false;
		std::pair<char const*, int> buf = le.data_section();
		bdecode_node e;
		if (bdecode(buf.first, buf.first + buf.second, e, ec) != 0)
			return false;

		return parse_info_section(e, ec);
	}

#endif // TORRENT_NO_DEPRECATE

	void torrent_info::add_url_seed(std::string const& url
		, std::string const& ext_auth
		, web_seed_entry::headers_t const& ext_headers)
	{
		m_web_seeds.push_back(web_seed_entry(url, web_seed_entry::url_seed
			, ext_auth, ext_headers));
	}

	void torrent_info::add_http_seed(std::string const& url
		, std::string const& auth
		, web_seed_entry::headers_t const& extra_headers)
	{
		m_web_seeds.push_back(web_seed_entry(url, web_seed_entry::http_seed
			, auth, extra_headers));
	}

	void torrent_info::set_web_seeds(std::vector<web_seed_entry> seeds)
	{
		m_web_seeds = seeds;
	}

	std::vector<sha1_hash> torrent_info::similar_torrents() const
	{
		std::vector<sha1_hash> ret;
#ifndef TORRENT_DISABLE_MUTABLE_TORRENTS
		ret.reserve(m_similar_torrents.size() + m_owned_similar_torrents.size());

		for (auto const& st : m_similar_torrents)
			ret.push_back(sha1_hash(st));

		for (auto const& st : m_owned_similar_torrents)
			ret.push_back(st);
#endif

		return ret;
	}

	std::vector<std::string> torrent_info::collections() const
	{
		std::vector<std::string> ret;
#ifndef TORRENT_DISABLE_MUTABLE_TORRENTS
		ret.reserve(m_collections.size() + m_owned_collections.size());

		for (auto const& c : m_collections)
			ret.push_back(std::string(c.first, aux::numeric_cast<std::size_t>(c.second)));

		for (auto const& c : m_owned_collections)
			ret.push_back(c);
#endif // TORRENT_DISABLE_MUTABLE_TORRENTS

		return ret;
	}

#if TORRENT_USE_INVARIANT_CHECKS
	void torrent_info::check_invariant() const
	{
		for (file_index_t i(0); i < m_files.end_file(); ++i)
		{
			TORRENT_ASSERT(m_files.file_name_ptr(i) != nullptr);
			if (m_files.file_name_len(i) != -1)
			{
				// name needs to point into the allocated info section buffer
				TORRENT_ASSERT(m_files.file_name_ptr(i) >= m_info_section.get());
				TORRENT_ASSERT(m_files.file_name_ptr(i) < m_info_section.get() + m_info_section_size);
			}
			else
			{
				// name must be a valid string
				TORRENT_ASSERT(strlen(m_files.file_name_ptr(i)) < 2048);
			}
		}

		if (m_piece_hashes != nullptr)
		{
			TORRENT_ASSERT(m_piece_hashes >= m_info_section.get());
			TORRENT_ASSERT(m_piece_hashes < m_info_section.get() + m_info_section_size);
		}
	}
#endif

}<|MERGE_RESOLUTION|>--- conflicted
+++ resolved
@@ -403,7 +403,6 @@
 				return false;
 			}
 
-<<<<<<< HEAD
 			filename = { p.string_ptr() + info_ptr_diff
 				, static_cast<std::size_t>(p.string_length())};
 
@@ -416,16 +415,6 @@
 				ec = errors::torrent_missing_name;
 				return false;
 			}
-=======
-			filename = p.string_ptr() + info_ptr_diff;
-			filename_len = p.string_length();
-			while (filename_len > 0 && filename[0] == TORRENT_SEPARATOR)
-			{
-				filename += 1;
-				filename_len -= 1;
-			}
-			sanitize_append_path_element(path, p.string_ptr(), p.string_length());
->>>>>>> 99b19366
 		}
 		else
 		{
@@ -448,16 +437,7 @@
 						while (!filename.empty() && filename.front() == TORRENT_SEPARATOR)
 							filename.remove_prefix(1);
 					}
-<<<<<<< HEAD
 					sanitize_append_path_element(path, e.string_value());
-=======
-					while (filename_len > 0 && filename[0] == TORRENT_SEPARATOR)
-					{
-						filename += 1;
-						filename_len -= 1;
-					}
-					sanitize_append_path_element(path, e.string_ptr(), e.string_length());
->>>>>>> 99b19366
 				}
 			}
 			else if (file_flags & file_storage::flag_pad_file)
@@ -1049,14 +1029,9 @@
 		// we want this division to round upwards, that's why we have the
 		// extra addition
 
-<<<<<<< HEAD
-		if (files.total_size() >= static_cast<std::int64_t>(std::numeric_limits<int>::max() - files.piece_length())
-			* files.piece_length())
-=======
 		if (files.total_size() >=
 			static_cast<boost::int64_t>(std::numeric_limits<int>::max()
 			- files.piece_length()) * files.piece_length())
->>>>>>> 99b19366
 		{
 			ec = errors::too_many_pieces_in_torrent;
 			// mark the torrent as invalid
