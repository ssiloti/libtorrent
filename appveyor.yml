--- conflicted
+++ resolved
@@ -29,47 +29,9 @@
 - git submodule update --init --recursive
 - set ROOT_DIRECTORY=%CD%
 - cd %ROOT_DIRECTORY%
-<<<<<<< HEAD
 - if %compiler% == msvc-14.0 if defined crypto if not exist openssl-1.0.1p-vs2015.7z (
     echo downloading openssl-2015
-    & appveyor DownloadFile "http://www.npcglib.org/~stathis/downloads/openssl-1.0.1p-vs2015.7z"
-=======
-- if %compiler% == msvc-12.0 (
-    if not exist openssl-1.0.1p-vs2013.7z (
-      echo downloading openssl-2013
-      & appveyor DownloadFile "https://www.npcglib.org/~stathis/downloads/openssl-1.0.1p-vs2013.7z"
-    )
-  )
-- if %compiler% == msvc-12.0 (
-    echo extracting openssl-2013
-    & 7z x -oc:\ -aoa openssl-1.0.1p-vs2013.7z > nul
-    & rename c:\openssl-1.0.1p-vs2013 openssl
-    & copy c:\openssl\lib64\ssleay32MT.lib c:\openssl\lib64\ssleay32.lib
-    & copy c:\openssl\lib64\libeay32MT.lib c:\openssl\lib64\libeay32.lib
-    & copy c:\openssl\lib\ssleay32MT.lib c:\openssl\lib\ssleay32.lib
-    & copy c:\openssl\lib\libeay32MT.lib c:\openssl\lib\libeay32.lib
-  )
-- if %compiler% == msvc-10.0 (
-    if not exist openssl-1.0.1p-vs2010.7z (
-      echo downloading openssl-2010
-      & appveyor DownloadFile "https://www.npcglib.org/~stathis/downloads/openssl-1.0.1p-vs2010.7z"
-    )
-  )
-- if %compiler% == msvc-10.0 (
-    echo extracting openssl-2010
-    & 7z x -oc:\ -aoa openssl-1.0.1p-vs2010.7z > nul
-    & rename c:\openssl-1.0.1p-vs2010 openssl
-    & copy c:\openssl\lib64\ssleay32MT.lib c:\openssl\lib64\ssleay32.lib
-    & copy c:\openssl\lib64\libeay32MT.lib c:\openssl\lib64\libeay32.lib
-    & copy c:\openssl\lib\ssleay32MT.lib c:\openssl\lib\ssleay32.lib
-    & copy c:\openssl\lib\libeay32MT.lib c:\openssl\lib\libeay32.lib
-  )
-- if %compiler% == msvc-14.0 (
-    if not exist openssl-1.0.1p-vs2015.7z (
-      echo downloading openssl-2015
-      & appveyor DownloadFile "https://www.npcglib.org/~stathis/downloads/openssl-1.0.1p-vs2015.7z"
-    )
->>>>>>> fa03cbea
+    & appveyor DownloadFile "https://www.npcglib.org/~stathis/downloads/openssl-1.0.1p-vs2015.7z"
   )
 - if %compiler% == msvc-14.0 if defined crypto (
     echo extracting openssl-2015
