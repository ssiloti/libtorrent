/*

Copyright (c) 2010, Arvid Norberg
All rights reserved.

Redistribution and use in source and binary forms, with or without
modification, are permitted provided that the following conditions
are met:

    * Redistributions of source code must retain the above copyright
      notice, this list of conditions and the following disclaimer.
    * Redistributions in binary form must reproduce the above copyright
      notice, this list of conditions and the following disclaimer in
      the documentation and/or other materials provided with the distribution.
    * Neither the name of the author nor the names of its
      contributors may be used to endorse or promote products derived
      from this software without specific prior written permission.

THIS SOFTWARE IS PROVIDED BY THE COPYRIGHT HOLDERS AND CONTRIBUTORS "AS IS"
AND ANY EXPRESS OR IMPLIED WARRANTIES, INCLUDING, BUT NOT LIMITED TO, THE
IMPLIED WARRANTIES OF MERCHANTABILITY AND FITNESS FOR A PARTICULAR PURPOSE
ARE DISCLAIMED. IN NO EVENT SHALL THE COPYRIGHT OWNER OR CONTRIBUTORS BE
LIABLE FOR ANY DIRECT, INDIRECT, INCIDENTAL, SPECIAL, EXEMPLARY, OR
CONSEQUENTIAL DAMAGES (INCLUDING, BUT NOT LIMITED TO, PROCUREMENT OF
SUBSTITUTE GOODS OR SERVICES; LOSS OF USE, DATA, OR PROFITS; OR BUSINESS
INTERRUPTION) HOWEVER CAUSED AND ON ANY THEORY OF LIABILITY, WHETHER IN
CONTRACT, STRICT LIABILITY, OR TORT (INCLUDING NEGLIGENCE OR OTHERWISE)
ARISING IN ANY WAY OUT OF THE USE OF THIS SOFTWARE, EVEN IF ADVISED OF THE
POSSIBILITY OF SUCH DAMAGE.

*/

#include "test.hpp"
#include "settings.hpp"
#include "setup_swarm.hpp"
#include "simulator/simulator.hpp"
#include "simulator/http_server.hpp"
#include "simulator/utils.hpp"
#include "libtorrent/alert_types.hpp"
#include "libtorrent/announce_entry.hpp"
#include "libtorrent/session.hpp"
#include "libtorrent/create_torrent.hpp"
#include "libtorrent/file_storage.hpp"
#include "libtorrent/torrent_info.hpp"

using namespace libtorrent;
using namespace sim;
namespace lt = libtorrent;

using chrono::duration_cast;

// seconds
const int duration = 10000;

void test_interval(int interval)
{
	using sim::asio::ip::address_v4;
	sim::default_config network_cfg;
	sim::simulation sim{network_cfg};

	lt::time_point start = lt::clock_type::now();

	sim::asio::io_service web_server(sim, address_v4::from_string("2.2.2.2"));
	// listen on port 8080
	sim::http_server http(web_server, 8080);

	// the timestamps (in seconds) of all announces
	std::vector<int> announces;

	http.register_handler("/announce"
		, [&announces,interval,start](std::string /* method */
			, std::string /* req */
			, std::map<std::string, std::string>&)
	{
		std::uint32_t const seconds = std::uint32_t(chrono::duration_cast<lt::seconds>(
			lt::clock_type::now() - start).count());
		announces.push_back(seconds);

		char response[500];
		int const size = std::snprintf(response, sizeof(response), "d8:intervali%de5:peers0:e", interval);
		return sim::send_response(200, "OK", size) + response;
	});

	std::vector<int> announce_alerts;

	lt::settings_pack default_settings = settings();
	lt::add_torrent_params default_add_torrent;

	setup_swarm(1, swarm_test::upload, sim, default_settings, default_add_torrent
		// add session
		, [](lt::settings_pack&) {}
		// add torrent
		, [](lt::add_torrent_params& params) {
			params.trackers.push_back("http://2.2.2.2:8080/announce");
		}
		// on alert
		, [&](lt::alert const* a, lt::session&) {

			if (lt::alert_cast<lt::tracker_announce_alert>(a))
			{
				std::uint32_t const seconds = std::uint32_t(chrono::duration_cast<lt::seconds>(
					a->timestamp() - start).count());

				announce_alerts.push_back(seconds);
			}
		}
		// terminate
		, [](int const ticks, lt::session&) -> bool { return ticks > duration; });

	TEST_EQUAL(announce_alerts.size(), announces.size());

	int counter = 0;
	for (int i = 0; i < int(announces.size()); ++i)
	{
		TEST_EQUAL(announces[i], counter);
		TEST_EQUAL(announce_alerts[i], counter);
		counter += interval;
		if (counter > duration + 1) counter = duration + 1;
	}
}

TORRENT_TEST(event_completed)
{
	using sim::asio::ip::address_v4;
	sim::default_config network_cfg;
	sim::simulation sim{network_cfg};

	sim::asio::io_service web_server(sim, address_v4::from_string("2.2.2.2"));
	// listen on port 8080
	sim::http_server http(web_server, 8080);

	// the request strings of all announces
	std::vector<std::pair<int, std::string>> announces;

	const int interval = 500;
	lt::time_point start = lt::clock_type::now();

	http.register_handler("/announce"
	, [&](std::string method, std::string req
		, std::map<std::string, std::string>&)
	{
		TEST_EQUAL(method, "GET");
		int const timestamp = int(chrono::duration_cast<lt::seconds>(
			lt::clock_type::now() - start).count());
		announces.push_back({timestamp, req});

		char response[500];
		int const size = std::snprintf(response, sizeof(response), "d8:intervali%de5:peers0:e", interval);
		return sim::send_response(200, "OK", size) + response;
	});

	lt::settings_pack default_settings = settings();
	lt::add_torrent_params default_add_torrent;

	int completion = -1;

	setup_swarm(2, swarm_test::download, sim, default_settings, default_add_torrent
		// add session
		, [](lt::settings_pack&) { }
		// add torrent
		, [](lt::add_torrent_params& params) {
			params.trackers.push_back("http://2.2.2.2:8080/announce");
		}
		// on alert
		, [&](lt::alert const*, lt::session&) {}
		// terminate
		, [&](int const ticks, lt::session& ses) -> bool
		{
			if (completion == -1 && is_seed(ses))
			{
				completion = int(chrono::duration_cast<lt::seconds>(
					lt::clock_type::now() - start).count());
			}

			return ticks > duration;
		});

	// the first announce should be event=started, the second should be
	// event=completed, then all but the last should have no event and the last
	// be event=stopped.
	for (int i = 0; i < int(announces.size()); ++i)
	{
		std::string const& str = announces[i].second;
		int timestamp = announces[i].first;

		const bool has_start = str.find("&event=started")
			!= std::string::npos;
		const bool has_completed = str.find("&event=completed")
			!= std::string::npos;
		const bool has_stopped = str.find("&event=stopped")
			!= std::string::npos;

		// we there can only be one event
		const bool has_event = str.find("&event=") != std::string::npos;

<<<<<<< HEAD
		std::fprintf(stderr, "- %s\n", str.c_str());
=======
		fprintf(stdout, "- %s\n", str.c_str());
>>>>>>> 6bb2d7c0

		// there is exactly 0 or 1 events.
		TEST_EQUAL(int(has_start) + int(has_completed) + int(has_stopped)
			, int(has_event));

		switch (i)
		{
			case 0:
				TEST_CHECK(has_start);
				break;
			case 1:
			{
				// the announce should have come approximately the same time we
				// completed
				TEST_CHECK(abs(completion - timestamp) <= 1);
				TEST_CHECK(has_completed);
				break;
			}
			default:
				if (i == int(announces.size()) - 1)
				{
					TEST_CHECK(has_stopped);
				}
				else
				{
					TEST_CHECK(!has_event);
				}
				break;
		}
	}
}

TORRENT_TEST(announce_interval_440)
{
	test_interval(440);
}

TORRENT_TEST(announce_interval_1800)
{
	test_interval(1800);
}

TORRENT_TEST(announce_interval_1200)
{
	test_interval(3600);
}

struct sim_config : sim::default_config
{
	chrono::high_resolution_clock::duration hostname_lookup(
		asio::ip::address const& requestor
		, std::string hostname
		, std::vector<asio::ip::address>& result
		, boost::system::error_code& ec) override
	{
		if (hostname == "tracker.com")
		{
			result.push_back(address_v4::from_string("10.0.0.2"));
			result.push_back(address_v6::from_string("ff::dead:beef"));
			return duration_cast<chrono::high_resolution_clock::duration>(chrono::milliseconds(100));
		}

		return default_config::hostname_lookup(requestor, hostname, result, ec);
	}
};

void on_alert_notify(lt::session* ses)
{
	ses->get_io_service().post([ses] {
		std::vector<lt::alert*> alerts;
		ses->pop_alerts(&alerts);

		for (lt::alert* a : alerts)
		{
			lt::time_duration d = a->timestamp().time_since_epoch();
			std::uint32_t const millis = std::uint32_t(
				lt::duration_cast<lt::milliseconds>(d).count());
			std::printf("%4d.%03d: %s\n", millis / 1000, millis % 1000,
				a->message().c_str());
		}
	});
}

// this test makes sure that a tracker whose host name resolves to both IPv6 and
// IPv4 addresses will be announced to twice, once for each address family
TORRENT_TEST(ipv6_support)
{
	using sim::asio::ip::address_v4;
	sim_config network_cfg;
	sim::simulation sim{network_cfg};

	sim::asio::io_service web_server_v4(sim, address_v4::from_string("10.0.0.2"));
	sim::asio::io_service web_server_v6(sim, address_v6::from_string("ff::dead:beef"));

	// listen on port 8080
	sim::http_server http_v4(web_server_v4, 8080);
	sim::http_server http_v6(web_server_v6, 8080);

	int v4_announces = 0;
	int v6_announces = 0;

	http_v4.register_handler("/announce"
	, [&v4_announces](std::string method, std::string req
		, std::map<std::string, std::string>&)
	{
		++v4_announces;
		TEST_EQUAL(method, "GET");

		char response[500];
		int const size = std::snprintf(response, sizeof(response), "d8:intervali1800e5:peers0:e");
		return sim::send_response(200, "OK", size) + response;
	});

	http_v6.register_handler("/announce"
	, [&v6_announces](std::string method, std::string req
		, std::map<std::string, std::string>&)
	{
		++v6_announces;
		TEST_EQUAL(method, "GET");

		char response[500];
		int const size = std::snprintf(response, sizeof(response), "d8:intervali1800e5:peers0:e");
		return sim::send_response(200, "OK", size) + response;
	});

	{
		lt::session_proxy zombie;

		asio::io_service ios(sim, { address_v4::from_string("10.0.0.3")
			, address_v6::from_string("ffff::1337") });
		lt::settings_pack sett = settings();
		std::unique_ptr<lt::session> ses(new lt::session(sett, ios));

		ses->set_alert_notify(std::bind(&on_alert_notify, ses.get()));

		lt::add_torrent_params p;
		p.name = "test-torrent";
		p.save_path = ".";
		p.info_hash.assign("abababababababababab");

//TODO: parameterize http vs. udp here
		p.trackers.push_back("http://tracker.com:8080/announce");
		ses->async_add_torrent(p);

		// stop the torrent 5 seconds in
		sim::timer t1(sim, lt::seconds(5)
			, [&ses](boost::system::error_code const&)
		{
			std::vector<lt::torrent_handle> torrents = ses->get_torrents();
			for (auto const& t : torrents)
			{
				t.pause();
			}
		});

		// then shut down 10 seconds in
		sim::timer t2(sim, lt::seconds(10)
			, [&ses,&zombie](boost::system::error_code const&)
		{
			zombie = ses->abort();
			ses.reset();
		});

		sim.run();
	}

	// 2 because there's one announce on startup and one when shutting down
	TEST_EQUAL(v4_announces, 2);
	TEST_EQUAL(v6_announces, 2);
}

// this runs a simulation of a torrent with tracker(s), making sure the request
// received by the tracker matches the expectation.
// The Setup function is run first, giving the test an opportunity to add
// trackers to the torrent. It's expected to return the number of seconds to
// wait until test2 is called.
// The Announce function is called on http requests. Test1 is run on the session
// 5 seconds after startup. The tracker is running at 10.0.0.2 (or tracker.com)
// port 8080.
template <typename Setup, typename Announce, typename Test1, typename Test2>
void tracker_test(Setup setup, Announce a, Test1 test1, Test2 test2
	, char const* url_path = "/announce")
{
	using sim::asio::ip::address_v4;
	sim_config network_cfg;
	sim::simulation sim{network_cfg};

	sim::asio::io_service tracker_ios(sim, address_v4::from_string("10.0.0.2"));

	// listen on port 8080
	sim::http_server http(tracker_ios, 8080);

	http.register_handler(url_path, a);

	lt::session_proxy zombie;

	asio::io_service ios(sim, { address_v4::from_string("10.0.0.3")
		, address_v6::from_string("ffff::1337") });
	lt::settings_pack sett = settings();
	std::unique_ptr<lt::session> ses(new lt::session(sett, ios));

	ses->set_alert_notify(std::bind(&on_alert_notify, ses.get()));

	lt::add_torrent_params p;
	p.name = "test-torrent";
	p.save_path = ".";
	p.info_hash.assign("abababababababababab");
	int const delay = setup(p, *ses);
	ses->async_add_torrent(p);

	// run the test 5 seconds in
	sim::timer t1(sim, lt::seconds(5)
		, [&ses,&test1](boost::system::error_code const&)
	{
		std::vector<lt::torrent_handle> torrents = ses->get_torrents();
		TEST_EQUAL(torrents.size(), 1);
		torrent_handle h = torrents.front();
		test1(h);
	});

	sim::timer t2(sim, lt::seconds(5 + delay)
		, [&ses,&test2](boost::system::error_code const&)
	{
		std::vector<lt::torrent_handle> torrents = ses->get_torrents();
		TEST_EQUAL(torrents.size(), 1);
		torrent_handle h = torrents.front();
		test2(h);
	});

	// then shut down 10 seconds in
	sim::timer t3(sim, lt::seconds(10 + delay)
		, [&ses,&zombie](boost::system::error_code const&)
	{
		zombie = ses->abort();
		ses.reset();
	});

	sim.run();
}

template <typename Announce, typename Test1, typename Test2>
void tracker_test(Announce a, Test1 test1, Test2 test2, char const* url_path = "/announce")
{
	tracker_test([](lt::add_torrent_params& p, lt::session&) {
		p.trackers.push_back("http://tracker.com:8080/announce");
		return 5;
	},
	a, test1, test2, url_path);
}

template <typename Announce, typename Test>
void announce_entry_test(Announce a, Test t, char const* url_path = "/announce")
{
	tracker_test(a
		, [&t] (torrent_handle h) {
			std::vector<announce_entry> tr = h.trackers();

			TEST_EQUAL(tr.size(), 1);
			announce_entry const& ae = tr[0];
			t(ae);
		}
		, [](torrent_handle){}
		, url_path);
}

TORRENT_TEST(test_error)
{
	announce_entry_test(
		[](std::string method, std::string req
			, std::map<std::string, std::string>&)
		{
			TEST_EQUAL(method, "GET");

			char response[500];
			int const size = std::snprintf(response, sizeof(response), "d14:failure reason4:teste");
			return sim::send_response(200, "OK", size) + response;
		}
		, [](announce_entry const& ae)
		{
			TEST_EQUAL(ae.is_working(), false);
			TEST_EQUAL(ae.message, "test");
			TEST_EQUAL(ae.url, "http://tracker.com:8080/announce");
			TEST_EQUAL(ae.last_error, error_code(errors::tracker_failure));
			TEST_EQUAL(ae.fails, 1);
		});
}

TORRENT_TEST(test_warning)
{
	announce_entry_test(
		[](std::string method, std::string req
			, std::map<std::string, std::string>&)
		{
			TEST_EQUAL(method, "GET");

			char response[500];
			int const size = std::snprintf(response, sizeof(response), "d5:peers6:aaaaaa15:warning message5:test2e");
			return sim::send_response(200, "OK", size) + response;
		}
		, [](announce_entry const& ae)
		{
			TEST_EQUAL(ae.is_working(), true);
			TEST_EQUAL(ae.message, "test2");
			TEST_EQUAL(ae.url, "http://tracker.com:8080/announce");
			TEST_EQUAL(ae.last_error, error_code());
			TEST_EQUAL(ae.fails, 0);
		});
}

TORRENT_TEST(test_scrape_data_in_announce)
{
	announce_entry_test(
		[](std::string method, std::string req
			, std::map<std::string, std::string>&)
		{
			TEST_EQUAL(method, "GET");

			char response[500];
			int const size = std::snprintf(response, sizeof(response),
				"d5:peers6:aaaaaa8:completei1e10:incompletei2e10:downloadedi3e11:downloadersi4ee");
			return sim::send_response(200, "OK", size) + response;
		}
		, [](announce_entry const& ae)
		{
			TEST_EQUAL(ae.is_working(), true);
			TEST_EQUAL(ae.message, "");
			TEST_EQUAL(ae.url, "http://tracker.com:8080/announce");
			TEST_EQUAL(ae.last_error, error_code());
			TEST_EQUAL(ae.fails, 0);
			TEST_EQUAL(ae.scrape_complete, 1);
			TEST_EQUAL(ae.scrape_incomplete, 2);
			TEST_EQUAL(ae.scrape_downloaded, 3);
		});
}

TORRENT_TEST(test_scrape)
{
	tracker_test(
		[](std::string method, std::string req
			, std::map<std::string, std::string>&)
		{
			TEST_EQUAL(method, "GET");

			char response[500];
			int const size = std::snprintf(response, sizeof(response),
				"d5:filesd20:ababababababababababd8:completei1e10:downloadedi3e10:incompletei2eeee");
			return sim::send_response(200, "OK", size) + response;
		}
		, [](torrent_handle h)
		{
			h.scrape_tracker();
		}
		, [](torrent_handle h)
		{
			std::vector<announce_entry> tr = h.trackers();

			TEST_EQUAL(tr.size(), 1);
			announce_entry const& ae = tr[0];
			TEST_EQUAL(ae.scrape_incomplete, 2);
			TEST_EQUAL(ae.scrape_complete, 1);
			TEST_EQUAL(ae.scrape_downloaded, 3);
		}
		, "/scrape");
}

TORRENT_TEST(test_http_status)
{
	announce_entry_test(
		[](std::string method, std::string req
			, std::map<std::string, std::string>&)
		{
			TEST_EQUAL(method, "GET");
			return sim::send_response(410, "Not A Tracker", 0);
		}
		, [](announce_entry const& ae)
		{
			TEST_EQUAL(ae.is_working(), false);
			TEST_EQUAL(ae.message, "Not A Tracker");
			TEST_EQUAL(ae.url, "http://tracker.com:8080/announce");
			TEST_EQUAL(ae.last_error, error_code(410, http_category()));
			TEST_EQUAL(ae.fails, 1);
		});
}

TORRENT_TEST(test_interval)
{
	announce_entry_test(
		[](std::string method, std::string req
			, std::map<std::string, std::string>&)
		{
			TEST_EQUAL(method, "GET");
			char response[500];
			int const size = std::snprintf(response, sizeof(response)
				, "d10:tracker id8:testteste");
			return sim::send_response(200, "OK", size) + response;
		}
		, [](announce_entry const& ae)
		{
			TEST_EQUAL(ae.is_working(), true);
			TEST_EQUAL(ae.message, "");
			TEST_EQUAL(ae.url, "http://tracker.com:8080/announce");
			TEST_EQUAL(ae.last_error, error_code());
			TEST_EQUAL(ae.fails, 0);

			TEST_EQUAL(ae.trackerid, "testtest");
		});
}

TORRENT_TEST(test_invalid_bencoding)
{
	announce_entry_test(
		[](std::string method, std::string req
			, std::map<std::string, std::string>&)
		{
			TEST_EQUAL(method, "GET");
			char response[500];
			int const size = std::snprintf(response, sizeof(response)
				, "d10:tracer idteste");
			return sim::send_response(200, "OK", size) + response;
		}
		, [](announce_entry const& ae)
		{
			TEST_EQUAL(ae.is_working(), false);
			TEST_EQUAL(ae.message, "");
			TEST_EQUAL(ae.url, "http://tracker.com:8080/announce");
			TEST_EQUAL(ae.last_error, error_code(bdecode_errors::expected_value
				, bdecode_category()));
			TEST_EQUAL(ae.fails, 1);
		});
}

TORRENT_TEST(try_next)
{
// test that we move on to try the next tier if the first one fails

	bool got_announce = false;
	tracker_test(
		[](lt::add_torrent_params& p, lt::session&)
		{
		// TODO: 3 use tracker_tiers here to put the trackers in different tiers
			p.trackers.push_back("udp://failing-tracker.com/announce");
			p.trackers.push_back("http://failing-tracker.com/announce");

			// this is the working tracker
			p.trackers.push_back("http://tracker.com:8080/announce");
			return 60;
		},
		[&](std::string method, std::string req
			, std::map<std::string, std::string>&)
		{
			got_announce = true;
			TEST_EQUAL(method, "GET");

			char response[500];
			// respond with an empty peer list
			int const size = std::snprintf(response, sizeof(response), "d5:peers0:e");
			return sim::send_response(200, "OK", size) + response;
		}
		, [](torrent_handle h) {}
		, [](torrent_handle h)
		{
			torrent_status st = h.status();
			TEST_EQUAL(st.current_tracker, "http://tracker.com:8080/announce");

			std::vector<announce_entry> tr = h.trackers();

			TEST_EQUAL(tr.size(), 3);

			for (int i = 0; i < int(tr.size()); ++i)
			{
<<<<<<< HEAD
				std::fprintf(stderr, "tracker \"%s\"\n", tr[i].url.c_str());
=======
				fprintf(stdout, "tracker \"%s\"\n", tr[i].url.c_str());
>>>>>>> 6bb2d7c0
				if (tr[i].url == "http://tracker.com:8080/announce")
				{
					TEST_EQUAL(tr[i].fails, 0);
					TEST_EQUAL(tr[i].verified, true);
				}
				else if (tr[i].url == "http://failing-tracker.com/announce")
				{
					TEST_CHECK(tr[i].fails >= 1);
					TEST_EQUAL(tr[i].verified, false);
					TEST_EQUAL(tr[i].last_error
						, error_code(boost::asio::error::host_not_found));
				}
				else if (tr[i].url == "udp://failing-tracker.com/announce")
				{
					TEST_CHECK(tr[i].fails >= 1);
					TEST_EQUAL(tr[i].verified, false);
					TEST_EQUAL(tr[i].last_error
						, error_code(boost::asio::error::host_not_found));
				}
				else
				{
					TEST_ERROR(("unexpected tracker URL: " + tr[i].url).c_str());
				}
			}
		});
	TEST_EQUAL(got_announce, true);
}

std::shared_ptr<torrent_info> make_torrent(bool priv)
{
	file_storage fs;
	fs.add_file("foobar", 13241);
	create_torrent ct(fs);

	ct.add_tracker("http://tracker.com:8080/announce");

	for (int i = 0; i < ct.num_pieces(); ++i)
		ct.set_hash(i, sha1_hash(nullptr));

	ct.set_priv(priv);

	entry e = ct.generate();
	std::vector<char> buf;
	bencode(std::back_inserter(buf), e);
	error_code ec;
	return std::make_shared<torrent_info>(buf.data(), int(buf.size()), ec);
}

// make sure we _do_ send our IPv6 address to trackers for private torrents
TORRENT_TEST(tracker_ipv6_argument)
{
	bool got_announce = false;
	bool got_ipv6 = false;
	tracker_test(
		[](lt::add_torrent_params& p, lt::session& ses)
		{
			settings_pack pack;
			pack.set_bool(settings_pack::anonymous_mode, false);
			ses.apply_settings(pack);
			p.ti = make_torrent(true);
			return 60;
		},
		[&](std::string method, std::string req
			, std::map<std::string, std::string>&)
		{
			got_announce = true;
			bool const stop_event = req.find("&event=stopped") != std::string::npos;
			// stop events don't need to advertise the IPv6 address
			std::string::size_type pos = req.find("&ipv6=");
			TEST_CHECK(pos != std::string::npos || stop_event);
			got_ipv6 |= pos != std::string::npos;
			return sim::send_response(200, "OK", 11) + "d5:peers0:e";
		}
		, [](torrent_handle) {}
		, [](torrent_handle) {});
	TEST_EQUAL(got_announce, true);
	TEST_EQUAL(got_ipv6, true);
}

// make sure we do _not_ send our IPv6 address to trackers for non-private
// torrents
TORRENT_TEST(tracker_ipv6_argument_non_private)
{
	bool got_announce = false;
	bool got_ipv6 = false;
	tracker_test(
		[](lt::add_torrent_params& p, lt::session& ses)
		{
			settings_pack pack;
			pack.set_bool(settings_pack::anonymous_mode, false);
			ses.apply_settings(pack);
			p.ti = make_torrent(false);
			return 60;
		},
		[&](std::string method, std::string req
			, std::map<std::string, std::string>&)
		{
			got_announce = true;
			std::string::size_type pos = req.find("&ipv6=");
			TEST_CHECK(pos == std::string::npos);
			got_ipv6 |= pos != std::string::npos;
			return sim::send_response(200, "OK", 11) + "d5:peers0:e";
		}
		, [](torrent_handle) {}
		, [](torrent_handle) {});
	TEST_EQUAL(got_announce, true);
	TEST_EQUAL(got_ipv6, false);
}

TORRENT_TEST(tracker_ipv6_argument_privacy_mode)
{
	bool got_announce = false;
	bool got_ipv6 = false;
	tracker_test(
		[](lt::add_torrent_params& p, lt::session& ses)
		{
			settings_pack pack;
			pack.set_bool(settings_pack::anonymous_mode, true);
			ses.apply_settings(pack);
			p.ti = make_torrent(true);
			return 60;
		},
		[&](std::string method, std::string req
			, std::map<std::string, std::string>&)
		{
			got_announce = true;
			std::string::size_type pos = req.find("&ipv6=");
			TEST_CHECK(pos == std::string::npos);
			got_ipv6 |= pos != std::string::npos;
			return sim::send_response(200, "OK", 11) + "d5:peers0:e";
		}
		, [](torrent_handle) {}
		, [](torrent_handle) {});
	TEST_EQUAL(got_announce, true);
	TEST_EQUAL(got_ipv6, false);
}

// TODO: test external IP
// TODO: test with different queuing settings
// TODO: test when a torrent transitions from downloading to finished and
// finished to seeding
// TODO: test that left, downloaded and uploaded are reported correctly

// TODO: test scrape
<|MERGE_RESOLUTION|>--- conflicted
+++ resolved
@@ -193,11 +193,7 @@
 		// we there can only be one event
 		const bool has_event = str.find("&event=") != std::string::npos;
 
-<<<<<<< HEAD
-		std::fprintf(stderr, "- %s\n", str.c_str());
-=======
-		fprintf(stdout, "- %s\n", str.c_str());
->>>>>>> 6bb2d7c0
+		std::fprintf(stdout, "- %s\n", str.c_str());
 
 		// there is exactly 0 or 1 events.
 		TEST_EQUAL(int(has_start) + int(has_completed) + int(has_stopped)
@@ -668,11 +664,7 @@
 
 			for (int i = 0; i < int(tr.size()); ++i)
 			{
-<<<<<<< HEAD
-				std::fprintf(stderr, "tracker \"%s\"\n", tr[i].url.c_str());
-=======
-				fprintf(stdout, "tracker \"%s\"\n", tr[i].url.c_str());
->>>>>>> 6bb2d7c0
+				std::fprintf(stdout, "tracker \"%s\"\n", tr[i].url.c_str());
 				if (tr[i].url == "http://tracker.com:8080/announce")
 				{
 					TEST_EQUAL(tr[i].fails, 0);
