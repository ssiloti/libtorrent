--- conflicted
+++ resolved
@@ -120,7 +120,7 @@
 			}
 		},
 		[](sim::simulation& sim, lt::session& ses
-			, boost::shared_ptr<lt::torrent_info> ti)
+			, std::shared_ptr<lt::torrent_info> ti)
 		{
 			// test connecting to the client via its socks5 listen port
 		// TODO: maybe we could use peer_conn here instead
@@ -160,12 +160,12 @@
 			if (auto* a = lt::alert_cast<lt::incoming_connection_alert>(alert))
 			{
 				TEST_EQUAL(a->socket_type, 2);
-				TEST_EQUAL(a->ip.address(), addr("60.0.0.0"))
+				TEST_EQUAL(a->endpoint.address(), addr("60.0.0.0"))
 				incoming_connection = true;
 			}
 		},
 		[](sim::simulation& sim, lt::session& ses
-			, boost::shared_ptr<lt::torrent_info> ti)
+			, std::shared_ptr<lt::torrent_info> ti)
 		{
 			fake_peer peer1(sim, "60.0.0.0");
 
@@ -198,16 +198,16 @@
 		[&](lt::session& ses, lt::alert const* alert) {
 			if (auto* a = lt::alert_cast<lt::listen_succeeded_alert>(alert))
 			{
-				if (a->sock_type == listen_succeeded_alert::socks5)
-				{
-					TEST_EQUAL(a->endpoint.address(), addr("50.50.50.50"));
-					TEST_EQUAL(a->endpoint.port(), 6881);
+				if (a->socket_type == socket_type_t::socks5)
+				{
+					TEST_EQUAL(a->address, addr("0.0.0.0"));
+					TEST_EQUAL(a->port, 6881);
 					listen_alert = true;
 				}
 			}
 		},
 		[](sim::simulation& sim, lt::session& ses
-			, boost::shared_ptr<lt::torrent_info> ti)
+			, std::shared_ptr<lt::torrent_info> ti)
 		{
 			sim.run();
 		}
@@ -231,16 +231,16 @@
 		[&](lt::session& ses, lt::alert const* alert) {
 			if (auto* a = lt::alert_cast<lt::listen_succeeded_alert>(alert))
 			{
-				if (a->sock_type == listen_succeeded_alert::socks5)
-				{
-					TEST_EQUAL(a->endpoint.address(), addr("50.50.50.50"));
-					TEST_EQUAL(a->endpoint.port(), 6881);
+				if (a->socket_type == socket_type_t::socks5)
+				{
+					TEST_EQUAL(a->address, addr("0.0.0.0"));
+					TEST_EQUAL(a->port, 6881);
 					listen_alert = true;
 				}
 			}
 		},
 		[](sim::simulation& sim, lt::session& ses
-			, boost::shared_ptr<lt::torrent_info> ti)
+			, std::shared_ptr<lt::torrent_info> ti)
 		{
 			sim.run();
 		}
@@ -271,11 +271,7 @@
 		[&alert_port](lt::session&, lt::alert const* alert) {
 			if (auto* a = lt::alert_cast<lt::listen_succeeded_alert>(alert))
 			{
-<<<<<<< HEAD
 				if (a->socket_type == socket_type_t::udp)
-=======
-				if (a->sock_type == listen_succeeded_alert::socks5)
->>>>>>> bc4d53c7
 				{
 					alert_port = a->port;
 				}
