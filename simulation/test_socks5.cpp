--- conflicted
+++ resolved
@@ -100,158 +100,6 @@
 	test(sim, *ses, params.ti);
 }
 
-<<<<<<< HEAD
-TORRENT_TEST(socks5_tcp_accept)
-{
-	using namespace libtorrent;
-	bool incoming_connection = false;
-	run_test(
-		[](lt::session& ses)
-		{
-			settings_pack p;
-			p.set_bool(settings_pack::incoming_socks5_connections, true);
-			ses.apply_settings(p);
-			set_proxy(ses, settings_pack::socks5);
-		},
-		[&](lt::session& ses, lt::alert const* alert) {
-			if (auto* a = lt::alert_cast<lt::incoming_connection_alert>(alert))
-			{
-				TEST_EQUAL(a->socket_type, 2);
-				incoming_connection = true;
-			}
-		},
-		[](sim::simulation& sim, lt::session& ses
-			, std::shared_ptr<lt::torrent_info> ti)
-		{
-			// test connecting to the client via its socks5 listen port
-		// TODO: maybe we could use peer_conn here instead
-			fake_peer peer1(sim, "60.0.0.0");
-			fake_peer peer2(sim, "60.0.0.1");
-
-			sim::timer t1(sim, lt::seconds(2), [&](boost::system::error_code const& ec)
-			{
-				peer1.connect_to(tcp::endpoint(addr("50.50.50.50"), 6881), ti->info_hash());
-			});
-
-			sim::timer t2(sim, lt::seconds(3), [&](boost::system::error_code const& ec)
-			{
-				peer2.connect_to(tcp::endpoint(addr("50.50.50.50"), 6881), ti->info_hash());
-			});
-
-			sim.run();
-		}
-	);
-
-	TEST_EQUAL(incoming_connection, true);
-}
-
-TORRENT_TEST(socks4_tcp_accept)
-{
-	using namespace libtorrent;
-	bool incoming_connection = false;
-	run_test(
-		[](lt::session& ses)
-		{
-			settings_pack p;
-			p.set_bool(settings_pack::incoming_socks5_connections, true);
-			ses.apply_settings(p);
-			set_proxy(ses, settings_pack::socks4);
-		},
-		[&](lt::session& ses, lt::alert const* alert) {
-			if (auto* a = lt::alert_cast<lt::incoming_connection_alert>(alert))
-			{
-				TEST_EQUAL(a->socket_type, 2);
-				TEST_EQUAL(a->endpoint.address(), addr("60.0.0.0"))
-				incoming_connection = true;
-			}
-		},
-		[](sim::simulation& sim, lt::session& ses
-			, std::shared_ptr<lt::torrent_info> ti)
-		{
-			fake_peer peer1(sim, "60.0.0.0");
-
-			sim::timer t1(sim, lt::seconds(2), [&](boost::system::error_code const& ec)
-			{
-				peer1.connect_to(tcp::endpoint(addr("50.50.50.50"), 6881), ti->info_hash());
-			});
-
-			sim.run();
-		}
-	);
-
-	TEST_EQUAL(incoming_connection, true);
-}
-
-// make sure a listen_succeeded_alert is issued when successfully listening on
-// incoming connections via a socks5 proxy
-TORRENT_TEST(socks4_tcp_listen_alert)
-{
-	using namespace libtorrent;
-	bool listen_alert = false;
-	run_test(
-		[](lt::session& ses)
-		{
-			settings_pack p;
-			p.set_bool(settings_pack::incoming_socks5_connections, true);
-			ses.apply_settings(p);
-			set_proxy(ses, settings_pack::socks4);
-		},
-		[&](lt::session& ses, lt::alert const* alert) {
-			if (auto* a = lt::alert_cast<lt::listen_succeeded_alert>(alert))
-			{
-				if (a->socket_type == socket_type_t::socks5)
-				{
-					TEST_EQUAL(a->address, addr("0.0.0.0"));
-					TEST_EQUAL(a->port, 6881);
-					listen_alert = true;
-				}
-			}
-		},
-		[](sim::simulation& sim, lt::session& ses
-			, std::shared_ptr<lt::torrent_info> ti)
-		{
-			sim.run();
-		}
-	);
-
-	TEST_EQUAL(listen_alert, true);
-}
-
-TORRENT_TEST(socks5_tcp_listen_alert)
-{
-	using namespace libtorrent;
-	bool listen_alert = false;
-	run_test(
-		[](lt::session& ses)
-		{
-			settings_pack p;
-			p.set_bool(settings_pack::incoming_socks5_connections, true);
-			ses.apply_settings(p);
-			set_proxy(ses, settings_pack::socks5);
-		},
-		[&](lt::session& ses, lt::alert const* alert) {
-			if (auto* a = lt::alert_cast<lt::listen_succeeded_alert>(alert))
-			{
-				if (a->socket_type == socket_type_t::socks5)
-				{
-					TEST_EQUAL(a->address, addr("0.0.0.0"));
-					TEST_EQUAL(a->port, 6881);
-					listen_alert = true;
-				}
-			}
-		},
-		[](sim::simulation& sim, lt::session& ses
-			, std::shared_ptr<lt::torrent_info> ti)
-		{
-			sim.run();
-		}
-	);
-
-	TEST_EQUAL(listen_alert, true);
-}
-
-=======
->>>>>>> 24dea1f8
 TORRENT_TEST(socks5_tcp_announce)
 {
 	using namespace lt;
@@ -271,11 +119,7 @@
 		[&alert_port](lt::session&, lt::alert const* alert) {
 			if (auto* a = lt::alert_cast<lt::listen_succeeded_alert>(alert))
 			{
-<<<<<<< HEAD
 				if (a->socket_type == socket_type_t::udp)
-=======
-				if (a->sock_type == listen_succeeded_alert::udp)
->>>>>>> 24dea1f8
 				{
 					alert_port = a->port;
 				}
