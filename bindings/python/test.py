--- conflicted
+++ resolved
@@ -52,7 +52,6 @@
 
 class test_torrent_handle(unittest.TestCase):
 
-<<<<<<< HEAD
     def setup(self):
         self.ses = lt.session({
             'alert_mask': lt.alert.category_t.all_categories,
@@ -90,6 +89,20 @@
         self.assertEqual(new_trackers[1]['tier'], 1)
         self.assertEqual(new_trackers[1]['fail_limit'], 2)
 
+    def test_pickle_trackers(self):
+        """Test lt objects convertors are working and trackers can be pickled"""
+        self.setup()
+        tracker = lt.announce_entry('udp://tracker1.com')
+        tracker.tier = 0
+        tracker.fail_limit = 1
+        trackers = [tracker]
+        self.h.replace_trackers(trackers)
+        tracker_list = [tracker for tracker in self.h.trackers()]
+        pickled_trackers = pickle.dumps(tracker_list)
+        unpickled_trackers = pickle.loads(pickled_trackers)
+        self.assertEqual(unpickled_trackers[0]['url'], 'udp://tracker1.com')
+        self.assertEqual(unpickled_trackers[0]['last_error']['value'], 0)
+
     def test_file_status(self):
         self.setup()
         l = self.h.file_status()
@@ -110,6 +123,13 @@
         # last upload and download times are at session start time
         self.assertLessEqual(abs(st.last_upload - sessionStart), datetime.timedelta(seconds=1))
         self.assertLessEqual(abs(st.last_download - sessionStart), datetime.timedelta(seconds=1))
+
+    def test_serialize_trackers(self):
+        """Test to ensure the dict contains only python built-in types"""
+        self.setup()
+        self.h.add_tracker({'url':'udp://tracker1.com'})
+        import json
+        print(json.dumps(self.h.trackers()[0]))
 
     def test_torrent_status(self):
         self.setup()
@@ -259,150 +279,7 @@
         self.assertEquals(ae.can_announce(False), True)
         self.assertEquals(ae.scrape_incomplete, -1)
         self.assertEquals(ae.next_announce, None)
-=======
-	def setup(self):
-		self.ses = lt.session({'alert_mask': lt.alert.category_t.all_categories, 'enable_dht': False})
-		self.ti = lt.torrent_info('url_seed_multi.torrent');
-		self.h = self.ses.add_torrent({'ti': self.ti, 'save_path': os.getcwd()})
-
-	def test_torrent_handle(self):
-		self.setup()
-		self.assertEqual(self.h.file_priorities(), [4,4])
-		self.assertEqual(self.h.piece_priorities(), [4])
-
-		self.h.prioritize_files([0,1])
-		self.assertEqual(self.h.file_priorities(), [0,1])
-
-		self.h.prioritize_pieces([0])
-		self.assertEqual(self.h.piece_priorities(), [0])
-
-		# also test the overload that takes a list of piece->priority mappings
-		self.h.prioritize_pieces([(0, 1)])
-		self.assertEqual(self.h.piece_priorities(), [1])
-
-	def test_replace_trackers(self):
-		self.setup()
-		trackers = []
-		for idx, tracker_url in enumerate(('udp://tracker1.com', 'udp://tracker2.com')):
-			tracker = lt.announce_entry(tracker_url)
-			tracker.tier = idx
-			tracker.fail_limit = 2
-			trackers.append(tracker)
-		self.h.replace_trackers(trackers)
-		new_trackers = self.h.trackers()
-		self.assertEqual(new_trackers[0]['url'], 'udp://tracker1.com')
-		self.assertEqual(new_trackers[1]['tier'], 1)
-		self.assertEqual(new_trackers[1]['fail_limit'], 2)
-
-	def test_pickle_trackers(self):
-		"""Test lt objects convertors are working and trackers can be pickled"""
-		self.setup()
-		tracker = lt.announce_entry('udp://tracker1.com')
-		tracker.tier = 0
-		tracker.fail_limit = 1
-		trackers = [tracker]
-		self.h.replace_trackers(trackers)
-		tracker_list = [tracker for tracker in self.h.trackers()]
-		pickled_trackers = pickle.dumps(tracker_list)
-		unpickled_trackers = pickle.loads(pickled_trackers)
-		self.assertEqual(unpickled_trackers[0]['url'], 'udp://tracker1.com')
-		self.assertEqual(unpickled_trackers[0]['last_error']['value'], 0)
-
-	def test_file_status(self):
-		self.setup()
-		l = self.h.file_status()
-		print(l)
-
-	def test_piece_deadlines(self):
-		self.setup()
-		self.h.clear_piece_deadlines()
-
-	def test_torrent_status(self):
-		self.setup()
-		st = self.h.status()
-		ti = st.handle;
-		self.assertEqual(ti.info_hash(), self.ti.info_hash())
-		# make sure we can compare torrent_status objects
-		st2 = self.h.status()
-		self.assertEqual(st2, st)
-
-	def test_serialize_trackers(self):
-		"""Test to ensure the dict contains only python built-in types"""
-		self.setup()
-		self.h.add_tracker({'url':'udp://tracker1.com'})
-		import json
-		print(json.dumps(self.h.trackers()[0]))
-
-	def test_scrape(self):
-		self.setup()
-		# this is just to make sure this function can be called like this
-		# from python
-		self.h.scrape_tracker()
-
-	def test_cache_info(self):
-		self.setup()
-		cs = self.ses.get_cache_info(self.h)
-		self.assertEqual(cs.pieces, [])
-
-class test_torrent_info(unittest.TestCase):
-
-	def test_bencoded_constructor(self):
-		info = lt.torrent_info({ 'info': {'name': 'test_torrent', 'length': 1234,
-			'piece length': 16 * 1024,
-			'pieces': 'aaaaaaaaaaaaaaaaaaaa'}})
-
-		self.assertEqual(info.num_files(), 1)
-
-		f = info.files()
-		self.assertEqual(f.file_path(0), 'test_torrent')
-		self.assertEqual(f.file_size(0), 1234)
-		self.assertEqual(info.total_size(), 1234)
-
-	def test_metadata(self):
-		ti = lt.torrent_info('base.torrent');
-
-		self.assertTrue(len(ti.metadata()) != 0)
-		self.assertTrue(len(ti.hash_for_piece(0)) != 0)
-
-	def test_web_seeds(self):
-		ti = lt.torrent_info('base.torrent');
-
-		ws = [{'url': 'http://foo/test', 'auth': '', 'type': 0},
-			{'url': 'http://bar/test', 'auth': '', 'type': 1} ]
-		ti.set_web_seeds(ws)
-		web_seeds = ti.web_seeds()
-		self.assertEqual(len(ws), len(web_seeds))
-		for i in range(len(web_seeds)):
-			self.assertEqual(web_seeds[i]["url"], ws[i]["url"])
-			self.assertEqual(web_seeds[i]["auth"], ws[i]["auth"])
-			self.assertEqual(web_seeds[i]["type"], ws[i]["type"])
-
-	def test_iterable_files(self):
-
-		# this detects whether libtorrent was built with deprecated APIs
-		# the file_strage object is only iterable for backwards compatibility
-		if not hasattr(lt, 'version'): return
-
-		ses = lt.session({'alert_mask': lt.alert.category_t.all_categories, 'enable_dht': False})
-		ti = lt.torrent_info('url_seed_multi.torrent');
-		files = ti.files()
-
-		idx = 0
-		expected = ['bar.txt', 'var.txt']
-		for f in files:
-			print(f.path)
-
-			self.assertEqual(os.path.split(f.path)[1], expected[idx])
-			self.assertEqual(os.path.split(os.path.split(f.path)[0]), ('temp', 'foo'))
-			idx += 1
-
-	def test_announce_entry(self):
-		ae = lt.announce_entry('test')
-		self.assertEquals(ae.can_announce(False), True)
-		self.assertEquals(ae.scrape_incomplete, -1)
-		self.assertEquals(ae.next_announce, None)
-		self.assertEquals(ae.last_error.value(), 0)
->>>>>>> 5a19c9a5
+        self.assertEquals(ae.last_error.value(), 0)
 
 class test_alerts(unittest.TestCase):
 
