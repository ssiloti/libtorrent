#!/usr/bin/env python

from distutils.core import setup, Extension
from distutils.sysconfig import get_config_vars
import os
import platform
import sys
import shutil
import multiprocessing
import subprocess

class flags_parser:
	def __init__(self):
		self.include_dirs = []
		self.library_dirs = []
		self.libraries = []

	def parse(self, args):
		"""Parse out the -I -L -l directives and return a list of all other arguments"""
		ret = []
		for token in args.split():
			prefix = token[:2]
			if prefix == '-I':
				self.include_dirs.append(token[2:])
			elif prefix == '-L':
				self.library_dirs.append(token[2:])
			elif prefix == '-l':
				self.libraries.append(token[2:])
			else:
				ret.append(token)
		return ret

def arch():
	if platform.system() != 'Darwin': return []
	a = os.uname()[4]
	if a == 'Power Macintosh': a = 'ppc'
	return ['-arch', a]

def target_specific():

	if platform.system() != 'Darwin': return []

	# on mavericks, clang will fail when unknown arguments are
	# passed in. python distutils will pass in arguments it doesn't
	# know about
	return ['-Wno-error=unused-command-line-argument-hard-error-in-future']

try:
	with open('compile_flags') as _file:
		extra_cmd = _file.read()

except:
	extra_cmd = None

try:
	with open('link_flags') as _file:
		ldflags = _file.read()

except:
	ldflags = None

ext = None
packages = None

if '--bjam' in sys.argv:

	if '--bjam' in sys.argv:
		del sys.argv[sys.argv.index('--bjam')]

	if not '--help' in sys.argv \
		and not '--help-commands' in sys.argv:

		file_ext = '.so'

		if platform.system() == 'Windows':
			file_ext = '.pyd'

		parallel_builds = ' -j%d' % multiprocessing.cpu_count()

		# build libtorrent using bjam and build the installer with distutils
		cmdline = 'b2 libtorrent-link=static boost-link=static release optimization=space stage_module --abbreviate-paths' + parallel_builds
		print(cmdline)
		if os.system(cmdline) != 0:
			print('build failed')
			sys.exit(1)

		try: os.mkdir('build')
		except: pass
		try: shutil.rmtree('build/lib')
		except: pass
		try: os.mkdir('build/lib')
		except: pass
		try: os.mkdir('libtorrent')
		except: pass
		shutil.copyfile('libtorrent' + file_ext, 'build/lib/libtorrent' + file_ext)

	packages = ['libtorrent']

else:
	# Remove the '-Wstrict-prototypes' compiler option, which isn't valid for C++.
	cfg_vars = get_config_vars()
	for key, value in cfg_vars.items():
		if isinstance(value, str):
			cfg_vars[key] = value.replace('-Wstrict-prototypes', '')

	source_list = os.listdir(os.path.join(os.path.dirname(__file__), "src"))
	source_list = [os.path.abspath(os.path.join(os.path.dirname(__file__), "src", s)) for s in source_list if s.endswith(".cpp")]

	if extra_cmd:
		flags = flags_parser()
		# ldflags must be parsed first to ensure the correct library search path order
		extra_link = flags.parse(ldflags)
		extra_compile = flags.parse(extra_cmd)

		# for some reason distutils uses the CC environment variable to determine
		# the compiler to use for C++
<<<<<<< HEAD
		os.environ["CC"] = os.environ['CXX']
=======
		if 'CXX' in os.environ:
			os.environ['CC'] = os.environ['CXX']
		if 'CXXFLAGS' in os.environ:
			os.environ['CFLAGS'] = os.environ['CXXFLAGS']
>>>>>>> ad7e796d

		ext = [Extension('libtorrent',
			sources = source_list,
			language='c++',
			include_dirs = flags.include_dirs,
			library_dirs = flags.library_dirs,
			extra_link_args = extra_link + arch(),
			extra_compile_args = extra_compile + arch() + target_specific(),
			libraries = ['torrent-rasterbar'] + flags.libraries)]

setup(name = 'python-libtorrent',
	version = '1.2.0',
	author = 'Arvid Norberg',
	author_email = 'arvid@libtorrent.org',
	description = 'Python bindings for libtorrent-rasterbar',
	long_description = 'Python bindings for libtorrent-rasterbar',
	url = 'http://libtorrent.org',
	platforms = [platform.system() + '-' + platform.machine()],
	license = 'BSD',
	packages = packages,
	ext_modules = ext
)<|MERGE_RESOLUTION|>--- conflicted
+++ resolved
@@ -114,14 +114,10 @@
 
 		# for some reason distutils uses the CC environment variable to determine
 		# the compiler to use for C++
-<<<<<<< HEAD
-		os.environ["CC"] = os.environ['CXX']
-=======
 		if 'CXX' in os.environ:
 			os.environ['CC'] = os.environ['CXX']
 		if 'CXXFLAGS' in os.environ:
 			os.environ['CFLAGS'] = os.environ['CXXFLAGS']
->>>>>>> ad7e796d
 
 		ext = [Extension('libtorrent',
 			sources = source_list,
