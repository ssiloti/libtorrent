--- conflicted
+++ resolved
@@ -554,10 +554,7 @@
 		file_index_t file() const { return file_index_t(file_idx); }
 		void file(file_index_t f) { file_idx = static_cast<int>(f); }
 
-<<<<<<< HEAD
 	private:
-=======
->>>>>>> 3168de21
 		// internal
 		std::int32_t file_idx:24;
 
