--- conflicted
+++ resolved
@@ -1847,7 +1847,6 @@
 	};
 
 #ifndef TORRENT_NO_DEPRECATE
-<<<<<<< HEAD
 #ifdef _MSC_VER
 #pragma warning(push, 1)
 // warning C4996: X: was declared deprecated
@@ -1857,10 +1856,7 @@
 #pragma GCC diagnostic push
 #pragma GCC diagnostic ignored "-Wdeprecated-declarations"
 #endif
-	struct TORRENT_DEPRECATED TORRENT_EXPORT mmap_cache_alert final : alert
-=======
-	struct TORRENT_DEPRECATED_EXPORT mmap_cache_alert TORRENT_FINAL : alert
->>>>>>> e7a37955
+	struct TORRENT_DEPRECATED_EXPORT mmap_cache_alert final : alert
 	{
 		mmap_cache_alert(aux::stack_allocator& alloc
 			, error_code const& ec);
