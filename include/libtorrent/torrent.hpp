/*

Copyright (c) 2003-2016, Arvid Norberg
All rights reserved.

Redistribution and use in source and binary forms, with or without
modification, are permitted provided that the following conditions
are met:

    * Redistributions of source code must retain the above copyright
      notice, this list of conditions and the following disclaimer.
    * Redistributions in binary form must reproduce the above copyright
      notice, this list of conditions and the following disclaimer in
      the documentation and/or other materials provided with the distribution.
    * Neither the name of the author nor the names of its
      contributors may be used to endorse or promote products derived
      from this software without specific prior written permission.

THIS SOFTWARE IS PROVIDED BY THE COPYRIGHT HOLDERS AND CONTRIBUTORS "AS IS"
AND ANY EXPRESS OR IMPLIED WARRANTIES, INCLUDING, BUT NOT LIMITED TO, THE
IMPLIED WARRANTIES OF MERCHANTABILITY AND FITNESS FOR A PARTICULAR PURPOSE
ARE DISCLAIMED. IN NO EVENT SHALL THE COPYRIGHT OWNER OR CONTRIBUTORS BE
LIABLE FOR ANY DIRECT, INDIRECT, INCIDENTAL, SPECIAL, EXEMPLARY, OR
CONSEQUENTIAL DAMAGES (INCLUDING, BUT NOT LIMITED TO, PROCUREMENT OF
SUBSTITUTE GOODS OR SERVICES; LOSS OF USE, DATA, OR PROFITS; OR BUSINESS
INTERRUPTION) HOWEVER CAUSED AND ON ANY THEORY OF LIABILITY, WHETHER IN
CONTRACT, STRICT LIABILITY, OR TORT (INCLUDING NEGLIGENCE OR OTHERWISE)
ARISING IN ANY WAY OUT OF THE USE OF THIS SOFTWARE, EVEN IF ADVISED OF THE
POSSIBILITY OF SUCH DAMAGE.

*/

#ifndef TORRENT_TORRENT_HPP_INCLUDE
#define TORRENT_TORRENT_HPP_INCLUDE

#include <algorithm>
#include <vector>
#include <set>
#include <list>
#include <deque>
#include <limits> // for numeric_limits
#include <memory> // for unique_ptr

#include "libtorrent/optional.hpp"
#include "libtorrent/torrent_handle.hpp"
#include "libtorrent/entry.hpp"
#include "libtorrent/torrent_info.hpp"
#include "libtorrent/socket.hpp"
#include "libtorrent/address.hpp"
#include "libtorrent/peer_list.hpp"
#include "libtorrent/tracker_manager.hpp"
#include "libtorrent/stat.hpp"
#include "libtorrent/alert.hpp"
#include "libtorrent/piece_picker.hpp"
#include "libtorrent/config.hpp"
#include "libtorrent/bandwidth_limit.hpp"
#include "libtorrent/bandwidth_queue_entry.hpp"
#include "libtorrent/storage_defs.hpp"
#include "libtorrent/hasher.hpp"
#include "libtorrent/assert.hpp"
#include "libtorrent/aux_/session_interface.hpp"
#include "libtorrent/aux_/time.hpp"
#include "libtorrent/deadline_timer.hpp"
#include "libtorrent/peer_class_set.hpp"
#include "libtorrent/link.hpp"
#include "libtorrent/vector_utils.hpp"
#include "libtorrent/linked_list.hpp"
#include "libtorrent/debug.hpp"
#include "libtorrent/piece_block.hpp"
#include "libtorrent/disk_interface.hpp" // for status_t
#include "libtorrent/aux_/file_progress.hpp"
#include "libtorrent/aux_/suggest_piece.hpp"
#include "libtorrent/units.hpp"
#include "libtorrent/aux_/vector.hpp"
#include "libtorrent/aux_/deferred_handler.hpp"
#include "libtorrent/aux_/allocating_handler.hpp"
#include "libtorrent/extensions.hpp" // for add_peer_flags_t

#ifdef TORRENT_USE_OPENSSL
// there is no forward declaration header for asio
namespace boost {
namespace asio {
namespace ssl {
	class context;
	class verify_context;
}
}
}
#endif

#if TORRENT_COMPLETE_TYPES_REQUIRED
#include "libtorrent/peer_connection.hpp"
#endif

// define as 0 to disable. 1 enables debug output of the pieces and requested
// blocks. 2 also enables trace output of the time critical piece picking
// logic
#define TORRENT_DEBUG_STREAMING 0

namespace libtorrent {

	class http_parser;

	struct storage_interface;
	struct torrent_plugin;
	template <typename Index> struct typed_bitfield;
	struct announce_entry;
	struct tracker_request;
	struct add_torrent_params;
	struct storage_interface;
	class bt_peer_connection;
	struct listen_socket_t;

	enum class waste_reason
	{
		piece_timed_out, piece_cancelled, piece_unknown, piece_seed
		, piece_end_game, piece_closing
		, max
	};

	struct time_critical_piece
	{
		// when this piece was first requested
		time_point first_requested;
		// when this piece was last requested
		time_point last_requested;
		// by what time we want this piece
		time_point deadline;
		// 1 = send alert with piece data when available
		deadline_flags_t flags;
		// how many peers it's been requested from
		int peers;
		// the piece index
		piece_index_t piece;
#if TORRENT_DEBUG_STREAMING > 0
		// the number of multiple requests are allowed
		// to blocks still not downloaded (debugging only)
		int timed_out;
#endif
		bool operator<(time_critical_piece const& rhs) const
		{ return deadline < rhs.deadline; }
	};

	// this is the internal representation of web seeds
	struct web_seed_t : web_seed_entry
	{
		explicit web_seed_t(web_seed_entry const& wse);
		web_seed_t(std::string const& url_, web_seed_entry::type_t type_
			, std::string const& auth_ = std::string()
			, web_seed_entry::headers_t const& extra_headers_ = web_seed_entry::headers_t());

		// if this is > now, we can't reconnect yet
		time_point32 retry = aux::time_now32();

		// if the hostname of the web seed has been resolved,
		// these are its IP addresses
		std::vector<tcp::endpoint> endpoints;

		// this is the peer_info field used for the
		// connection, just to count hash failures
		// it's also used to hold the peer_connection
		// pointer, when the web seed is connected
		ipv4_peer peer_info{tcp::endpoint(), true, {}};

		// this is initialized to true, but if we discover the
		// server not to support it, it's set to false, and we
		// make larger requests.
		bool supports_keepalive = true;

		// this indicates whether or not we're resolving the
		// hostname of this URL
		bool resolving = false;

		// if the user wanted to remove this while
		// we were resolving it. In this case, we set
		// the removed flag to true, to make the resolver
		// callback remove it
		bool removed = false;

		// if this is true, this URL was created by a redirect and should not be
		// saved in the resume data
		bool ephemeral = false;

		// if the web server doesn't support keepalive or a block request was
		// interrupted, the block received so far is kept here for the next
		// connection to pick up
		peer_request restart_request = { piece_index_t(-1), -1, -1};
		std::vector<char> restart_piece;

		// this maps file index to a URL it has been redirected to. If an entry is
		// missing, it means it has not been redirected and the full path should
		// be constructed normally based on the filename. All redirections are
		// relative to the web seed hostname root.
		std::map<file_index_t, std::string> redirects;

		// if this bitfield is non-empty, it represents the files this web server
		// has.
		typed_bitfield<file_index_t> have_files;
#if defined __GNUC__ && defined _GLIBCXX_DEBUG
		// this works around a bug in libstdc++'s checked iterators
		// http://stackoverflow.com/questions/22915325/avoiding-self-assignment-in-stdshuffle
		web_seed_t& operator=(web_seed_t&& rhs) noexcept
		{
			if (&rhs == this) return *this;

			web_seed_entry::operator=(std::move(rhs));
			retry = std::move(rhs.retry);
			endpoints = std::move(rhs.endpoints);
			peer_info = std::move(rhs.peer_info);
			supports_keepalive = std::move(rhs.supports_keepalive);
			resolving = std::move(rhs.resolving);
			removed = std::move(rhs.removed);
			ephemeral = std::move(rhs.ephemeral);
			restart_request = std::move(rhs.restart_request);
			restart_piece = std::move(rhs.restart_piece);
			redirects = std::move(rhs.redirects);
			have_files = std::move(rhs.have_files);
			return *this;
		}

		web_seed_t& operator=(web_seed_t const&) = default;
		web_seed_t(web_seed_t const&) = default;
#endif
	};

	struct TORRENT_EXTRA_EXPORT torrent_hot_members
	{
		torrent_hot_members(aux::session_interface& ses
			, add_torrent_params const& p, int block_size, bool session_paused);

	protected:
		// the piece picker. This is allocated lazily. When we don't
		// have anything in the torrent (for instance, if it hasn't
		// been started yet) or if we have everything, there is no
		// picker. It's allocated on-demand the first time we need
		// it in torrent::need_picker(). In order to tell the
		// difference between having everything and nothing in
		// the case there is no piece picker, see m_have_all.
		std::unique_ptr<piece_picker> m_picker;

		// TODO: make this a raw pointer. perhaps keep the shared_ptr
		// around further down the object to maintain an owner
		std::shared_ptr<torrent_info> m_torrent_file;

		// a back reference to the session
		// this torrent belongs to.
		aux::session_interface& m_ses;

		// this vector is sorted at all times, by the pointer value.
		// use sorted_insert() and sorted_find() on it. The GNU STL
		// implementation on Darwin uses significantly less memory to
		// represent a vector than a set, and this set is typically
		// relatively small, and it's cheap to copy pointers.
		aux::vector<peer_connection*> m_connections;

		// the scrape data from the tracker response, this
		// is optional and may be 0xffffff
		std::uint32_t m_complete:24;

		// set to true when this torrent may not download anything
		bool m_upload_mode:1;

		// this is set to false as long as the connections
		// of this torrent hasn't been initialized. If we
		// have metadata from the start, connections are
		// initialized immediately, if we didn't have metadata,
		// they are initialized right after files_checked().
		// valid_resume_data() will return false as long as
		// the connections aren't initialized, to avoid
		// them from altering the piece-picker before it
		// has been initialized with files_checked().
		bool m_connections_initialized:1;

		// is set to true when the torrent has
		// been aborted.
		bool m_abort:1;

		// is true if this torrent has allows having peers
		bool m_paused:1;

		// is true if the session is paused, in which case the torrent is
		// effectively paused as well.
		bool m_session_paused:1;

		// this is set when the torrent is in share-mode
		bool m_share_mode:1;

		// this is true if we have all pieces. If it's false,
		// it means we either don't have any pieces, or, if
		// there is a piece_picker object present, it contains
		// the state of how many pieces we have
		bool m_have_all:1;

		// set to true when this torrent has been paused but
		// is waiting to finish all current download requests
		// before actually closing all connections, when in graceful pause mode,
		// m_paused is also true.
		bool m_graceful_pause_mode:1;

		// state subscription. If set, a pointer to this torrent
		// will be added to the m_state_updates set in session_impl
		// whenever this torrent's state changes (any state).
		bool m_state_subscription:1;

		// the maximum number of connections for this torrent
		std::uint32_t m_max_connections:24;

		// the size of a request block
		// each piece is divided into these
		// blocks when requested. The block size is
		// 1 << m_block_size_shift
		std::uint32_t m_block_size_shift:5;

		// the state of this torrent (queued, checking, downloading, etc.)
		std::uint32_t m_state:3;

		std::unique_ptr<peer_list> m_peer_list;
	};

	// a torrent is a class that holds information
	// for a specific download. It updates itself against
	// the tracker
	class TORRENT_EXTRA_EXPORT torrent
		: private single_threaded
		, private torrent_hot_members
		, public request_callback
		, public peer_class_set
		, public aux::error_handler_interface
		, public std::enable_shared_from_this<torrent>
	{
	public:

		torrent(aux::session_interface& ses, int block_size
			, bool session_paused, add_torrent_params const& p);
		~torrent() override;

		// This may be called from multiple threads
		sha1_hash const& info_hash() const { return m_info_hash; }

		bool is_deleted() const { return m_deleted; }

		// starts the announce timer
		void start();

		void added()
		{
			TORRENT_ASSERT(m_added == false);
			m_added = true;
			update_gauge();
		}

		void removed()
		{
			TORRENT_ASSERT(m_added == true);
			m_added = false;
			set_queue_position(no_pos);
			// make sure we decrement the gauge counter for this torrent
			update_gauge();
		}

		void start_download_url();

		// returns which stats gauge this torrent currently
		// has incremented.
		int current_stats_state() const;

#ifndef TORRENT_DISABLE_EXTENSIONS
		void add_extension(std::shared_ptr<torrent_plugin>);
		void remove_extension(std::shared_ptr<torrent_plugin>);
		void add_extension_fun(std::function<std::shared_ptr<torrent_plugin>(torrent_handle const&, void*)> const& ext
			, void* userdata);
		void notify_extension_add_peer(tcp::endpoint const& ip
			, peer_source_flags_t src, add_peer_flags_t flags);
#endif

		peer_connection* find_lowest_ranking_peer() const;

#if TORRENT_USE_ASSERTS
		bool has_peer(peer_connection const* p) const
		{ return sorted_find(m_connections, p) != m_connections.end(); }
		bool is_single_thread() const { return single_threaded::is_single_thread(); }
#endif

		// this is called when the torrent has metadata.
		// it will initialize the storage and the piece-picker
		void init();

		// find the peer that introduced us to the given endpoint. This is
		// used when trying to holepunch. We need the introducer so that we
		// can send a rendezvous connect message
		bt_peer_connection* find_introducer(tcp::endpoint const& ep) const;

		// if we're connected to a peer at ep, return its peer connection
		// only count BitTorrent peers
		bt_peer_connection* find_peer(tcp::endpoint const& ep) const;
		peer_connection* find_peer(sha1_hash const& pid);

		void on_resume_data_checked(status_t status, storage_error const& error);
		void on_force_recheck(status_t status, storage_error const& error);
		void on_piece_hashed(piece_index_t piece, sha1_hash const& piece_hash
			, storage_error const& error);
		void files_checked();
		void start_checking();

		void start_announcing();
		void stop_announcing();

		void send_share_mode();
		void send_upload_only();

		void set_share_mode(bool s);
		bool share_mode() const { return m_share_mode; }

		// TODO: make graceful pause also finish all sending blocks
		// before disconnecting
		bool graceful_pause() const { return m_graceful_pause_mode; }

		torrent_flags_t flags() const;
		void set_flags(torrent_flags_t flags, torrent_flags_t mask);

		void set_upload_mode(bool b);
		bool upload_mode() const { return m_upload_mode || m_graceful_pause_mode; }
		bool is_upload_only() const { return is_finished() || upload_mode(); }

		int seed_rank(aux::session_settings const& s) const;

		void add_piece(piece_index_t piece, char const* data, add_piece_flags_t flags);
		void on_disk_write_complete(storage_error const& error
			, peer_request const& p);

		void set_progress_ppm(int p) { m_progress_ppm = std::uint32_t(p); }
		struct read_piece_struct
		{
			boost::shared_array<char> piece_data;
			int blocks_left;
			bool fail;
			error_code error;
		};
		void read_piece(piece_index_t piece);
		void on_disk_read_complete(disk_buffer_holder block, disk_job_flags_t, storage_error const& se
			, peer_request const& r, std::shared_ptr<read_piece_struct> rp);

		storage_mode_t storage_mode() const;

		// this will flag the torrent as aborted. The main
		// loop in session_impl will check for this state
		// on all torrents once every second, and take
		// the necessary actions then.
		void abort();
		bool is_aborted() const { return m_abort; }

		void new_external_ip();

		torrent_status::state_t state() const
		{ return torrent_status::state_t(m_state); }
		void set_state(torrent_status::state_t s);

		aux::session_settings const& settings() const;
		aux::session_interface& session() { return m_ses; }

		void set_sequential_download(bool sd);
		bool is_sequential_download() const
		{ return m_sequential_download || m_auto_sequential; }

		void queue_up();
		void queue_down();
		void set_queue_position(queue_position_t p);
		queue_position_t queue_position() const { return m_sequence_number; }
		// used internally
		void set_queue_position_impl(queue_position_t const p)
		{
			if (m_sequence_number == p) return;
			m_sequence_number = p;
			state_updated();
		}

		void second_tick(int tick_interval_ms);

		// see if we need to connect to web seeds, and if so,
		// connect to them
		void maybe_connect_web_seeds();

		std::string name() const;

		stat statistics() const { return m_stat; }
		boost::optional<std::int64_t> bytes_left() const;
		int block_bytes_wanted(piece_block const& p) const;
		void bytes_done(torrent_status& st, bool accurate) const;
		std::int64_t quantized_bytes_done() const;

		void sent_bytes(int bytes_payload, int bytes_protocol);
		void received_bytes(int bytes_payload, int bytes_protocol);
		void trancieve_ip_packet(int bytes, bool ipv6);
		void sent_syn(bool ipv6);
		void received_synack(bool ipv6);

		void set_ip_filter(std::shared_ptr<const ip_filter> ipf);
		void port_filter_updated();
		ip_filter const* get_ip_filter() { return m_ip_filter.get(); }

		std::string resolve_filename(file_index_t file) const;
		void handle_exception();

		enum class disk_class { none, write };
		void handle_disk_error(string_view job_name
			, storage_error const& error, peer_connection* c = nullptr
			, disk_class rw = disk_class::none);
		void clear_error();

		void set_error(error_code const& ec, file_index_t file);
		bool has_error() const { return !!m_error; }
		error_code error() const { return m_error; }

		void flush_cache();
		void pause(bool graceful = false);
		void resume();

		enum pause_flags_t
		{
			flag_graceful_pause = 1,
			flag_clear_disk_cache = 2
		};
		void set_session_paused(bool b);
		void set_paused(bool b, int flags = flag_clear_disk_cache);
		void set_announce_to_dht(bool b) { m_announce_to_dht = b; }
		void set_announce_to_trackers(bool b) { m_announce_to_trackers = b; }
		void set_announce_to_lsd(bool b) { m_announce_to_lsd = b; }

		void stop_when_ready(bool b);

		time_point32 started() const { return m_started; }
		void step_session_time(int seconds);
		void do_pause(bool clear_disk_cache = true);
		void do_resume();

		seconds32 finished_time() const;
		seconds32 active_time() const;
		seconds32 seeding_time() const;
		seconds32 upload_mode_time() const;

		bool is_paused() const;
		bool is_torrent_paused() const { return m_paused; }
		void force_recheck();
		void save_resume_data(resume_data_flags_t flags);

		bool need_save_resume_data() const { return m_need_save_resume_data; }

		void set_need_save_resume()
		{
			m_need_save_resume_data = true;
		}

		bool is_auto_managed() const { return m_auto_managed; }
		void auto_managed(bool a);

		bool should_check_files() const;

		bool delete_files(remove_flags_t options);
		void peers_erased(std::vector<torrent_peer*> const& peers);

#ifndef TORRENT_NO_DEPRECATE
#if !TORRENT_NO_FPU
		void file_progress_float(aux::vector<float, file_index_t>& fp);
#endif
#endif // TORRENT_NO_DEPRECATE

		void piece_availability(aux::vector<int, piece_index_t>& avail) const;

		void set_piece_priority(piece_index_t index, download_priority_t priority);
		download_priority_t piece_priority(piece_index_t index) const;

		void prioritize_pieces(aux::vector<download_priority_t, piece_index_t> const& pieces);
		void prioritize_piece_list(std::vector<std::pair<piece_index_t, download_priority_t>> const& pieces);
		void piece_priorities(aux::vector<download_priority_t, piece_index_t>*) const;

		void set_file_priority(file_index_t index, download_priority_t priority);
		download_priority_t file_priority(file_index_t index) const;

		void on_file_priority(storage_error const&);
		void prioritize_files(aux::vector<download_priority_t, file_index_t> const& files);
		void file_priorities(aux::vector<download_priority_t, file_index_t>*) const;

		void cancel_non_critical();
		void set_piece_deadline(piece_index_t piece, int t, deadline_flags_t flags);
		void reset_piece_deadline(piece_index_t piece);
		void clear_time_critical();
		void update_piece_priorities();

		void status(torrent_status* st, status_flags_t flags);

		// this torrent changed state, if the user is subscribing to
		// it, add it to the m_state_updates list in session_impl
		void state_updated();

		void file_progress(aux::vector<std::int64_t, file_index_t>& fp, int flags = 0);

#ifndef TORRENT_NO_DEPRECATE
		void use_interface(std::string net_interface);
#endif

		void connect_to_url_seed(std::list<web_seed_t>::iterator url);
		bool connect_to_peer(torrent_peer* peerinfo, bool ignore_limit = false);

<<<<<<< HEAD
=======
		int priority() const;
		void set_priority(int const prio);

#ifndef TORRENT_NO_DEPRECATE
		// deprecated in 1.1

#ifndef TORRENT_DISABLE_RESOLVE_COUNTRIES
		void resolve_countries(bool r);
		bool resolving_countries() const;

		void resolve_peer_country(boost::shared_ptr<peer_connection> const& p) const;
		void on_country_lookup(error_code const& error
			, std::vector<address> const& host_list
			, boost::shared_ptr<peer_connection> p) const;
#endif
#endif // TORRENT_NO_DEPRECATE

>>>>>>> 178281e1
// --------------------------------------------
		// BANDWIDTH MANAGEMENT

		void set_upload_limit(int limit);
		int upload_limit() const;
		void set_download_limit(int limit);
		int download_limit() const;

		peer_class_t peer_class() const { return m_peer_class; }

		void set_max_uploads(int limit, bool state_update = true);
		int max_uploads() const { return int(m_max_uploads); }
		void set_max_connections(int limit, bool state_update = true);
		int max_connections() const { return int(m_max_connections); }

// --------------------------------------------
		// PEER MANAGEMENT

		// add_web_seed won't add duplicates. If we have already added an entry
		// with this URL, we'll get back the existing entry
		web_seed_t* add_web_seed(std::string const& url
			, web_seed_t::type_t type
			, std::string const& auth = std::string()
			, web_seed_t::headers_t const& extra_headers = web_seed_entry::headers_t()
			, bool ephemeral = false);

		void remove_web_seed(std::string const& url, web_seed_t::type_t type);
		void disconnect_web_seed(peer_connection* p);

		void retry_web_seed(peer_connection* p, boost::optional<seconds32> retry = boost::none);

		void remove_web_seed_conn(peer_connection* p, error_code const& ec
			, operation_t op, int error = 0);

		std::set<std::string> web_seeds(web_seed_entry::type_t type) const;

		bool free_upload_slots() const
		{ return m_num_uploads < m_max_uploads; }

		bool choke_peer(peer_connection& c);
		bool unchoke_peer(peer_connection& c, bool optimistic = false);

		void trigger_unchoke() noexcept;
		void trigger_optimistic_unchoke() noexcept;

		// used by peer_connection to attach itself to a torrent
		// since incoming connections don't know what torrent
		// they're a part of until they have received an info_hash.
		// false means attach failed
		bool attach_peer(peer_connection* p);

		// this will remove the peer and make sure all
		// the pieces it had have their reference counter
		// decreased in the piece_picker
		void remove_peer(std::shared_ptr<peer_connection> p);

		// cancel requests to this block from any peer we're
		// connected to on this torrent
		void cancel_block(piece_block block);

		bool want_tick() const;
		void update_want_tick();
		void update_state_list();

		bool want_peers() const;
		bool want_peers_download() const;
		bool want_peers_finished() const;

		void update_want_peers();
		void update_want_scrape();
		void update_gauge();

		bool try_connect_peer();
		torrent_peer* add_peer(tcp::endpoint const& adr
			, peer_source_flags_t source, pex_flags_t flags = {});
		bool ban_peer(torrent_peer* tp);
		void update_peer_port(int port, torrent_peer* p, peer_source_flags_t src);
		void set_seed(torrent_peer* p, bool s);
		void clear_failcount(torrent_peer* p);
		std::pair<peer_list::iterator, peer_list::iterator> find_peers(address const& a);

		// the number of peers that belong to this torrent
		int num_peers() const { return int(m_connections.size() - m_peers_to_disconnect.size()); }
		int num_seeds() const;
		int num_downloaders() const;

		using peer_iterator = std::vector<peer_connection*>::iterator;
		using const_peer_iterator = std::vector<peer_connection*>::const_iterator;

		const_peer_iterator begin() const { return m_connections.begin(); }
		const_peer_iterator end() const { return m_connections.end(); }

		peer_iterator begin() { return m_connections.begin(); }
		peer_iterator end() { return m_connections.end(); }

#ifndef TORRENT_NO_DEPRECATE
		void get_full_peer_list(std::vector<peer_list_entry>* v) const;
#endif
		void get_peer_info(std::vector<peer_info>* v);
		void get_download_queue(std::vector<partial_piece_info>* queue) const;

		void update_auto_sequential();
	private:
		void remove_connection(peer_connection const* p);
	public:
// --------------------------------------------
		// TRACKER MANAGEMENT

		// these are callbacks called by the tracker_connection instance
		// (either http_tracker_connection or udp_tracker_connection)
		// when this torrent got a response from its tracker request
		// or when a failure occurred
		void tracker_response(
			tracker_request const& r
			, address const& tracker_ip
			, std::list<address> const& ip_list
			, struct tracker_response const& resp) override;
		void tracker_request_error(tracker_request const& r
			, int response_code, error_code const& ec, const std::string& msg
			, seconds32 retry_interval) override;
		void tracker_warning(tracker_request const& req
			, std::string const& msg) override;
		void tracker_scrape_response(tracker_request const& req
			, int complete, int incomplete, int downloaded, int downloaders) override;

		void update_scrape_state();

#ifndef TORRENT_NO_DEPRECATE
		// if no password and username is set
		// this will return an empty string, otherwise
		// it will concatenate the login and password
		// ready to be sent over http (but without
		// base64 encoding).
		std::string tracker_login() const;
#endif

		// generate the tracker key for this torrent.
		// The key is passed to http trackers as ``&key=``.
		std::uint32_t tracker_key() const;

		// if we need a connect boost, connect some peers
		// immediately
		void do_connect_boost();

		// returns the absolute time when the next tracker
		// announce will take place.
		time_point next_announce() const;

		// forcefully sets next_announce to the current time
		void force_tracker_request(time_point, int tracker_idx);
		void scrape_tracker(int idx, bool user_triggered);
		void announce_with_tracker(std::uint8_t e
			= tracker_request::none);

#ifndef TORRENT_DISABLE_DHT
		void dht_announce();
#endif

#ifndef TORRENT_NO_DEPRECATE
		// sets the username and password that will be sent to
		// the tracker
		void set_tracker_login(std::string const& name, std::string const& pw);
#endif

		announce_entry* find_tracker(std::string const& url);
// --------------------------------------------
		// PIECE MANAGEMENT

		void recalc_share_mode();

		bool super_seeding() const
		{
			// we're not super seeding if we're not a seed
			return m_super_seeding;
		}

		void set_super_seeding(bool on);
		piece_index_t get_piece_to_super_seed(typed_bitfield<piece_index_t> const&);

		// returns true if we have downloaded the given piece
		bool have_piece(piece_index_t index) const
		{
			if (!valid_metadata()) return false;
			if (!has_picker()) return m_have_all;
			return m_picker->have_piece(index);
		}

		// returns true if we have downloaded the given piece
		bool has_piece_passed(piece_index_t index) const
		{
			if (!valid_metadata()) return false;
			if (index < piece_index_t(0) || index >= torrent_file().end_piece()) return false;
			if (!has_picker()) return m_have_all;
			return m_picker->has_piece_passed(index);
		}

		// a predictive piece is a piece that we might
		// not have yet, but still announced to peers, anticipating that
		// we'll have it very soon
		bool is_predictive_piece(piece_index_t index) const
		{
			return std::binary_search(m_predictive_pieces.begin(), m_predictive_pieces.end(), index);
		}

	private:

		// called when we learn that we have a piece
		// only once per piece
		void we_have(piece_index_t index);

	public:

		int num_have() const
		{
			// pretend we have every piece when in seed mode
			if (m_seed_mode) {
				return m_torrent_file->num_pieces();
			}

			return has_picker()
				? m_picker->num_have()
				: m_have_all ? m_torrent_file->num_pieces() : 0;
		}

		// the number of pieces that have passed
		// hash check, but aren't necessarily
		// flushed to disk yet
		int num_passed() const
		{
			return has_picker()
				? m_picker->num_passed()
				: m_have_all ? m_torrent_file->num_pieces() : 0;
		}

		// when we get a have message, this is called for that piece
		void peer_has(piece_index_t index, peer_connection const* peer);

		// when we get a bitfield message, this is called for that piece
		void peer_has(typed_bitfield<piece_index_t> const& bits, peer_connection const* peer);

		void peer_has_all(peer_connection const* peer);

		void peer_lost(piece_index_t index, peer_connection const* peer);
		void peer_lost(typed_bitfield<piece_index_t> const& bits
			, peer_connection const* peer);

		int block_size() const { TORRENT_ASSERT(m_block_size_shift > 0); return 1 << m_block_size_shift; }
		peer_request to_req(piece_block const& p) const;

		void disconnect_all(error_code const& ec, operation_t op);
		int disconnect_peers(int num, error_code const& ec);

		// called every time a block is marked as finished in the
		// piece picker. We might have completed the torrent and
		// we can delete the piece picker
		void maybe_done_flushing();

		// this is called when the torrent has completed
		// the download. It will post an event, disconnect
		// all seeds and let the tracker know we're finished.
		void completed();

#if TORRENT_USE_I2P
		void on_i2p_resolve(error_code const& ec, char const* dest);
		bool is_i2p() const { return m_torrent_file && m_torrent_file->is_i2p(); }
#endif

		// this is the asio callback that is called when a name
		// lookup for a PEER is completed.
		void on_peer_name_lookup(error_code const& e
			, std::vector<address> const& addrs
			, int port);

		// this is the asio callback that is called when a name
		// lookup for a WEB SEED is completed.
		void on_name_lookup(error_code const& e
			, std::vector<address> const& addrs
			, int port
			, std::list<web_seed_t>::iterator web);

		void connect_web_seed(std::list<web_seed_t>::iterator web, tcp::endpoint a);

		// this is the asio callback that is called when a name
		// lookup for a proxy for a web seed is completed.
		void on_proxy_name_lookup(error_code const& e
			, std::vector<address> const& addrs
			, std::list<web_seed_t>::iterator web, int port);

		// re-evaluates whether this torrent should be considered inactive or not
		void on_inactivity_tick(error_code const& ec);


		// calculate the instantaneous inactive state (the externally facing
		// inactive state is not instantaneous, but low-pass filtered)
		bool is_inactive_internal() const;

		// remove a web seed, or schedule it for removal in case there
		// are outstanding operations on it
		void remove_web_seed_iter(std::list<web_seed_t>::iterator web);

		// this is called when the torrent has finished. i.e.
		// all the pieces we have not filtered have been downloaded.
		// If no pieces are filtered, this is called first and then
		// completed() is called immediately after it.
		void finished();

		// This is the opposite of finished. It is called if we used
		// to be finished but enabled some files for download so that
		// we wasn't finished anymore.
		void resume_download();

		void verify_piece(piece_index_t piece);
		void on_piece_verified(piece_index_t piece
			, sha1_hash const& piece_hash, storage_error const& error);

		// this is called whenever a peer in this swarm becomes interesting
		// it is responsible for issuing a block request, if appropriate
		void peer_is_interesting(peer_connection& c);

		// piece_passed is called when a piece passes the hash check
		// this will tell all peers that we just got his piece
		// and also let the piece picker know that we have this piece
		// so it wont pick it for download
		void piece_passed(piece_index_t index);

		// piece_failed is called when a piece fails the hash check
		void piece_failed(piece_index_t index);

		// this is the handler for hash failure piece synchronization
		// i.e. resetting the piece
		void on_piece_sync(piece_index_t piece);

		// this is the handler for write failure piece synchronization
		void on_piece_fail_sync(piece_index_t piece, piece_block b);

		void add_redundant_bytes(int b, waste_reason reason);
		void add_failed_bytes(int b);

		// this is true if we have all the pieces, but not necessarily flushed them to disk
		bool is_seed() const;

		// this is true if we have all the pieces that we want
		// the pieces don't necessarily need to be flushed to disk
		bool is_finished() const;

		bool is_inactive() const;

		std::string save_path() const;
		alert_manager& alerts() const;
		piece_picker& picker()
		{
			TORRENT_ASSERT(m_picker.get());
			return *m_picker;
		}
		piece_picker const& picker() const
		{
			TORRENT_ASSERT(m_picker.get());
			return *m_picker;
		}
		void need_picker();
		bool has_picker() const
		{
			return m_picker.get() != nullptr;
		}

		void update_max_failcount()
		{
			if (!m_peer_list) return;
			torrent_state st = get_peer_list_state();
			m_peer_list->set_max_failcount(&st);
		}
		int num_known_peers() const { return m_peer_list ? m_peer_list->num_peers() : 0; }
		int num_connect_candidates() const { return m_peer_list ? m_peer_list->num_connect_candidates() : 0; }

		bool has_storage() const { return bool(m_storage); }
		storage_index_t storage() const { return m_storage; }
		storage_interface* get_storage_impl() const;

		torrent_info const& torrent_file() const
		{ return *m_torrent_file; }

		std::shared_ptr<const torrent_info> get_torrent_copy();

#ifndef TORRENT_NO_DEPRECATE
		// deprecated in 1.2
		std::string const& uuid() const { return m_uuid; }
		void set_uuid(std::string const& s) { m_uuid = s; }
		std::string const& url() const { return m_url; }
		void set_url(std::string const& s) { m_url = s; }
		std::string const& source_feed_url() const { return m_source_feed_url; }
		void set_source_feed_url(std::string const& s) { m_source_feed_url = s; }
#endif

		std::vector<announce_entry> const& trackers() const
		{ return m_trackers; }

		void replace_trackers(std::vector<announce_entry> const& urls);

		// returns true if the tracker was added, and false if it was already
		// in the tracker list (in which case the source was added to the
		// entry in the list)
		bool add_tracker(announce_entry const& url);

		torrent_handle get_handle();

		void write_resume_data(add_torrent_params& atp) const;

		void seen_complete() { m_last_seen_complete = ::time(nullptr); }
		int time_since_complete() const { return int(::time(nullptr) - m_last_seen_complete); }
		time_t last_seen_complete() const { return m_last_seen_complete; }

		template <typename Fun, typename... Args>
		void wrap(Fun f, Args&&... a);

		// LOGGING
#ifndef TORRENT_DISABLE_LOGGING
		bool should_log() const override;
		void debug_log(const char* fmt, ...) const override TORRENT_FORMAT(2,3);

		void log_to_all_peers(char const* message);
		time_point m_dht_start_time;
#endif

		// DEBUG
#if TORRENT_USE_INVARIANT_CHECKS
		void check_invariant() const;
#endif

// --------------------------------------------
		// RESOURCE MANAGEMENT

		// flags are defined in storage.hpp
		void move_storage(std::string const& save_path, move_flags_t flags);

		// renames the file with the given index to the new name
		// the name may include a directory path
		// posts alert to indicate success or failure
		void rename_file(file_index_t index, std::string name);

		// unless this returns true, new connections must wait
		// with their initialization.
		bool ready_for_connections() const
		{ return m_connections_initialized; }
		bool valid_metadata() const
		{ return m_torrent_file->is_valid(); }
		bool are_files_checked() const
		{ return m_files_checked; }

		// parses the info section from the given
		// bencoded tree and moves the torrent
		// to the checker thread for initial checking
		// of the storage.
		// a return value of false indicates an error
		bool set_metadata(span<char const> metadata);

#ifndef TORRENT_NO_DEPRECATE
		void on_torrent_download(error_code const& ec, http_parser const& parser
			, span<char const> data);
#endif

		queue_position_t sequence_number() const { return m_sequence_number; }

		bool seed_mode() const { return m_seed_mode; }
		void leave_seed_mode(bool skip_checking);

		bool all_verified() const
		{ return int(m_num_verified) == m_torrent_file->num_pieces(); }
		bool verifying_piece(piece_index_t const piece) const
		{ return m_verifying.get_bit(piece); }
		void verifying(piece_index_t const piece)
		{
			TORRENT_ASSERT(m_verifying.get_bit(piece) == false);
			m_verifying.set_bit(piece);
		}
		bool verified_piece(piece_index_t piece) const
		{ return m_verified.get_bit(piece); }
		void verified(piece_index_t piece);

		bool add_merkle_nodes(std::map<int, sha1_hash> const& n, piece_index_t piece);

		// this is called once periodically for torrents
		// that are not private
		void lsd_announce();

		void update_last_upload() { m_last_upload = aux::time_now32(); }

		void set_apply_ip_filter(bool b);
		bool apply_ip_filter() const { return m_apply_ip_filter; }

		std::vector<piece_index_t> const& predictive_pieces() const
		{ return m_predictive_pieces; }

		// this is called whenever we predict to have this piece
		// within one second
		void predicted_have_piece(piece_index_t index, int milliseconds);

		void clear_in_state_update()
		{
			TORRENT_ASSERT(m_links[aux::session_interface::torrent_state_updates].in_list());
			m_links[aux::session_interface::torrent_state_updates].clear();
		}

		void inc_num_connecting(torrent_peer* pp)
		{
			++m_num_connecting;
			TORRENT_ASSERT(m_num_connecting <= int(m_connections.size()));
			if (pp->seed)
			{
				++m_num_connecting_seeds;
				TORRENT_ASSERT(m_num_connecting_seeds <= int(m_connections.size()));
			}
		}
		void dec_num_connecting(torrent_peer* pp)
		{
			TORRENT_ASSERT(m_num_connecting > 0);
			--m_num_connecting;
			if (pp->seed)
			{
				TORRENT_ASSERT(m_num_connecting_seeds > 0);
				--m_num_connecting_seeds;
			}
			TORRENT_ASSERT(m_num_connecting <= int(m_connections.size()));
		}

		bool is_ssl_torrent() const { return m_ssl_torrent; }
#ifdef TORRENT_USE_OPENSSL
		void set_ssl_cert(std::string const& certificate
			, std::string const& private_key
			, std::string const& dh_params
			, std::string const& passphrase);
		void set_ssl_cert_buffer(std::string const& certificate
			, std::string const& private_key
			, std::string const& dh_params);
		boost::asio::ssl::context* ssl_ctx() const { return m_ssl_ctx.get(); }
#endif

		int num_time_critical_pieces() const
		{ return int(m_time_critical_pieces.size()); }

		int get_suggest_pieces(std::vector<piece_index_t>& p
			, typed_bitfield<piece_index_t> const& bits
			, int const n)
		{
			return m_suggest_pieces.get_pieces(p, bits, n);
		}
		void add_suggest_piece(piece_index_t index);

		static constexpr int no_gauge_state = 0xf;

	private:

		void on_exception(std::exception const& e) override;
		void on_error(error_code const& ec) override;

		// trigger deferred disconnection of peers
		void on_remove_peers();

		void ip_filter_updated();

		void inc_stats_counter(int c, int value = 1);

		// initialize the torrent_state structure passed to peer_list
		// member functions. Don't forget to also call peers_erased()
		// on the erased member after the peer_list call
		torrent_state get_peer_list_state();

		void construct_storage();
		void update_list(torrent_list_index_t list, bool in);

		void on_files_deleted(storage_error const& error);
		void on_torrent_paused();
		void on_storage_moved(status_t status, std::string const& path
			, storage_error const& error);
		void on_file_renamed(std::string const& filename
			, file_index_t const file_idx
			, storage_error const& error);
		void on_cache_flushed();

		// this is used when a torrent is being removed.It synchronizes with the
		// disk thread
		void on_torrent_aborted();

		// upload and download rate limits for the torrent
		void set_limit_impl(int limit, int channel, bool state_update = true);
		int limit_impl(int channel) const;

		int prioritize_tracker(int tracker_index);
		int deprioritize_tracker(int tracker_index);

		bool request_bandwidth_from_session(int channel) const;

		void update_peer_interest(bool was_finished);
		void prioritize_udp_trackers();

		void update_tracker_timer(time_point32 now);

		void on_tracker_announce(error_code const& ec);

#ifndef TORRENT_DISABLE_DHT
		static void on_dht_announce_response_disp(std::weak_ptr<torrent> t
			, std::vector<tcp::endpoint> const& peers);
		void on_dht_announce_response(std::vector<tcp::endpoint> const& peers);
		bool should_announce_dht() const;
#endif

		void remove_time_critical_piece(piece_index_t piece, bool finished = false);
		void remove_time_critical_pieces(aux::vector<download_priority_t, piece_index_t> const& priority);
		void request_time_critical_pieces();

		void need_peer_list();

		std::shared_ptr<const ip_filter> m_ip_filter;

		// all time totals of uploaded and downloaded payload
		// stored in resume data
		std::int64_t m_total_uploaded = 0;
		std::int64_t m_total_downloaded = 0;

		// this is a handle that keeps the storage object in the disk io subsystem
		// alive, as well as the index referencing the storage/torrent in the disk
		// I/O. When this destructs, the torrent will be removed from the disk
		// subsystem.
		storage_holder m_storage;

#ifdef TORRENT_USE_OPENSSL
		std::shared_ptr<boost::asio::ssl::context> m_ssl_ctx;

		bool verify_peer_cert(bool preverified, boost::asio::ssl::verify_context& ctx);

		void init_ssl(string_view cert);
#endif

		void setup_peer_class();

		// The list of web seeds in this torrent. Seeds with fatal errors are
		// removed from the set. It's important that iterators are not
		// invalidated as entries are added and removed from this list, hence the
		// std::list
		std::list<web_seed_t> m_web_seeds;

#ifndef TORRENT_DISABLE_EXTENSIONS
		std::list<std::shared_ptr<torrent_plugin>> m_extensions;
#endif

		// used for tracker announces
		deadline_timer m_tracker_timer;

		// used to detect when we are active or inactive for long enough
		// to trigger the auto-manage logic
		deadline_timer m_inactivity_timer;

		// this is the upload and download statistics for the whole torrent.
		// it's updated from all its peers once every second.
		libtorrent::stat m_stat;

		// -----------------------------

		// this vector is allocated lazily. If no file priorities are
		// ever changed, this remains empty. Any unallocated slot
		// implicitly means the file has priority 4.
		// TODO: this wastes 5 bits per file
		aux::vector<download_priority_t, file_index_t> m_file_priority;

		// this object is used to track download progress of individual files
		aux::file_progress m_file_progress;

		// a queue of the most recent low-availability pieces we accessed on disk.
		// These are good candidates for suggesting other peers to request from
		// us.
		aux::suggest_piece m_suggest_pieces;

		aux::vector<announce_entry> m_trackers;

		// this list is sorted by time_critical_piece::deadline
		std::vector<time_critical_piece> m_time_critical_pieces;

		std::string m_trackerid;
#ifndef TORRENT_NO_DEPRECATE
		// deprecated in 1.1
		std::string m_username;
		std::string m_password;
#endif

		std::string m_save_path;

#ifndef TORRENT_NO_DEPRECATE
		// deprecated in 1.2

		// if we don't have the metadata, this is a url to
		// the torrent file
		std::string m_url;

		// if this was added from an RSS feed, this is the unique
		// identifier in the feed.
		std::string m_uuid;

		// if this torrent was added by an RSS feed, this is the
		// URL to that feed
		std::string m_source_feed_url;
#endif

		// this is a list of all pieces that we have announced
		// as having, without actually having yet. If we receive
		// a request for a piece in this list, we need to hold off
		// on responding until we have completed the piece and
		// verified its hash. If the hash fails, send reject to
		// peers with outstanding requests, and dont_have to other
		// peers. This vector is ordered, to make lookups fast.

		// TODO: 3 factor out predictive pieces and all operations on it into a
		// separate class (to use as memeber here instead)
		std::vector<piece_index_t> m_predictive_pieces;

		// the performance counters of this session
		counters& m_stats_counters;

		// each bit represents a piece. a set bit means
		// the piece has had its hash verified. This
		// is only used in seed mode (when m_seed_mode
		// is true)
		typed_bitfield<piece_index_t> m_verified;

		// this means there is an outstanding, async, operation
		// to verify each piece that has a 1
		typed_bitfield<piece_index_t> m_verifying;

		// set if there's an error on this torrent
		error_code m_error;

		// used if there is any resume data. Some of the information from the
		// add_torrent_params struct are needed later in the torrent object's life
		// cycle, and not in the constructor. So we need to save if away here
		std::unique_ptr<add_torrent_params> m_add_torrent_params;

		// if the torrent is started without metadata, it may
		// still be given a name until the metadata is received
		// once the metadata is received this field will no
		// longer be used and will be reset
		std::unique_ptr<std::string> m_name;

		storage_constructor_type m_storage_constructor;

		// the posix time this torrent was added and when
		// it was completed. If the torrent isn't yet
		// completed, m_completed_time is 0
		std::time_t m_added_time;
		std::time_t m_completed_time;

		// this was the last time _we_ saw a seed in this swarm
		std::time_t m_last_seen_complete = 0;

		// this is the time last any of our peers saw a seed
		// in this swarm
		std::time_t m_swarm_last_seen_complete = 0;

		// keep a copy if the info-hash here, so it can be accessed from multiple
		// threads, and be cheap to access from the client
		sha1_hash m_info_hash;

	public:
		// these are the lists this torrent belongs to. For more
		// details about each list, see session_impl.hpp. Each list
		// represents a group this torrent belongs to and makes it
		// efficient to enumerate only torrents belonging to a specific
		// group. Such as torrents that want peer connections or want
		// to be ticked etc.

		// TODO: 3 factor out the links (as well as update_list() to a separate
		// class that torrent can inherit)
		aux::array<link, aux::session_interface::num_torrent_lists, torrent_list_index_t>
			m_links;

	private:

		// m_num_verified = m_verified.count()
		std::uint32_t m_num_verified = 0;

		// if this torrent is running, this was the time
		// when it was started. This is used to have a
		// bias towards keeping seeding torrents that
		// recently was started, to avoid oscillation
		// this is specified at a second granularity
		// in session-time. see session_impl for details.
		// the reference point is stepped forward every 4
		// hours to keep the timestamps fit in 16 bits
		time_point32 m_started = aux::time_now32();

		// if we're a seed, this is the session time
		// timestamp of when we became one
		time_point32 m_became_seed = aux::time_now32();

		// if we're finished, this is the session time
		// timestamp of when we finished
		time_point32 m_became_finished = aux::time_now32();

		// when checking, this is the first piece we have not
		// issued a hash job for
		piece_index_t m_checking_piece{0};

		// the number of pieces we completed the check of
		piece_index_t m_num_checked_pieces{0};

		// if the error occurred on a file, this is the index of that file
		// there are a few special cases, when this is negative. See
		// set_error()
		file_index_t m_error_file;

		// the average time it takes to download one time critical piece
		std::int32_t m_average_piece_time = 0;

		// the average piece download time deviation
		std::int32_t m_piece_time_deviation = 0;

		// the number of bytes that has been
		// downloaded that failed the hash-test
		std::int32_t m_total_failed_bytes = 0;
		std::int32_t m_total_redundant_bytes = 0;

		// the sequence number for this torrent, this is a
		// monotonically increasing number for each added torrent
		queue_position_t m_sequence_number;

		// used to post a message to defer disconnecting peers
		std::vector<std::shared_ptr<peer_connection>> m_peers_to_disconnect;
		aux::deferred_handler m_deferred_disconnect;
		aux::handler_storage<24> m_deferred_handler_storage;

		// for torrents who have a bandwidth limit, this is != 0
		// and refers to a peer_class in the session.
		peer_class_t m_peer_class{0};

		// of all peers in m_connections, this is the number
		// of peers that are outgoing and still waiting to
		// complete the connection. This is used to possibly
		// kick out these connections when we get incoming
		// connections (if we've reached the connection limit)
		std::uint16_t m_num_connecting = 0;

		// ==============================
		// The following members are specifically
		// ordered to make the 24 bit members
		// properly 32 bit aligned by inserting
		// 8 bits after each one
		// ==============================

		// the session time timestamp of when we entered upload mode
		// if we're currently in upload-mode
		time_point32 m_upload_mode_time = aux::time_now32();

		// true when this torrent should announce to
		// trackers
		bool m_announce_to_trackers:1;

		// true when this torrent should announce to
		// the local network
		bool m_announce_to_lsd:1;

		// is set to true every time there is an incoming
		// connection to this torrent
		bool m_has_incoming:1;

		// this is set to true when the files are checked
		// before the files are checked, we don't try to
		// connect to peers
		bool m_files_checked:1;

		// determines the storage state for this torrent.
		unsigned int m_storage_mode:2;

		// this is true while tracker announcing is enabled
		// is is disabled while paused and checking files
		bool m_announcing:1;

		// this is true when the torrent has been added to the session. Before
		// then, it isn't included in the counters (session_stats)
		bool m_added:1;

		// this is > 0 while the tracker deadline timer
		// is in use. i.e. one or more trackers are waiting
		// for a reannounce
		std::int8_t m_waiting_tracker = 0;

// ----

		// total time we've been active on this torrent. i.e. either (trying to)
		// download or seed. does not count time when the torrent is stopped or
		// paused. specified in seconds. This only track time _before_ we started
		// the torrent this last time. When the torrent is paused, this counter is
		// incremented to include this current session.
		seconds32 m_active_time{0};

		// the index to the last tracker that worked
		std::int8_t m_last_working_tracker = -1;

// ----

		// total time we've been finished with this torrent.
		// does not count when the torrent is stopped or paused.
		seconds32 m_finished_time{0};

		// in case the piece picker hasn't been constructed
		// when this settings is set, this variable will keep
		// its value until the piece picker is created
		bool m_sequential_download:1;

		// this is set if the auto_sequential setting is true and this swarm
		// satisfies the criteria to be considered high-availability. i.e. if
		// there's mostly seeds in the swarm, download the files sequentially
		// for improved disk I/O performance.
		bool m_auto_sequential:1;

		// this means we haven't verified the file content
		// of the files we're seeding. the m_verified bitfield
		// indicates which pieces have been verified and which
		// haven't
		bool m_seed_mode:1;

		// if this is true, we're currently super seeding this
		// torrent.
		bool m_super_seeding:1;

		// if this is set, whenever transitioning into a downloading/seeding state
		// from a non-downloading/seeding state, the torrent is paused.
		bool m_stop_when_ready:1;

		// set to false when saving resume data. Set to true
		// whenever something is downloaded
		bool m_need_save_resume_data:1;

		// 2 bits here

// ----

		// total time we've been available as a seed on this torrent.
		// does not count when the torrent is stopped or paused. This value only
		// accounts for the time prior to the current start of the torrent. When
		// the torrent is paused, this counter is incremented to account for the
		// additional seeding time.
		seconds32 m_seeding_time{0};

// ----

		// the maximum number of uploads for this torrent
		std::uint32_t m_max_uploads:24;

		// these are the flags sent in on a call to save_resume_data
		// we need to save them to check them in write_resume_data
		resume_data_flags_t m_save_resume_flags;

// ----

		// the number of unchoked peers in this torrent
		unsigned int m_num_uploads:24;

		// 1 bit here

		// this is set to true when the torrent starts up
		// The first tracker response, when this is true,
		// will attempt to connect to a bunch of peers immediately
		// and set this to false. We only do this once to get
		// the torrent kick-started
		bool m_need_connect_boost:1;

		// rotating sequence number for LSD announces sent out.
		// used to only use IP broadcast for every 8th lsd announce
		std::uint8_t m_lsd_seq:3;

		// this is set to true if the torrent was started without
		// metadata. It is used to save metadata in the resume file
		// by default for such torrents. It does not necessarily
		// have to be a magnet link.
		bool m_magnet_link:1;

		// set to true if the session IP filter applies to this
		// torrent or not. Defaults to true.
		bool m_apply_ip_filter:1;

		// this is true when our effective inactive state is different from our
		// actual inactive state. Whenever this state changes, there is a
		// quarantine period until we change the effective state. This is to avoid
		// flapping. If the state changes back during this period, we cancel the
		// quarantine
		bool m_pending_active_change:1;

// ----

		// the number of bytes of padding files
<<<<<<< HEAD
		std::uint32_t m_padding:24;
=======
		boost::uint32_t m_padding:24;

		// TODO: 8 bits available here
>>>>>>> 178281e1

// ----

		// the scrape data from the tracker response, this
		// is optional and may be 0xffffff
		std::uint32_t m_incomplete:24;


		// true when the torrent should announce to
		// the DHT
		bool m_announce_to_dht:1;

		// in state_updates list. When adding a torrent to the
		// session_impl's m_state_update list, this bit is set
		// to never add the same torrent twice
		bool m_in_state_updates:1;

		// these represent whether or not this torrent is counted
		// in the total counters of active seeds and downloads
		// in the session.
		bool m_is_active_download:1;
		bool m_is_active_finished:1;

		// even if we're not built to support SSL torrents,
		// remember that this is an SSL torrent, so that we don't
		// accidentally start seeding it without any authentication.
		bool m_ssl_torrent:1;

		// this is set to true if we're trying to delete the
		// files belonging to it. When set, don't write any
		// more blocks to disk!
		bool m_deleted:1;

// ----

		// the timestamp of the last piece passed for this torrent specified in
		// session_time. This is signed because it must be able to represent time
		// before the session started
		time_point32 m_last_download = aux::time_now32();

		// the number of peer connections to seeds. This should be the same as
		// counting the peer connections that say true for is_seed()
		std::uint16_t m_num_seeds = 0;

		// this is the number of peers that are seeds, and count against
		// m_num_seeds, but have not yet been connected
		std::uint16_t m_num_connecting_seeds = 0;

		// the timestamp of the last byte uploaded from this torrent specified in
		// session_time. This is signed because it must be able to represent time
		// before the session started.
		time_point32 m_last_upload = aux::time_now32();

// ----

		// if this is true, libtorrent may pause and resume
		// this torrent depending on queuing rules. Torrents
		// started with auto_managed flag set may be added in
		// a paused state in case there are no available
		// slots.
		bool m_auto_managed:1;

		// the current stats gauge this torrent counts against
		std::uint32_t m_current_gauge_state:4;

		// set to true while moving the storage
		bool m_moving_storage:1;

		// this is true if this torrent is considered inactive from the
		// queuing mechanism's point of view. If a torrent doesn't transfer
		// at high enough rates, it's inactive.
		bool m_inactive:1;

// ----

		// the scrape data from the tracker response, this
		// is optional and may be 0xffffff
		std::uint32_t m_downloaded:24;

#ifndef TORRENT_NO_DEPRECATE
		// the timestamp of the last scrape request to one of the trackers in
		// this torrent specified in session_time. This is signed because it must
		// be able to represent time before the session started
		std::int16_t m_last_scrape = (std::numeric_limits<std::int16_t>::min)();
#endif

// ----

		// progress parts per million (the number of
		// millionths of completeness)
		std::uint32_t m_progress_ppm:20;

#if TORRENT_USE_ASSERTS
		// set to true when torrent is start()ed. It may only be started once
		bool m_was_started = false;
		bool m_outstanding_check_files = false;

		// this is set to true while we're looping over m_connections. We may not
		// mutate the list while doing this
		mutable int m_iterating_connections = 0;
#endif
	};
}

#endif // TORRENT_TORRENT_HPP_INCLUDED<|MERGE_RESOLUTION|>--- conflicted
+++ resolved
@@ -601,26 +601,11 @@
 		void connect_to_url_seed(std::list<web_seed_t>::iterator url);
 		bool connect_to_peer(torrent_peer* peerinfo, bool ignore_limit = false);
 
-<<<<<<< HEAD
-=======
 		int priority() const;
+#ifndef TORRENT_NO_DEPRECATE
 		void set_priority(int const prio);
-
-#ifndef TORRENT_NO_DEPRECATE
-		// deprecated in 1.1
-
-#ifndef TORRENT_DISABLE_RESOLVE_COUNTRIES
-		void resolve_countries(bool r);
-		bool resolving_countries() const;
-
-		void resolve_peer_country(boost::shared_ptr<peer_connection> const& p) const;
-		void on_country_lookup(error_code const& error
-			, std::vector<address> const& host_list
-			, boost::shared_ptr<peer_connection> p) const;
-#endif
 #endif // TORRENT_NO_DEPRECATE
 
->>>>>>> 178281e1
 // --------------------------------------------
 		// BANDWIDTH MANAGEMENT
 
@@ -1608,13 +1593,9 @@
 // ----
 
 		// the number of bytes of padding files
-<<<<<<< HEAD
 		std::uint32_t m_padding:24;
-=======
-		boost::uint32_t m_padding:24;
 
 		// TODO: 8 bits available here
->>>>>>> 178281e1
 
 // ----
 
