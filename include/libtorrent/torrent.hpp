/*

Copyright (c) 2003-2018, Arvid Norberg
All rights reserved.

Redistribution and use in source and binary forms, with or without
modification, are permitted provided that the following conditions
are met:

    * Redistributions of source code must retain the above copyright
      notice, this list of conditions and the following disclaimer.
    * Redistributions in binary form must reproduce the above copyright
      notice, this list of conditions and the following disclaimer in
      the documentation and/or other materials provided with the distribution.
    * Neither the name of the author nor the names of its
      contributors may be used to endorse or promote products derived
      from this software without specific prior written permission.

THIS SOFTWARE IS PROVIDED BY THE COPYRIGHT HOLDERS AND CONTRIBUTORS "AS IS"
AND ANY EXPRESS OR IMPLIED WARRANTIES, INCLUDING, BUT NOT LIMITED TO, THE
IMPLIED WARRANTIES OF MERCHANTABILITY AND FITNESS FOR A PARTICULAR PURPOSE
ARE DISCLAIMED. IN NO EVENT SHALL THE COPYRIGHT OWNER OR CONTRIBUTORS BE
LIABLE FOR ANY DIRECT, INDIRECT, INCIDENTAL, SPECIAL, EXEMPLARY, OR
CONSEQUENTIAL DAMAGES (INCLUDING, BUT NOT LIMITED TO, PROCUREMENT OF
SUBSTITUTE GOODS OR SERVICES; LOSS OF USE, DATA, OR PROFITS; OR BUSINESS
INTERRUPTION) HOWEVER CAUSED AND ON ANY THEORY OF LIABILITY, WHETHER IN
CONTRACT, STRICT LIABILITY, OR TORT (INCLUDING NEGLIGENCE OR OTHERWISE)
ARISING IN ANY WAY OUT OF THE USE OF THIS SOFTWARE, EVEN IF ADVISED OF THE
POSSIBILITY OF SUCH DAMAGE.

*/

#ifndef TORRENT_TORRENT_HPP_INCLUDE
#define TORRENT_TORRENT_HPP_INCLUDE

#include <algorithm>
#include <vector>
#include <set>
#include <list>
#include <deque>
#include <limits> // for numeric_limits
#include <memory> // for unique_ptr

#include "libtorrent/fwd.hpp"
#include "libtorrent/optional.hpp"
#include "libtorrent/torrent_handle.hpp"
#include "libtorrent/entry.hpp"
#include "libtorrent/torrent_info.hpp"
#include "libtorrent/socket.hpp"
#include "libtorrent/address.hpp"
#include "libtorrent/peer_list.hpp"
#include "libtorrent/tracker_manager.hpp"
#include "libtorrent/stat.hpp"
#include "libtorrent/alert.hpp"
#include "libtorrent/piece_picker.hpp"
#include "libtorrent/config.hpp"
#include "libtorrent/bandwidth_limit.hpp"
#include "libtorrent/bandwidth_queue_entry.hpp"
#include "libtorrent/storage_defs.hpp"
#include "libtorrent/hasher.hpp"
#include "libtorrent/assert.hpp"
#include "libtorrent/aux_/session_interface.hpp"
#include "libtorrent/aux_/time.hpp"
#include "libtorrent/deadline_timer.hpp"
#include "libtorrent/peer_class_set.hpp"
#include "libtorrent/link.hpp"
#include "libtorrent/vector_utils.hpp"
#include "libtorrent/linked_list.hpp"
#include "libtorrent/debug.hpp"
#include "libtorrent/piece_block.hpp"
#include "libtorrent/disk_interface.hpp" // for status_t
#include "libtorrent/aux_/file_progress.hpp"
#include "libtorrent/aux_/suggest_piece.hpp"
#include "libtorrent/units.hpp"
#include "libtorrent/aux_/vector.hpp"
#include "libtorrent/aux_/deferred_handler.hpp"
#include "libtorrent/aux_/allocating_handler.hpp"
#include "libtorrent/extensions.hpp" // for add_peer_flags_t

#ifdef TORRENT_USE_OPENSSL
// there is no forward declaration header for asio
namespace boost {
namespace asio {
namespace ssl {
	class context;
	class verify_context;
}
}
}
#endif

#if TORRENT_COMPLETE_TYPES_REQUIRED
#include "libtorrent/peer_connection.hpp"
#endif

// define as 0 to disable. 1 enables debug output of the pieces and requested
// blocks. 2 also enables trace output of the time critical piece picking
// logic
#define TORRENT_DEBUG_STREAMING 0

namespace libtorrent {

	class http_parser;
	struct tracker_request;
	class bt_peer_connection;

	using web_seed_flag_t = flags::bitfield_flag<std::uint8_t, struct web_seed_flag_tag>;

	enum class waste_reason
	{
		piece_timed_out, piece_cancelled, piece_unknown, piece_seed
		, piece_end_game, piece_closing
		, max
	};

	TORRENT_EXTRA_EXPORT std::int64_t calc_bytes(file_storage const& fs, piece_count const& pc);

	struct time_critical_piece
	{
		// when this piece was first requested
		time_point first_requested;
		// when this piece was last requested
		time_point last_requested;
		// by what time we want this piece
		time_point deadline;
		// 1 = send alert with piece data when available
		deadline_flags_t flags;
		// how many peers it's been requested from
		int peers;
		// the piece index
		piece_index_t piece;
#if TORRENT_DEBUG_STREAMING > 0
		// the number of multiple requests are allowed
		// to blocks still not downloaded (debugging only)
		int timed_out;
#endif
		bool operator<(time_critical_piece const& rhs) const
		{ return deadline < rhs.deadline; }
	};

	// this is the internal representation of web seeds
	struct web_seed_t : web_seed_entry
	{
		explicit web_seed_t(web_seed_entry const& wse);
		web_seed_t(std::string const& url_, web_seed_entry::type_t type_
			, std::string const& auth_ = std::string()
			, web_seed_entry::headers_t const& extra_headers_ = web_seed_entry::headers_t());

		// if this is > now, we can't reconnect yet
		time_point32 retry = aux::time_now32();

		// if the hostname of the web seed has been resolved,
		// these are its IP addresses
		std::vector<tcp::endpoint> endpoints;

		// this is the peer_info field used for the
		// connection, just to count hash failures
		// it's also used to hold the peer_connection
		// pointer, when the web seed is connected
		ipv4_peer peer_info{tcp::endpoint(), true, {}};

		// this is initialized to true, but if we discover the
		// server not to support it, it's set to false, and we
		// make larger requests.
		bool supports_keepalive = true;

		// this indicates whether or not we're resolving the
		// hostname of this URL
		bool resolving = false;

		// if the user wanted to remove this while
		// we were resolving it. In this case, we set
		// the removed flag to true, to make the resolver
		// callback remove it
		bool removed = false;

		// if this is true, this URL was created by a redirect and should not be
		// saved in the resume data
		bool ephemeral = false;

		// if the web server doesn't support keepalive or a block request was
		// interrupted, the block received so far is kept here for the next
		// connection to pick up
		peer_request restart_request = { piece_index_t(-1), -1, -1};
		std::vector<char> restart_piece;

		// this maps file index to a URL it has been redirected to. If an entry is
		// missing, it means it has not been redirected and the full path should
		// be constructed normally based on the filename. All redirections are
		// relative to the web seed hostname root.
		std::map<file_index_t, std::string> redirects;

		// if this bitfield is non-empty, it represents the files this web server
		// has.
		typed_bitfield<file_index_t> have_files;
#if defined __GNUC__ && defined _GLIBCXX_DEBUG
		// this works around a bug in libstdc++'s checked iterators
		// http://stackoverflow.com/questions/22915325/avoiding-self-assignment-in-stdshuffle
		web_seed_t& operator=(web_seed_t&& rhs) noexcept
		{
			if (&rhs == this) return *this;

			web_seed_entry::operator=(std::move(rhs));
			retry = std::move(rhs.retry);
			endpoints = std::move(rhs.endpoints);
			peer_info = std::move(rhs.peer_info);
			supports_keepalive = std::move(rhs.supports_keepalive);
			resolving = std::move(rhs.resolving);
			removed = std::move(rhs.removed);
			ephemeral = std::move(rhs.ephemeral);
			restart_request = std::move(rhs.restart_request);
			restart_piece = std::move(rhs.restart_piece);
			redirects = std::move(rhs.redirects);
			have_files = std::move(rhs.have_files);
			return *this;
		}

		web_seed_t& operator=(web_seed_t const&) = default;
		web_seed_t(web_seed_t const&) = default;
#endif
	};

	struct TORRENT_EXTRA_EXPORT torrent_hot_members
	{
		torrent_hot_members(aux::session_interface& ses
			, add_torrent_params const& p, bool session_paused);

	protected:
		// the piece picker. This is allocated lazily. When we don't
		// have anything in the torrent (for instance, if it hasn't
		// been started yet) or if we have everything, there is no
		// picker. It's allocated on-demand the first time we need
		// it in torrent::need_picker(). In order to tell the
		// difference between having everything and nothing in
		// the case there is no piece picker, see m_have_all.
		std::unique_ptr<piece_picker> m_picker;

		// TODO: make this a raw pointer. perhaps keep the shared_ptr
		// around further down the object to maintain an owner
		std::shared_ptr<torrent_info> m_torrent_file;

		// a back reference to the session
		// this torrent belongs to.
		aux::session_interface& m_ses;

		// this vector is sorted at all times, by the pointer value.
		// use sorted_insert() and sorted_find() on it. The GNU STL
		// implementation on Darwin uses significantly less memory to
		// represent a vector than a set, and this set is typically
		// relatively small, and it's cheap to copy pointers.
		aux::vector<peer_connection*> m_connections;

		// the scrape data from the tracker response, this
		// is optional and may be 0xffffff
		std::uint32_t m_complete:24;

		// set to true when this torrent may not download anything
		bool m_upload_mode:1;

		// this is set to false as long as the connections
		// of this torrent hasn't been initialized. If we
		// have metadata from the start, connections are
		// initialized immediately, if we didn't have metadata,
		// they are initialized right after files_checked().
		// valid_resume_data() will return false as long as
		// the connections aren't initialized, to avoid
		// them from altering the piece-picker before it
		// has been initialized with files_checked().
		bool m_connections_initialized:1;

		// is set to true when the torrent has
		// been aborted.
		bool m_abort:1;

		// is true if this torrent has allows having peers
		bool m_paused:1;

		// is true if the session is paused, in which case the torrent is
		// effectively paused as well.
		bool m_session_paused:1;

		// this is set when the torrent is in share-mode
		bool m_share_mode:1;

		// this is true if we have all pieces. If it's false,
		// it means we either don't have any pieces, or, if
		// there is a piece_picker object present, it contains
		// the state of how many pieces we have
		bool m_have_all:1;

		// set to true when this torrent has been paused but
		// is waiting to finish all current download requests
		// before actually closing all connections, when in graceful pause mode,
		// m_paused is also true.
		bool m_graceful_pause_mode:1;

		// state subscription. If set, a pointer to this torrent will be added
		// to the session_impl::m_torrent_lists[torrent_state_updates]
		// whenever this torrent's state changes (any state).
		bool m_state_subscription:1;

		// the maximum number of connections for this torrent
		std::uint32_t m_max_connections:24;

		// the state of this torrent (queued, checking, downloading, etc.)
		std::uint32_t m_state:3;

		std::unique_ptr<peer_list> m_peer_list;
	};

	// a torrent is a class that holds information
	// for a specific download. It updates itself against
	// the tracker
	class TORRENT_EXTRA_EXPORT torrent
		: private single_threaded
		, private torrent_hot_members
		, public request_callback
		, public peer_class_set
		, public aux::error_handler_interface
		, public std::enable_shared_from_this<torrent>
	{
	public:

		torrent(aux::session_interface& ses
			, bool session_paused, add_torrent_params const& p);
		~torrent() override;

		// This may be called from multiple threads
		sha1_hash const& info_hash() const { return m_info_hash; }

		bool is_deleted() const { return m_deleted; }

		// starts the announce timer
		void start();

		void added()
		{
			TORRENT_ASSERT(m_added == false);
			m_added = true;
			update_gauge();
		}

		void removed()
		{
			TORRENT_ASSERT(m_added == true);
			m_added = false;
			set_queue_position(no_pos);
			// make sure we decrement the gauge counter for this torrent
			update_gauge();
		}

#if TORRENT_ABI_VERSION == 1
		// deprecated in 1.2
		void start_download_url();
#endif

		// returns which stats gauge this torrent currently
		// has incremented.
		int current_stats_state() const;

#ifndef TORRENT_DISABLE_EXTENSIONS
		void add_extension(std::shared_ptr<torrent_plugin>);
		void remove_extension(std::shared_ptr<torrent_plugin>);
		void add_extension_fun(std::function<std::shared_ptr<torrent_plugin>(torrent_handle const&, void*)> const& ext
			, void* userdata);
		void notify_extension_add_peer(tcp::endpoint const& ip
			, peer_source_flags_t src, add_peer_flags_t flags);
#endif

		peer_connection* find_lowest_ranking_peer() const;

#if TORRENT_USE_ASSERTS
		bool has_peer(peer_connection const* p) const
		{ return sorted_find(m_connections, p) != m_connections.end(); }
		bool is_single_thread() const { return single_threaded::is_single_thread(); }
#endif

		// this is called when the torrent has metadata.
		// it will initialize the storage and the piece-picker
		void init();

		// find the peer that introduced us to the given endpoint. This is
		// used when trying to holepunch. We need the introducer so that we
		// can send a rendezvous connect message
		bt_peer_connection* find_introducer(tcp::endpoint const& ep) const;

		// if we're connected to a peer at ep, return its peer connection
		// only count BitTorrent peers
		bt_peer_connection* find_peer(tcp::endpoint const& ep) const;
		peer_connection* find_peer(peer_id const& pid);

		// checks to see if this peer id is used in one of our own outgoing
		// connections.
		bool is_self_connection(peer_id const& pid) const;

		void on_resume_data_checked(status_t status, storage_error const& error);
		void on_force_recheck(status_t status, storage_error const& error);
		void on_piece_hashed(piece_index_t piece, sha1_hash const& piece_hash
			, storage_error const& error);
		void files_checked();
		void start_checking();

		void start_announcing();
		void stop_announcing();

		void send_share_mode();
		void send_upload_only();

		void set_share_mode(bool s);
		bool share_mode() const { return m_share_mode; }

		// TODO: make graceful pause also finish all sending blocks
		// before disconnecting
		bool graceful_pause() const { return m_graceful_pause_mode; }

		torrent_flags_t flags() const;
		void set_flags(torrent_flags_t flags, torrent_flags_t mask);

		void set_upload_mode(bool b);
		bool upload_mode() const { return m_upload_mode || m_graceful_pause_mode; }
		bool is_upload_only() const { return is_finished() || upload_mode(); }

		int seed_rank(aux::session_settings const& s) const;

		void add_piece(piece_index_t piece, char const* data, add_piece_flags_t flags);
		void on_disk_write_complete(storage_error const& error
			, peer_request const& p);

		void set_progress_ppm(int p) { m_progress_ppm = std::uint32_t(p); }
		struct read_piece_struct
		{
			boost::shared_array<char> piece_data;
			int blocks_left;
			bool fail;
			error_code error;
		};
		void read_piece(piece_index_t piece);
		void on_disk_read_complete(disk_buffer_holder block, disk_job_flags_t, storage_error const& se
			, peer_request const& r, std::shared_ptr<read_piece_struct> rp);

		storage_mode_t storage_mode() const;

		// this will flag the torrent as aborted. The main
		// loop in session_impl will check for this state
		// on all torrents once every second, and take
		// the necessary actions then.
		void abort();
		bool is_aborted() const { return m_abort; }
		void panic();

		void new_external_ip();

		torrent_status::state_t state() const
		{ return torrent_status::state_t(m_state); }
		void set_state(torrent_status::state_t s);

		aux::session_settings const& settings() const;
		aux::session_interface& session() { return m_ses; }

		void set_sequential_download(bool sd);
		bool is_sequential_download() const
		{ return m_sequential_download || m_auto_sequential; }

		void queue_up();
		void queue_down();
		void set_queue_position(queue_position_t p);
		queue_position_t queue_position() const { return m_sequence_number; }
		// used internally
		void set_queue_position_impl(queue_position_t const p)
		{
			if (m_sequence_number == p) return;
			m_sequence_number = p;
			state_updated();
		}

		void second_tick(int tick_interval_ms);

		// see if we need to connect to web seeds, and if so,
		// connect to them
		void maybe_connect_web_seeds();

		std::string name() const;

		stat statistics() const { return m_stat; }
		boost::optional<std::int64_t> bytes_left() const;

		void bytes_done(torrent_status& st, status_flags_t) const;

		void sent_bytes(int bytes_payload, int bytes_protocol);
		void received_bytes(int bytes_payload, int bytes_protocol);
		void trancieve_ip_packet(int bytes, bool ipv6);
		void sent_syn(bool ipv6);
		void received_synack(bool ipv6);

		void set_ip_filter(std::shared_ptr<const ip_filter> ipf);
		void port_filter_updated();
		ip_filter const* get_ip_filter() { return m_ip_filter.get(); }

		std::string resolve_filename(file_index_t file) const;
		void handle_exception();

		enum class disk_class { none, write };
		void handle_disk_error(string_view job_name
			, storage_error const& error, peer_connection* c = nullptr
			, disk_class rw = disk_class::none);
		void clear_error();

		void set_error(error_code const& ec, file_index_t file);
		bool has_error() const { return !!m_error; }
		error_code error() const { return m_error; }

		void flush_cache();
		void pause(pause_flags_t flags = {});
		void resume();

		void set_session_paused(bool b);
		void set_paused(bool b, pause_flags_t flags = torrent_handle::clear_disk_cache);
		void set_announce_to_dht(bool b) { m_announce_to_dht = b; }
		void set_announce_to_trackers(bool b) { m_announce_to_trackers = b; }
		void set_announce_to_lsd(bool b) { m_announce_to_lsd = b; }

		void stop_when_ready(bool b);

		time_point32 started() const { return m_started; }
		void step_session_time(int seconds);
		void do_pause(pause_flags_t flags = torrent_handle::clear_disk_cache);
		void do_resume();

		seconds32 finished_time() const;
		seconds32 active_time() const;
		seconds32 seeding_time() const;
		seconds32 upload_mode_time() const;

		bool is_paused() const;
		bool is_torrent_paused() const { return m_paused; }
		void force_recheck();
		void save_resume_data(resume_data_flags_t flags);

		bool need_save_resume_data() const { return m_need_save_resume_data; }

		void set_need_save_resume()
		{
			m_need_save_resume_data = true;
		}

		bool is_auto_managed() const { return m_auto_managed; }
		void auto_managed(bool a);

		bool should_check_files() const;

		bool delete_files(remove_flags_t options);
		void peers_erased(std::vector<torrent_peer*> const& peers);

#if TORRENT_ABI_VERSION == 1
#if !TORRENT_NO_FPU
		void file_progress_float(aux::vector<float, file_index_t>& fp);
#endif
#endif // TORRENT_ABI_VERSION

		void piece_availability(aux::vector<int, piece_index_t>& avail) const;

		void set_piece_priority(piece_index_t index, download_priority_t priority);
		download_priority_t piece_priority(piece_index_t index) const;

		void prioritize_pieces(aux::vector<download_priority_t, piece_index_t> const& pieces);
		void prioritize_piece_list(std::vector<std::pair<piece_index_t, download_priority_t>> const& pieces);
		void piece_priorities(aux::vector<download_priority_t, piece_index_t>*) const;

		void set_file_priority(file_index_t index, download_priority_t priority);
		download_priority_t file_priority(file_index_t index) const;

		void on_file_priority(storage_error const& err, aux::vector<download_priority_t, file_index_t> prios);
		void prioritize_files(aux::vector<download_priority_t, file_index_t> const& files);
		void file_priorities(aux::vector<download_priority_t, file_index_t>*) const;

		void cancel_non_critical();
		void set_piece_deadline(piece_index_t piece, int t, deadline_flags_t flags);
		void reset_piece_deadline(piece_index_t piece);
		void clear_time_critical();
		void update_piece_priorities(
			aux::vector<download_priority_t, file_index_t> const& file_prios);

		void status(torrent_status* st, status_flags_t flags);

		// this torrent changed state, if the user is subscribing to
		// it, add it to the m_state_updates list in session_impl
		void state_updated();

		void file_progress(aux::vector<std::int64_t, file_index_t>& fp, int flags = 0);

#if TORRENT_ABI_VERSION == 1
		void use_interface(std::string net_interface);
#endif

		void connect_to_url_seed(std::list<web_seed_t>::iterator url);
		bool connect_to_peer(torrent_peer* peerinfo, bool ignore_limit = false);

		int priority() const;
#if TORRENT_ABI_VERSION == 1
		void set_priority(int prio);
#endif // TORRENT_ABI_VERSION

// --------------------------------------------
		// BANDWIDTH MANAGEMENT

		void set_upload_limit(int limit);
		int upload_limit() const;
		void set_download_limit(int limit);
		int download_limit() const;

		peer_class_t peer_class() const { return m_peer_class; }

		void set_max_uploads(int limit, bool state_update = true);
		int max_uploads() const { return int(m_max_uploads); }
		void set_max_connections(int limit, bool state_update = true);
		int max_connections() const { return int(m_max_connections); }

// --------------------------------------------
		// PEER MANAGEMENT

		constexpr static web_seed_flag_t ephemeral = 0_bit;

		// add_web_seed won't add duplicates. If we have already added an entry
		// with this URL, we'll get back the existing entry
		web_seed_t* add_web_seed(std::string const& url
			, web_seed_t::type_t type
			, std::string const& auth = std::string()
			, web_seed_t::headers_t const& extra_headers = web_seed_entry::headers_t()
			, web_seed_flag_t flags = {});

		void remove_web_seed(std::string const& url, web_seed_t::type_t type);
		void disconnect_web_seed(peer_connection* p);

		void retry_web_seed(peer_connection* p, boost::optional<seconds32> retry = boost::none);

		void remove_web_seed_conn(peer_connection* p, error_code const& ec
			, operation_t op, disconnect_severity_t error = peer_connection_interface::normal);

		std::set<std::string> web_seeds(web_seed_entry::type_t type) const;

		bool free_upload_slots() const
		{ return m_num_uploads < m_max_uploads; }

		bool choke_peer(peer_connection& c);
		bool unchoke_peer(peer_connection& c, bool optimistic = false);

		void trigger_unchoke() noexcept;
		void trigger_optimistic_unchoke() noexcept;

		// used by peer_connection to attach itself to a torrent
		// since incoming connections don't know what torrent
		// they're a part of until they have received an info_hash.
		// false means attach failed
		bool attach_peer(peer_connection* p);

		// this will remove the peer and make sure all
		// the pieces it had have their reference counter
		// decreased in the piece_picker
		void remove_peer(std::shared_ptr<peer_connection> p) noexcept;

		// cancel requests to this block from any peer we're
		// connected to on this torrent
		void cancel_block(piece_block block);

		bool want_tick() const;
		void update_want_tick();
		void update_state_list();

		bool want_peers() const;
		bool want_peers_download() const;
		bool want_peers_finished() const;

		void update_want_peers();
		void update_want_scrape();
		void update_gauge();

		bool try_connect_peer();
		torrent_peer* add_peer(tcp::endpoint const& adr
			, peer_source_flags_t source, pex_flags_t flags = {});
		bool ban_peer(torrent_peer* tp);
		void update_peer_port(int port, torrent_peer* p, peer_source_flags_t src);
		void set_seed(torrent_peer* p, bool s);
		void clear_failcount(torrent_peer* p);
		std::pair<peer_list::iterator, peer_list::iterator> find_peers(address const& a);

		// the number of peers that belong to this torrent
		int num_peers() const { return int(m_connections.size() - m_peers_to_disconnect.size()); }
		int num_seeds() const;
		int num_downloaders() const;

		using peer_iterator = std::vector<peer_connection*>::iterator;
		using const_peer_iterator = std::vector<peer_connection*>::const_iterator;

		const_peer_iterator begin() const { return m_connections.begin(); }
		const_peer_iterator end() const { return m_connections.end(); }

		peer_iterator begin() { return m_connections.begin(); }
		peer_iterator end() { return m_connections.end(); }

#if TORRENT_ABI_VERSION == 1
		void get_full_peer_list(std::vector<peer_list_entry>* v) const;
#endif
		void get_peer_info(std::vector<peer_info>* v);
		void get_download_queue(std::vector<partial_piece_info>* queue) const;

		void update_auto_sequential();
	private:
		void remove_connection(peer_connection const* p);
	public:
// --------------------------------------------
		// TRACKER MANAGEMENT

		// these are callbacks called by the tracker_connection instance
		// (either http_tracker_connection or udp_tracker_connection)
		// when this torrent got a response from its tracker request
		// or when a failure occurred
		void tracker_response(
			tracker_request const& r
			, address const& tracker_ip
			, std::list<address> const& ip_list
			, struct tracker_response const& resp) override;
		void tracker_request_error(tracker_request const& r
			, error_code const& ec, const std::string& msg
			, seconds32 retry_interval) override;
		void tracker_warning(tracker_request const& req
			, std::string const& msg) override;
		void tracker_scrape_response(tracker_request const& req
			, int complete, int incomplete, int downloaded, int downloaders) override;

		void update_scrape_state();

#if TORRENT_ABI_VERSION == 1
		// if no password and username is set
		// this will return an empty string, otherwise
		// it will concatenate the login and password
		// ready to be sent over http (but without
		// base64 encoding).
		std::string tracker_login() const;
#endif

		// generate the tracker key for this torrent.
		// The key is passed to http trackers as ``&key=``.
		std::uint32_t tracker_key() const;

		// if we need a connect boost, connect some peers
		// immediately
		void do_connect_boost();

		// forcefully sets next_announce to the current time
		void force_tracker_request(time_point, int tracker_idx, reannounce_flags_t flags);
		void scrape_tracker(int idx, bool user_triggered);
		void announce_with_tracker(std::uint8_t e
			= tracker_request::none);

#ifndef TORRENT_DISABLE_DHT
		void dht_announce();
#endif

#if TORRENT_ABI_VERSION == 1
		// sets the username and password that will be sent to
		// the tracker
		void set_tracker_login(std::string const& name, std::string const& pw);
#endif

		announce_entry* find_tracker(std::string const& url);
// --------------------------------------------
		// PIECE MANAGEMENT

		void recalc_share_mode();

		bool super_seeding() const
		{
			// we're not super seeding if we're not a seed
			return m_super_seeding;
		}

		void set_super_seeding(bool on);
		piece_index_t get_piece_to_super_seed(typed_bitfield<piece_index_t> const&);

		// returns true if we have downloaded the given piece
		bool have_piece(piece_index_t index) const
		{
			if (!valid_metadata()) return false;
			if (!has_picker()) return m_have_all;
			return m_picker->have_piece(index);
		}

		// returns true if we have downloaded the given piece
		bool user_have_piece(piece_index_t index) const
		{
			if (!valid_metadata()) return false;
			if (index < piece_index_t{0} || index >= m_torrent_file->end_piece()) return false;
			if (!has_picker()) return m_have_all;
			return m_picker->have_piece(index);
		}

		// returns true if we have downloaded the given piece
		bool has_piece_passed(piece_index_t index) const
		{
			if (!valid_metadata()) return false;
			if (index < piece_index_t(0) || index >= torrent_file().end_piece()) return false;
			if (!has_picker()) return m_have_all;
			return m_picker->has_piece_passed(index);
		}

		// a predictive piece is a piece that we might
		// not have yet, but still announced to peers, anticipating that
		// we'll have it very soon
		bool is_predictive_piece(piece_index_t index) const
		{
			return std::binary_search(m_predictive_pieces.begin(), m_predictive_pieces.end(), index);
		}

	private:

		// called when we learn that we have a piece
		// only once per piece
		void we_have(piece_index_t index);

	public:

		int num_have() const
		{
			// pretend we have every piece when in seed mode
			if (m_seed_mode) return m_torrent_file->num_pieces();
			if (has_picker()) return m_picker->have().num_pieces;
			if (m_have_all) return m_torrent_file->num_pieces();
			return 0;
		}

		// the number of pieces that have passed
		// hash check, but aren't necessarily
		// flushed to disk yet
		int num_passed() const
		{
			if (has_picker()) return m_picker->num_passed();
			if (m_have_all) return m_torrent_file->num_pieces();
			return 0;
		}

		// when we get a have message, this is called for that piece
		void peer_has(piece_index_t index, peer_connection const* peer);

		// when we get a bitfield message, this is called for that piece
		void peer_has(typed_bitfield<piece_index_t> const& bits, peer_connection const* peer);

		void peer_has_all(peer_connection const* peer);

		void peer_lost(piece_index_t index, peer_connection const* peer);
		void peer_lost(typed_bitfield<piece_index_t> const& bits
			, peer_connection const* peer);

		int block_size() const
		{
			return valid_metadata()
				? (std::min)(m_torrent_file->piece_length(), default_block_size)
				: default_block_size;
		}
		peer_request to_req(piece_block const& p) const;

		void disconnect_all(error_code const& ec, operation_t op);
		int disconnect_peers(int num, error_code const& ec);

		// called every time a block is marked as finished in the
		// piece picker. We might have completed the torrent and
		// we can delete the piece picker
		void maybe_done_flushing();

		// this is called when the torrent has completed
		// the download. It will post an event, disconnect
		// all seeds and let the tracker know we're finished.
		void completed();

#if TORRENT_USE_I2P
		void on_i2p_resolve(error_code const& ec, char const* dest);
		bool is_i2p() const { return m_torrent_file && m_torrent_file->is_i2p(); }
#endif

		// this is the asio callback that is called when a name
		// lookup for a PEER is completed.
		void on_peer_name_lookup(error_code const& e
			, std::vector<address> const& addrs
			, int port);

		// this is the asio callback that is called when a name
		// lookup for a WEB SEED is completed.
		void on_name_lookup(error_code const& e
			, std::vector<address> const& addrs
			, int port
			, std::list<web_seed_t>::iterator web);

		void connect_web_seed(std::list<web_seed_t>::iterator web, tcp::endpoint a);

		// this is the asio callback that is called when a name
		// lookup for a proxy for a web seed is completed.
		void on_proxy_name_lookup(error_code const& e
			, std::vector<address> const& addrs
			, std::list<web_seed_t>::iterator web, int port);

		// re-evaluates whether this torrent should be considered inactive or not
		void on_inactivity_tick(error_code const& ec);


		// calculate the instantaneous inactive state (the externally facing
		// inactive state is not instantaneous, but low-pass filtered)
		bool is_inactive_internal() const;

		// remove a web seed, or schedule it for removal in case there
		// are outstanding operations on it
		void remove_web_seed_iter(std::list<web_seed_t>::iterator web);

		// this is called when the torrent has finished. i.e.
		// all the pieces we have not filtered have been downloaded.
		// If no pieces are filtered, this is called first and then
		// completed() is called immediately after it.
		void finished();

		// This is the opposite of finished. It is called if we used
		// to be finished but enabled some files for download so that
		// we wasn't finished anymore.
		void resume_download();

		void verify_piece(piece_index_t piece);
		void on_piece_verified(piece_index_t piece
			, sha1_hash const& piece_hash, storage_error const& error);

		// this is called whenever a peer in this swarm becomes interesting
		// it is responsible for issuing a block request, if appropriate
		void peer_is_interesting(peer_connection& c);

		// piece_passed is called when a piece passes the hash check
		// this will tell all peers that we just got his piece
		// and also let the piece picker know that we have this piece
		// so it wont pick it for download
		void piece_passed(piece_index_t index);

		// piece_failed is called when a piece fails the hash check
		void piece_failed(piece_index_t index);

		// this is the handler for hash failure piece synchronization
		// i.e. resetting the piece
		void on_piece_sync(piece_index_t piece);

		// this is the handler for write failure piece synchronization
		void on_piece_fail_sync(piece_index_t piece, piece_block b);

		void add_redundant_bytes(int b, waste_reason reason);
		void add_failed_bytes(int b);

		// this is true if we have all the pieces, but not necessarily flushed them to disk
		bool is_seed() const;

		// this is true if we have all the pieces that we want
		// the pieces don't necessarily need to be flushed to disk
		bool is_finished() const;

		bool is_inactive() const;

		std::string save_path() const;
		alert_manager& alerts() const;
		piece_picker& picker()
		{
			TORRENT_ASSERT(m_picker.get());
			return *m_picker;
		}
		piece_picker const& picker() const
		{
			TORRENT_ASSERT(m_picker.get());
			return *m_picker;
		}
		void need_picker();
		bool has_picker() const
		{
			return m_picker.get() != nullptr;
		}

		void update_max_failcount()
		{
			if (!m_peer_list) return;
			torrent_state st = get_peer_list_state();
			m_peer_list->set_max_failcount(&st);
		}
		int num_known_peers() const { return m_peer_list ? m_peer_list->num_peers() : 0; }
		int num_connect_candidates() const { return m_peer_list ? m_peer_list->num_connect_candidates() : 0; }

		bool has_storage() const { return bool(m_storage); }
		storage_index_t storage() const { return m_storage; }
		storage_interface* get_storage_impl() const;

		torrent_info const& torrent_file() const
		{ return *m_torrent_file; }

		std::shared_ptr<const torrent_info> get_torrent_copy();

#if TORRENT_ABI_VERSION == 1
		// deprecated in 1.2
		std::string const& uuid() const { return m_uuid; }
		void set_uuid(std::string const& s) { m_uuid = s; }
		std::string const& url() const { return m_url; }
		void set_url(std::string const& s) { m_url = s; }
		std::string const& source_feed_url() const { return m_source_feed_url; }
		void set_source_feed_url(std::string const& s) { m_source_feed_url = s; }
#endif

		std::vector<announce_entry> const& trackers() const
		{ return m_trackers; }

		void replace_trackers(std::vector<announce_entry> const& urls);

		// returns true if the tracker was added, and false if it was already
		// in the tracker list (in which case the source was added to the
		// entry in the list)
		bool add_tracker(announce_entry const& url);

		torrent_handle get_handle();

		void write_resume_data(add_torrent_params& atp) const;

		void seen_complete() { m_last_seen_complete = ::time(nullptr); }
		int time_since_complete() const { return int(::time(nullptr) - m_last_seen_complete); }
		time_t last_seen_complete() const { return m_last_seen_complete; }

		template <typename Fun, typename... Args>
		void wrap(Fun f, Args&&... a);

		// LOGGING
#ifndef TORRENT_DISABLE_LOGGING
		bool should_log() const override;
		void debug_log(const char* fmt, ...) const noexcept override TORRENT_FORMAT(2,3);

		void log_to_all_peers(char const* message);
		time_point m_dht_start_time;
#endif

		// DEBUG
#if TORRENT_USE_INVARIANT_CHECKS
		void check_invariant() const;
#endif

// --------------------------------------------
		// RESOURCE MANAGEMENT

		// flags are defined in storage.hpp
		void move_storage(std::string const& save_path, move_flags_t flags);

		// renames the file with the given index to the new name
		// the name may include a directory path
		// posts alert to indicate success or failure
		void rename_file(file_index_t index, std::string name);

		// unless this returns true, new connections must wait
		// with their initialization.
		bool ready_for_connections() const
		{ return m_connections_initialized; }
		bool valid_metadata() const
		{ return m_torrent_file->is_valid(); }
		bool are_files_checked() const
		{ return m_files_checked; }

		// parses the info section from the given
		// bencoded tree and moves the torrent
		// to the checker thread for initial checking
		// of the storage.
		// a return value of false indicates an error
		bool set_metadata(span<char const> metadata);

#if TORRENT_ABI_VERSION == 1
		void on_torrent_download(error_code const& ec, http_parser const& parser
			, span<char const> data);
#endif

		queue_position_t sequence_number() const { return m_sequence_number; }

		bool seed_mode() const { return m_seed_mode; }

		enum class seed_mode_t { check_files, skip_checking };

		void leave_seed_mode(seed_mode_t checking);

		bool all_verified() const
		{ return int(m_num_verified) == m_torrent_file->num_pieces(); }
		bool verifying_piece(piece_index_t const piece) const
		{ return m_verifying.get_bit(piece); }
		void verifying(piece_index_t const piece)
		{
			TORRENT_ASSERT(m_verifying.get_bit(piece) == false);
			m_verifying.set_bit(piece);
		}
		bool verified_piece(piece_index_t piece) const
		{ return m_verified.get_bit(piece); }
		void verified(piece_index_t piece);

		bool add_merkle_nodes(std::map<int, sha1_hash> const& n, piece_index_t piece);

		// this is called once periodically for torrents
		// that are not private
		void lsd_announce();

		void update_last_upload() { m_last_upload = aux::time_now32(); }

		void set_apply_ip_filter(bool b);
		bool apply_ip_filter() const { return m_apply_ip_filter; }

		std::vector<piece_index_t> const& predictive_pieces() const
		{ return m_predictive_pieces; }

		// this is called whenever we predict to have this piece
		// within one second
		void predicted_have_piece(piece_index_t index, int milliseconds);

		void clear_in_state_update()
		{
			TORRENT_ASSERT(m_links[aux::session_interface::torrent_state_updates].in_list());
			m_links[aux::session_interface::torrent_state_updates].clear();
		}

		void inc_num_connecting(torrent_peer* pp)
		{
			++m_num_connecting;
			if (pp->seed) ++m_num_connecting_seeds;
		}
		void dec_num_connecting(torrent_peer* pp)
		{
			TORRENT_ASSERT(m_num_connecting > 0);
			--m_num_connecting;
			if (pp->seed)
			{
				TORRENT_ASSERT(m_num_connecting_seeds > 0);
				--m_num_connecting_seeds;
			}
			TORRENT_ASSERT(m_num_connecting <= int(m_connections.size()));
		}

		bool is_ssl_torrent() const { return m_ssl_torrent; }
#ifdef TORRENT_USE_OPENSSL
		void set_ssl_cert(std::string const& certificate
			, std::string const& private_key
			, std::string const& dh_params
			, std::string const& passphrase);
		void set_ssl_cert_buffer(std::string const& certificate
			, std::string const& private_key
			, std::string const& dh_params);
		boost::asio::ssl::context* ssl_ctx() const { return m_ssl_ctx.get(); }
#endif

		int num_time_critical_pieces() const
		{ return int(m_time_critical_pieces.size()); }

		int get_suggest_pieces(std::vector<piece_index_t>& p
			, typed_bitfield<piece_index_t> const& bits
			, int const n)
		{
			return m_suggest_pieces.get_pieces(p, bits, n);
		}
		void add_suggest_piece(piece_index_t index);

		static constexpr int no_gauge_state = 0xf;

	private:

		void on_exception(std::exception const& e) override;
		void on_error(error_code const& ec) override;

		// trigger deferred disconnection of peers
		void on_remove_peers() noexcept;

		void ip_filter_updated();

		void inc_stats_counter(int c, int value = 1);

		// initialize the torrent_state structure passed to peer_list
		// member functions. Don't forget to also call peers_erased()
		// on the erased member after the peer_list call
		torrent_state get_peer_list_state();

		void construct_storage();
		void update_list(torrent_list_index_t list, bool in);

		void on_files_deleted(storage_error const& error);
		void on_torrent_paused();
		void on_storage_moved(status_t status, std::string const& path
			, storage_error const& error);
		void on_file_renamed(std::string const& filename
			, file_index_t file_idx
			, storage_error const& error);
		void on_cache_flushed(bool manually_triggered);

		// this is used when a torrent is being removed.It synchronizes with the
		// disk thread
		void on_torrent_aborted();

		// upload and download rate limits for the torrent
		void set_limit_impl(int limit, int channel, bool state_update = true);
		int limit_impl(int channel) const;

		int prioritize_tracker(int tracker_index);
		int deprioritize_tracker(int tracker_index);

		void update_peer_interest(bool was_finished);
		void prioritize_udp_trackers();

		void update_tracker_timer(time_point32 now);

		void on_tracker_announce(error_code const& ec);

#ifndef TORRENT_DISABLE_DHT
		static void on_dht_announce_response_disp(std::weak_ptr<torrent> t
			, std::vector<tcp::endpoint> const& peers);
		void on_dht_announce_response(std::vector<tcp::endpoint> const& peers);
		bool should_announce_dht() const;
#endif

		void remove_time_critical_piece(piece_index_t piece, bool finished = false);
		void remove_time_critical_pieces(aux::vector<download_priority_t, piece_index_t> const& priority);
		void request_time_critical_pieces();

		void need_peer_list();

		std::shared_ptr<const ip_filter> m_ip_filter;

		// all time totals of uploaded and downloaded payload
		// stored in resume data
		std::int64_t m_total_uploaded = 0;
		std::int64_t m_total_downloaded = 0;

		// this is a handle that keeps the storage object in the disk io subsystem
		// alive, as well as the index referencing the storage/torrent in the disk
		// I/O. When this destructs, the torrent will be removed from the disk
		// subsystem.
		storage_holder m_storage;

#ifdef TORRENT_USE_OPENSSL
		std::shared_ptr<boost::asio::ssl::context> m_ssl_ctx;

		bool verify_peer_cert(bool preverified, boost::asio::ssl::verify_context& ctx);

		void init_ssl(string_view cert);
#endif

		void setup_peer_class();

		// The list of web seeds in this torrent. Seeds with fatal errors are
		// removed from the set. It's important that iterators are not
		// invalidated as entries are added and removed from this list, hence the
		// std::list
		std::list<web_seed_t> m_web_seeds;

#ifndef TORRENT_DISABLE_EXTENSIONS
		std::list<std::shared_ptr<torrent_plugin>> m_extensions;
#endif

		// used for tracker announces
		deadline_timer m_tracker_timer;

		// used to detect when we are active or inactive for long enough
		// to trigger the auto-manage logic
		deadline_timer m_inactivity_timer;

		// this is the upload and download statistics for the whole torrent.
		// it's updated from all its peers once every second.
		libtorrent::stat m_stat;

		// -----------------------------

		// this vector is allocated lazily. If no file priorities are
		// ever changed, this remains empty. Any unallocated slot
		// implicitly means the file has priority 4.
		// TODO: this wastes 5 bits per file
		aux::vector<download_priority_t, file_index_t> m_file_priority;

		// this object is used to track download progress of individual files
		aux::file_progress m_file_progress;

		// a queue of the most recent low-availability pieces we accessed on disk.
		// These are good candidates for suggesting other peers to request from
		// us.
		aux::suggest_piece m_suggest_pieces;

		aux::vector<announce_entry> m_trackers;

		// this list is sorted by time_critical_piece::deadline
		std::vector<time_critical_piece> m_time_critical_pieces;

		std::string m_trackerid;
#if TORRENT_ABI_VERSION == 1
		// deprecated in 1.1
		std::string m_username;
		std::string m_password;
#endif

		std::string m_save_path;

#if TORRENT_ABI_VERSION == 1
		// deprecated in 1.2

		// if we don't have the metadata, this is a url to
		// the torrent file
		std::string m_url;

		// if this was added from an RSS feed, this is the unique
		// identifier in the feed.
		std::string m_uuid;

		// if this torrent was added by an RSS feed, this is the
		// URL to that feed
		std::string m_source_feed_url;
#endif

		// this is a list of all pieces that we have announced
		// as having, without actually having yet. If we receive
		// a request for a piece in this list, we need to hold off
		// on responding until we have completed the piece and
		// verified its hash. If the hash fails, send reject to
		// peers with outstanding requests, and dont_have to other
		// peers. This vector is ordered, to make lookups fast.

		// TODO: 3 factor out predictive pieces and all operations on it into a
		// separate class (to use as memeber here instead)
		std::vector<piece_index_t> m_predictive_pieces;

		// the performance counters of this session
		counters& m_stats_counters;

		// each bit represents a piece. a set bit means
		// the piece has had its hash verified. This
		// is only used in seed mode (when m_seed_mode
		// is true)
		typed_bitfield<piece_index_t> m_verified;

		// this means there is an outstanding, async, operation
		// to verify each piece that has a 1
		typed_bitfield<piece_index_t> m_verifying;

		// set if there's an error on this torrent
		error_code m_error;

		// used if there is any resume data. Some of the information from the
		// add_torrent_params struct are needed later in the torrent object's life
		// cycle, and not in the constructor. So we need to save if away here
		std::unique_ptr<add_torrent_params> m_add_torrent_params;

		// if the torrent is started without metadata, it may
		// still be given a name until the metadata is received
		// once the metadata is received this field will no
		// longer be used and will be reset
		std::unique_ptr<std::string> m_name;

		storage_constructor_type m_storage_constructor;

		// the posix time this torrent was added and when
		// it was completed. If the torrent isn't yet
		// completed, m_completed_time is 0
		std::time_t m_added_time;
		std::time_t m_completed_time;

		// this was the last time _we_ saw a seed in this swarm
		std::time_t m_last_seen_complete = 0;

		// this is the time last any of our peers saw a seed
		// in this swarm
		std::time_t m_swarm_last_seen_complete = 0;

		// keep a copy if the info-hash here, so it can be accessed from multiple
		// threads, and be cheap to access from the client
		sha1_hash m_info_hash;

	public:
		// these are the lists this torrent belongs to. For more
		// details about each list, see session_impl.hpp. Each list
		// represents a group this torrent belongs to and makes it
		// efficient to enumerate only torrents belonging to a specific
		// group. Such as torrents that want peer connections or want
		// to be ticked etc.

		// TODO: 3 factor out the links (as well as update_list() to a separate
		// class that torrent can inherit)
		aux::array<link, aux::session_interface::num_torrent_lists, torrent_list_index_t>
			m_links;

	private:

		// m_num_verified = m_verified.count()
		std::uint32_t m_num_verified = 0;

		// if this torrent is running, this was the time
		// when it was started. This is used to have a
		// bias towards keeping seeding torrents that
		// recently was started, to avoid oscillation
		// this is specified at a second granularity
		// in session-time. see session_impl for details.
		// the reference point is stepped forward every 4
		// hours to keep the timestamps fit in 16 bits
		time_point32 m_started = aux::time_now32();

		// if we're a seed, this is the session time
		// timestamp of when we became one
		time_point32 m_became_seed = aux::time_now32();

		// if we're finished, this is the session time
		// timestamp of when we finished
		time_point32 m_became_finished = aux::time_now32();

		// when checking, this is the first piece we have not
		// issued a hash job for
		piece_index_t m_checking_piece{0};

		// the number of pieces we completed the check of
		piece_index_t m_num_checked_pieces{0};

		// if the error occurred on a file, this is the index of that file
		// there are a few special cases, when this is negative. See
		// set_error()
		file_index_t m_error_file;

		// the average time it takes to download one time critical piece
		std::int32_t m_average_piece_time = 0;

		// the average piece download time deviation
		std::int32_t m_piece_time_deviation = 0;

		// the number of bytes that has been
		// downloaded that failed the hash-test
<<<<<<< HEAD
		std::int32_t m_total_failed_bytes = 0;
		std::int32_t m_total_redundant_bytes = 0;
=======
		boost::uint32_t m_total_failed_bytes;
		boost::uint64_t m_total_redundant_bytes;
>>>>>>> 25a1f129

		// the sequence number for this torrent, this is a
		// monotonically increasing number for each added torrent
		queue_position_t m_sequence_number;

		// used to post a message to defer disconnecting peers
		std::vector<std::shared_ptr<peer_connection>> m_peers_to_disconnect;
		aux::deferred_handler m_deferred_disconnect;
#ifdef _M_AMD64
		aux::handler_storage<96> m_deferred_handler_storage;
#else
		aux::handler_storage<64> m_deferred_handler_storage;
#endif

		// these are the peer IDs we've used for our outgoing peer connections for
		// this torrent. If we get an incoming peer claiming to have one of these,
		// it's a connection to ourself, and we should reject it.
		std::set<peer_id> m_outgoing_pids;

		// for torrents who have a bandwidth limit, this is != 0
		// and refers to a peer_class in the session.
		peer_class_t m_peer_class{0};

		// of all peers in m_connections, this is the number
		// of peers that are outgoing and still waiting to
		// complete the connection. This is used to possibly
		// kick out these connections when we get incoming
		// connections (if we've reached the connection limit)
		std::uint16_t m_num_connecting = 0;

		// this is the peer id we generate when we add the torrent. Peers won't
		// use this (they generate their own peer ids) but this is used in case
		// the tracker returns peer IDs, to identify ourself in the peer list to
		// avoid connecting back to it.
		peer_id m_peer_id;

		// ==============================
		// The following members are specifically
		// ordered to make the 24 bit members
		// properly 32 bit aligned by inserting
		// 8 bits after each one
		// ==============================

		// the session time timestamp of when we entered upload mode
		// if we're currently in upload-mode
		time_point32 m_upload_mode_time = aux::time_now32();

		// true when this torrent should announce to
		// trackers
		bool m_announce_to_trackers:1;

		// true when this torrent should announce to
		// the local network
		bool m_announce_to_lsd:1;

		// is set to true every time there is an incoming
		// connection to this torrent
		bool m_has_incoming:1;

		// this is set to true when the files are checked
		// before the files are checked, we don't try to
		// connect to peers
		bool m_files_checked:1;

		// determines the storage state for this torrent.
		unsigned int m_storage_mode:2;

		// this is true while tracker announcing is enabled
		// is is disabled while paused and checking files
		bool m_announcing:1;

		// this is true when the torrent has been added to the session. Before
		// then, it isn't included in the counters (session_stats)
		bool m_added:1;

		// this is > 0 while the tracker deadline timer
		// is in use. i.e. one or more trackers are waiting
		// for a reannounce
		std::int8_t m_waiting_tracker = 0;

// ----

		// total time we've been active on this torrent. i.e. either (trying to)
		// download or seed. does not count time when the torrent is stopped or
		// paused. specified in seconds. This only track time _before_ we started
		// the torrent this last time. When the torrent is paused, this counter is
		// incremented to include this current session.
		seconds32 m_active_time{0};

		// the index to the last tracker that worked
		std::int8_t m_last_working_tracker = -1;

// ----

		// total time we've been finished with this torrent.
		// does not count when the torrent is stopped or paused.
		seconds32 m_finished_time{0};

		// in case the piece picker hasn't been constructed
		// when this settings is set, this variable will keep
		// its value until the piece picker is created
		bool m_sequential_download:1;

		// this is set if the auto_sequential setting is true and this swarm
		// satisfies the criteria to be considered high-availability. i.e. if
		// there's mostly seeds in the swarm, download the files sequentially
		// for improved disk I/O performance.
		bool m_auto_sequential:1;

		// this means we haven't verified the file content
		// of the files we're seeding. the m_verified bitfield
		// indicates which pieces have been verified and which
		// haven't
		bool m_seed_mode:1;

		// if this is true, we're currently super seeding this
		// torrent.
		bool m_super_seeding:1;

		// if this is set, whenever transitioning into a downloading/seeding state
		// from a non-downloading/seeding state, the torrent is paused.
		bool m_stop_when_ready:1;

		// set to false when saving resume data. Set to true
		// whenever something is downloaded
		bool m_need_save_resume_data:1;

		// 2 bits here

// ----

		// total time we've been available as a seed on this torrent.
		// does not count when the torrent is stopped or paused. This value only
		// accounts for the time prior to the current start of the torrent. When
		// the torrent is paused, this counter is incremented to account for the
		// additional seeding time.
		seconds32 m_seeding_time{0};

// ----

		// the maximum number of uploads for this torrent
		std::uint32_t m_max_uploads:24;

		// these are the flags sent in on a call to save_resume_data
		// we need to save them to check them in write_resume_data
		resume_data_flags_t m_save_resume_flags;

// ----

		// the number of unchoked peers in this torrent
		unsigned int m_num_uploads:24;

		// 1 bit here

		// rotating sequence number for LSD announces sent out.
		// used to only use IP broadcast for every 8th lsd announce
		std::uint8_t m_lsd_seq:3;

		// this is set to true if the torrent was started without
		// metadata. It is used to save metadata in the resume file
		// by default for such torrents. It does not necessarily
		// have to be a magnet link.
		bool m_magnet_link:1;

		// set to true if the session IP filter applies to this
		// torrent or not. Defaults to true.
		bool m_apply_ip_filter:1;

		// this is true when our effective inactive state is different from our
		// actual inactive state. Whenever this state changes, there is a
		// quarantine period until we change the effective state. This is to avoid
		// flapping. If the state changes back during this period, we cancel the
		// quarantine
		bool m_pending_active_change:1;

// ----

		// the number of (16kiB) blocks that fall entirely in pad files
		// i.e. blocks that we consider we have on start-up
		std::uint16_t m_padding_blocks = 0;

		// this is set to the connect boost quota for this torrent.
		// After having received this many priority peer connection attempts, it
		// falls back onto the steady state peer connection logic, driven by the
		// session tick. Each tracker response, as long as this is non-zero, will
		// attempt to connect to peers immediately and decrement the counter.
		// We give torrents a connect boost when they are first added and then
		// every time they resume from being paused.
		std::uint8_t m_connect_boost_counter;

// ----

		// the scrape data from the tracker response, this
		// is optional and may be 0xffffff
		std::uint32_t m_incomplete:24;

		// true when the torrent should announce to
		// the DHT
		bool m_announce_to_dht:1;

		// even if we're not built to support SSL torrents,
		// remember that this is an SSL torrent, so that we don't
		// accidentally start seeding it without any authentication.
		bool m_ssl_torrent:1;

		// this is set to true if we're trying to delete the
		// files belonging to it. When set, don't write any
		// more blocks to disk!
		bool m_deleted:1;

// ----

		// the timestamp of the last piece passed for this torrent specified in
		// seconds since epoch.
		time_point32 m_last_download{seconds32(0)};

		// the number of peer connections to seeds. This should be the same as
		// counting the peer connections that say true for is_seed()
		std::uint16_t m_num_seeds = 0;

		// this is the number of peers that are seeds, and count against
		// m_num_seeds, but have not yet been connected
		std::uint16_t m_num_connecting_seeds = 0;

		// the timestamp of the last byte uploaded from this torrent specified in
		// seconds since epoch.
		time_point32 m_last_upload{seconds32(0)};

// ----

		// if this is true, libtorrent may pause and resume
		// this torrent depending on queuing rules. Torrents
		// started with auto_managed flag set may be added in
		// a paused state in case there are no available
		// slots.
		bool m_auto_managed:1;

		// the current stats gauge this torrent counts against
		std::uint32_t m_current_gauge_state:4;

		// set to true while moving the storage
		bool m_moving_storage:1;

		// this is true if this torrent is considered inactive from the
		// queuing mechanism's point of view. If a torrent doesn't transfer
		// at high enough rates, it's inactive.
		bool m_inactive:1;

// ----

		// the scrape data from the tracker response, this
		// is optional and may be 0xffffff
		std::uint32_t m_downloaded:24;

#if TORRENT_ABI_VERSION == 1
		// the timestamp of the last scrape request to one of the trackers in
		// this torrent specified in session_time. This is signed because it must
		// be able to represent time before the session started
		time_point32 m_last_scrape{seconds32(0)};
#endif

// ----

		// progress parts per million (the number of
		// millionths of completeness)
		std::uint32_t m_progress_ppm:20;

#if TORRENT_USE_ASSERTS
		// set to true when torrent is start()ed. It may only be started once
		bool m_was_started = false;
		bool m_outstanding_check_files = false;

		// this is set to true while we're looping over m_connections. We may not
		// mutate the list while doing this
		mutable int m_iterating_connections = 0;
#endif
	};
}

#endif // TORRENT_TORRENT_HPP_INCLUDED<|MERGE_RESOLUTION|>--- conflicted
+++ resolved
@@ -1420,13 +1420,8 @@
 
 		// the number of bytes that has been
 		// downloaded that failed the hash-test
-<<<<<<< HEAD
 		std::int32_t m_total_failed_bytes = 0;
-		std::int32_t m_total_redundant_bytes = 0;
-=======
-		boost::uint32_t m_total_failed_bytes;
-		boost::uint64_t m_total_redundant_bytes;
->>>>>>> 25a1f129
+		std::int64_t m_total_redundant_bytes = 0;
 
 		// the sequence number for this torrent, this is a
 		// monotonically increasing number for each added torrent
