--- conflicted
+++ resolved
@@ -796,12 +796,6 @@
 			// time to wait until a new retry of a web seed takes place
 			urlseed_wait_retry,
 
-<<<<<<< HEAD
-			// time to wait until a new retry of a web seed name lookup
-			web_seed_name_lookup_retry,
-
-=======
->>>>>>> 5a19c9a5
 			// sets the upper limit on the total number of files this session will
 			// keep open. The reason why files are left open at all is that some
 			// anti virus software hooks on every file close, and scans the file
