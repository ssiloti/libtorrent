--- conflicted
+++ resolved
@@ -33,13 +33,8 @@
 #ifndef TORRENT_PEER_CLASS_TYPE_FILTER_HPP_INCLUDED
 #define TORRENT_PEER_CLASS_TYPE_FILTER_HPP_INCLUDED
 
-<<<<<<< HEAD
-#include <cstring> // for memset
 #include <cstdint>
-=======
-#include <boost/cstdint.hpp>
-#include <boost/array.hpp>
->>>>>>> 43d7f980
+#include <array>
 
 namespace libtorrent {
 
@@ -50,13 +45,8 @@
 	{
 		peer_class_type_filter()
 		{
-<<<<<<< HEAD
-			std::memset(m_peer_class_type_mask, 0xff, sizeof(m_peer_class_type_mask));
-			std::memset(m_peer_class_type, 0, sizeof(m_peer_class_type));
-=======
 			m_peer_class_type_mask.fill(0xffffffff);
 			m_peer_class_type.fill(0);
->>>>>>> 43d7f980
 		}
 
 		enum socket_type_t : std::uint8_t
@@ -73,11 +63,7 @@
 
 		// ``add()`` and ``remove()`` adds and removes a peer class to be added
 		// to new peers based on socket type.
-<<<<<<< HEAD
 		void add(socket_type_t const st, peer_class_t const peer_class)
-=======
-		void add(socket_type_t st, peer_class_t peer_class)
->>>>>>> 43d7f980
 		{
 			TORRENT_ASSERT(peer_class < peer_class_t{32});
 			if (peer_class > peer_class_t{31}) return;
@@ -86,11 +72,7 @@
 			if (st >= num_socket_types) return;
 			m_peer_class_type[st] |= 1 << static_cast<std::uint32_t>(peer_class);
 		}
-<<<<<<< HEAD
 		void remove(socket_type_t const st, peer_class_t const peer_class)
-=======
-		void remove(socket_type_t st, peer_class_t peer_class)
->>>>>>> 43d7f980
 		{
 			TORRENT_ASSERT(peer_class < peer_class_t{32});
 			if (peer_class > peer_class_t{31}) return;
@@ -105,11 +87,7 @@
 		//
 		// The ``peer_class`` argument cannot be greater than 31. The bitmasks representing
 		// peer classes in the ``peer_class_type_filter`` are 32 bits.
-<<<<<<< HEAD
 		void disallow(socket_type_t const st, peer_class_t const peer_class)
-=======
-		void disallow(socket_type_t st, peer_class_t peer_class)
->>>>>>> 43d7f980
 		{
 			TORRENT_ASSERT(peer_class < peer_class_t{32});
 			if (peer_class > peer_class_t{31}) return;
@@ -118,11 +96,7 @@
 			if (st >= num_socket_types) return;
 			m_peer_class_type_mask[st] &= ~(1 << static_cast<std::uint32_t>(peer_class));
 		}
-<<<<<<< HEAD
 		void allow(socket_type_t const st, peer_class_t const peer_class)
-=======
-		void allow(socket_type_t st, peer_class_t peer_class)
->>>>>>> 43d7f980
 		{
 			TORRENT_ASSERT(peer_class < peer_class_t{32});
 			if (peer_class > peer_class_t{31}) return;
@@ -157,15 +131,9 @@
 	private:
 		// maps socket type to a bitmask that's used to filter out
 		// (mask) bits from the m_peer_class_filter.
-<<<<<<< HEAD
-		std::uint32_t m_peer_class_type_mask[num_socket_types];
+		std::array<std::uint32_t, num_socket_types> m_peer_class_type_mask;
 		// peer class bitfield added based on socket type
-		std::uint32_t m_peer_class_type[num_socket_types];
-=======
-		boost::array<boost::uint32_t, num_socket_types> m_peer_class_type_mask;
-		// peer class bitfield added based on socket type
-		boost::array<boost::uint32_t, num_socket_types> m_peer_class_type;
->>>>>>> 43d7f980
+		std::array<std::uint32_t, num_socket_types> m_peer_class_type;
 	};
 
 }
