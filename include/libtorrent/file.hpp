/*

Copyright (c) 2003-2018, Arvid Norberg
All rights reserved.

Redistribution and use in source and binary forms, with or without
modification, are permitted provided that the following conditions
are met:

    * Redistributions of source code must retain the above copyright
      notice, this list of conditions and the following disclaimer.
    * Redistributions in binary form must reproduce the above copyright
      notice, this list of conditions and the following disclaimer in
      the documentation and/or other materials provided with the distribution.
    * Neither the name of the author nor the names of its
      contributors may be used to endorse or promote products derived
      from this software without specific prior written permission.

THIS SOFTWARE IS PROVIDED BY THE COPYRIGHT HOLDERS AND CONTRIBUTORS "AS IS"
AND ANY EXPRESS OR IMPLIED WARRANTIES, INCLUDING, BUT NOT LIMITED TO, THE
IMPLIED WARRANTIES OF MERCHANTABILITY AND FITNESS FOR A PARTICULAR PURPOSE
ARE DISCLAIMED. IN NO EVENT SHALL THE COPYRIGHT OWNER OR CONTRIBUTORS BE
LIABLE FOR ANY DIRECT, INDIRECT, INCIDENTAL, SPECIAL, EXEMPLARY, OR
CONSEQUENTIAL DAMAGES (INCLUDING, BUT NOT LIMITED TO, PROCUREMENT OF
SUBSTITUTE GOODS OR SERVICES; LOSS OF USE, DATA, OR PROFITS; OR BUSINESS
INTERRUPTION) HOWEVER CAUSED AND ON ANY THEORY OF LIABILITY, WHETHER IN
CONTRACT, STRICT LIABILITY, OR TORT (INCLUDING NEGLIGENCE OR OTHERWISE)
ARISING IN ANY WAY OUT OF THE USE OF THIS SOFTWARE, EVEN IF ADVISED OF THE
POSSIBILITY OF SUCH DAMAGE.

*/

#ifndef TORRENT_FILE_HPP_INCLUDED
#define TORRENT_FILE_HPP_INCLUDED

#include <memory>
#include <string>
#include <functional>

#include "libtorrent/config.hpp"
#include "libtorrent/string_view.hpp"
#include "libtorrent/span.hpp"
#include "libtorrent/aux_/storage_utils.hpp"
#include "libtorrent/flags.hpp"

#include "libtorrent/aux_/disable_warnings_push.hpp"

#include <boost/noncopyable.hpp>

#ifdef TORRENT_WINDOWS
// windows part
#ifndef WIN32_LEAN_AND_MEAN
#define WIN32_LEAN_AND_MEAN
#endif
#include <windows.h>
#include <winioctl.h>
#include <sys/types.h>
#else
// posix part
#define _FILE_OFFSET_BITS 64

#ifndef _GNU_SOURCE
#define _GNU_SOURCE
#endif

#ifndef _XOPEN_SOURCE
#define _XOPEN_SOURCE 600
#endif

#include <unistd.h>
#include <sys/uio.h>
#include <fcntl.h>
#include <sys/types.h>
#include <dirent.h> // for DIR

#include "libtorrent/aux_/max_path.hpp" // for TORRENT_MAX_PATH

#undef _FILE_OFFSET_BITS

#endif

#include "libtorrent/aux_/disable_warnings_pop.hpp"

#include "libtorrent/error_code.hpp"
#include "libtorrent/assert.hpp"
#include "libtorrent/time.hpp"

namespace libtorrent {

#ifdef TORRENT_WINDOWS
	using handle_type = HANDLE;
#else
	using handle_type = int;
#endif

	class TORRENT_EXTRA_EXPORT directory : public boost::noncopyable
	{
	public:
		directory(std::string const& path, error_code& ec);
		~directory();
		void next(error_code& ec);
		std::string file() const;
		std::uint64_t inode() const;
		bool done() const { return m_done; }
	private:
#ifdef TORRENT_WINDOWS
		HANDLE m_handle;
		int m_inode;
		WIN32_FIND_DATAW m_fd;
#else
		DIR* m_handle;
#ifdef TORRENT_ANDROID
// this is due to a documented bug in android related to a wrong type
// of ino_t, for general discussion and internal changes see:
// https://issuetracker.google.com/issues/37011207 - for general discussion
// https://android-review.googlesource.com/#/c/platform/system/core/+/123482/
		std::uint64_t m_inode;
#else
		ino_t m_inode;
#endif // TORRENT_ANDROID
		std::string m_name;
#endif
		bool m_done;
	};

	struct file;

	using file_handle = std::shared_ptr<file>;

	// hidden
	using open_mode_t = flags::bitfield_flag<std::uint32_t, struct open_mode_tag>;

	// the open mode for files. Used for the file constructor or
	// file::open().
	namespace open_mode {

		// open the file for reading only
		constexpr open_mode_t read_only{};

		// open the file for writing only
		constexpr open_mode_t write_only = 0_bit;

		// open the file for reading and writing
		constexpr open_mode_t read_write = 1_bit;

		constexpr open_mode_t rw_mask = read_only | write_only | read_write;

		// open the file in sparse mode (if supported by the
		// filesystem).
		constexpr open_mode_t sparse = 2_bit;

		// don't update the access timestamps on the file (if
		// supported by the operating system and filesystem).
		// this generally improves disk performance.
		constexpr open_mode_t no_atime = 3_bit;

		// open the file for random access. This disables read-ahead
		// logic
		constexpr open_mode_t random_access = 4_bit;

		// don't put any pressure on the OS disk cache
		// because of access to this file. We expect our
		// files to be fairly large, and there is already
		// a cache at the bittorrent block level. This
		// may improve overall system performance by
		// leaving running applications in the page cache
		constexpr open_mode_t no_cache = 5_bit;

		// this is only used for readv/writev flags
		constexpr open_mode_t coalesce_buffers = 6_bit;

		// when creating a file, set the hidden attribute (windows only)
		constexpr open_mode_t attribute_hidden = 7_bit;

		// when creating a file, set the executable attribute
		constexpr open_mode_t attribute_executable = 8_bit;

		// the mask of all attribute bits
		constexpr open_mode_t attribute_mask = attribute_hidden | attribute_executable;
	}

	struct TORRENT_EXTRA_EXPORT file : boost::noncopyable
	{
		file();
		file(std::string const& p, open_mode_t m, error_code& ec);
		~file();

		bool open(std::string const& p, open_mode_t m, error_code& ec);
		bool is_open() const;
		void close();
		bool set_size(std::int64_t size, error_code& ec);

		open_mode_t open_mode() const { return m_open_mode; }

		std::int64_t writev(std::int64_t file_offset, span<iovec_t const> bufs
			, error_code& ec, open_mode_t flags = open_mode_t{});
		std::int64_t readv(std::int64_t file_offset, span<iovec_t const> bufs
			, error_code& ec, open_mode_t flags = open_mode_t{});

		std::int64_t get_size(error_code& ec) const;

		// return the offset of the first byte that
		// belongs to a data-region
		std::int64_t sparse_end(std::int64_t start) const;

		handle_type native_handle() const { return m_file_handle; }

	private:

		handle_type m_file_handle;

<<<<<<< HEAD
		open_mode_t m_open_mode{};
#if defined TORRENT_WINDOWS
		static bool has_manage_volume_privs;
=======
		int m_open_mode;
#ifdef TORRENT_DEBUG_FILE_LEAKS
		std::string m_file_path;
>>>>>>> b5cd959d
#endif
	};
}

#endif // TORRENT_FILE_HPP_INCLUDED<|MERGE_RESOLUTION|>--- conflicted
+++ resolved
@@ -209,16 +209,7 @@
 
 		handle_type m_file_handle;
 
-<<<<<<< HEAD
 		open_mode_t m_open_mode{};
-#if defined TORRENT_WINDOWS
-		static bool has_manage_volume_privs;
-=======
-		int m_open_mode;
-#ifdef TORRENT_DEBUG_FILE_LEAKS
-		std::string m_file_path;
->>>>>>> b5cd959d
-#endif
 	};
 }
 
