--- conflicted
+++ resolved
@@ -23,11 +23,8 @@
 	<toolset>msvc:<cflags>/wd4373
 	: default-build
 	<link>static
-<<<<<<< HEAD
 	<cxxstd>14
-=======
 	<variant>debug-mode
->>>>>>> 3168de21
 	;
 
 exe client_test : client_test.cpp print.cpp torrent_view.cpp session_view.cpp ;
