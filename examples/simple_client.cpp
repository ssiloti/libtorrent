/*

Copyright (c) 2003, Arvid Norberg
All rights reserved.

Redistribution and use in source and binary forms, with or without
modification, are permitted provided that the following conditions
are met:

    * Redistributions of source code must retain the above copyright
      notice, this list of conditions and the following disclaimer.
    * Redistributions in binary form must reproduce the above copyright
      notice, this list of conditions and the following disclaimer in
      the documentation and/or other materials provided with the distribution.
    * Neither the name of the author nor the names of its
      contributors may be used to endorse or promote products derived
      from this software without specific prior written permission.

THIS SOFTWARE IS PROVIDED BY THE COPYRIGHT HOLDERS AND CONTRIBUTORS "AS IS"
AND ANY EXPRESS OR IMPLIED WARRANTIES, INCLUDING, BUT NOT LIMITED TO, THE
IMPLIED WARRANTIES OF MERCHANTABILITY AND FITNESS FOR A PARTICULAR PURPOSE
ARE DISCLAIMED. IN NO EVENT SHALL THE COPYRIGHT OWNER OR CONTRIBUTORS BE
LIABLE FOR ANY DIRECT, INDIRECT, INCIDENTAL, SPECIAL, EXEMPLARY, OR
CONSEQUENTIAL DAMAGES (INCLUDING, BUT NOT LIMITED TO, PROCUREMENT OF
SUBSTITUTE GOODS OR SERVICES; LOSS OF USE, DATA, OR PROFITS; OR BUSINESS
INTERRUPTION) HOWEVER CAUSED AND ON ANY THEORY OF LIABILITY, WHETHER IN
CONTRACT, STRICT LIABILITY, OR TORT (INCLUDING NEGLIGENCE OR OTHERWISE)
ARISING IN ANY WAY OUT OF THE USE OF THIS SOFTWARE, EVEN IF ADVISED OF THE
POSSIBILITY OF SUCH DAMAGE.

*/

#include <cstdlib>
#include "libtorrent/entry.hpp"
#include "libtorrent/bencode.hpp"
#include "libtorrent/session.hpp"
#include "libtorrent/torrent_info.hpp"

int main(int argc, char* argv[])
{
	using namespace libtorrent;
	namespace lt = libtorrent;

	if (argc != 2)
	{
		fputs("usage: ./simple_client torrent-file\n"
			"to stop the client, press return.\n", stderr);
		return 1;
	}

	settings_pack sett;
	sett.set_str(settings_pack::listen_interfaces, "0.0.0.0:6881");
	lt::session s(sett);
<<<<<<< HEAD
	error_code ec;
	if (ec)
	{
		std::fprintf(stderr, "failed to open listen socket: %s\n", ec.message().c_str());
		return 1;
	}
	add_torrent_params p;
	p.save_path = "./";
	p.ti = std::make_shared<torrent_info>(std::string(argv[1]), std::ref(ec), 0);
=======
	add_torrent_params p;
	p.save_path = "./";
	error_code ec;
	p.ti = boost::make_shared<torrent_info>(std::string(argv[1]), boost::ref(ec), 0);
>>>>>>> 62146f43
	if (ec)
	{
		std::fprintf(stderr, "%s\n", ec.message().c_str());
		return 1;
	}
	s.add_torrent(p, ec);
	if (ec)
	{
		std::fprintf(stderr, "%s\n", ec.message().c_str());
		return 1;
	}

	// wait for the user to end
	char a;
	int ret = std::scanf("%c\n", &a);
	(void)ret; // ignore
	return 0;
}
<|MERGE_RESOLUTION|>--- conflicted
+++ resolved
@@ -51,22 +51,10 @@
 	settings_pack sett;
 	sett.set_str(settings_pack::listen_interfaces, "0.0.0.0:6881");
 	lt::session s(sett);
-<<<<<<< HEAD
-	error_code ec;
-	if (ec)
-	{
-		std::fprintf(stderr, "failed to open listen socket: %s\n", ec.message().c_str());
-		return 1;
-	}
 	add_torrent_params p;
 	p.save_path = "./";
 	p.ti = std::make_shared<torrent_info>(std::string(argv[1]), std::ref(ec), 0);
-=======
-	add_torrent_params p;
-	p.save_path = "./";
 	error_code ec;
-	p.ti = boost::make_shared<torrent_info>(std::string(argv[1]), boost::ref(ec), 0);
->>>>>>> 62146f43
 	if (ec)
 	{
 		std::fprintf(stderr, "%s\n", ec.message().c_str());
