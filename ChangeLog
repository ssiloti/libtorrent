--- conflicted
+++ resolved
@@ -1,4 +1,3 @@
-<<<<<<< HEAD
 	* removed deprecated support for file_base in file_storage
 	* added support for running separate DHT nodes on each network interface
 	* added support for establishing UTP connections on any network interface
@@ -74,11 +73,9 @@
 	* require C++11 to build libtorrent
 
 
-=======
 	* fix race condition in disk I/O storage class
 	* fix http connection timeout on multi-homed hosts
 	* removed depdendency on boost::uintptr_t for better compatibility
->>>>>>> 14dbd1c9
 	* fix memory leak in the disk cache
 	* fix double free in disk cache
 	* forward declaring libtorrent types is discouraged. a new fwd.hpp header is provided
