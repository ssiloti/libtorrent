--- conflicted
+++ resolved
@@ -1,10 +1,7 @@
-<<<<<<< HEAD
 	* requires boost >= 1.66 to build
 	* update networking API to networking TS compatible boost.asio
 
-=======
 	* fix create_torrent python binding
->>>>>>> f025c671
 	* update symlinks to conform to BEP 47
 	* fix python bindings for peer_info
 	* support creating symlinks, for torrents with symlinks in them
