<<<<<<< HEAD
1.2 release

	* renamed debug_notification to connect_notification
	* when updating listen sockets, only post alerts for new ones
	* deprecate anonymous_mode_alert
	* deprecated force_proxy setting (when set, the proxy is always used)
	* add support for Port Control Protocol (PCP)
	* deliver notification of alerts being dropped via alerts_dropped_alert
	* deprecated alert::progress_notification alert category, split into
	  finer grained categories
	* update plugin interface functions for improved type-safety
	* implemented support magnet URI extension, select specific file indices
	  for download, BEP53
	* make tracker keys multi-homed. remove set_key() function on session.
	* add flags()/set_flags()/unset_flags() to torrent_handle, deprecate individual functions
	* added alert for block being sent to the send buffer
	* drop support for windows compilers without std::wstring
	* implemented support for DHT infohash indexing, BEP51
	* removed deprecated support for file_base in file_storage
	* added support for running separate DHT nodes on each network interface
	* added support for establishing UTP connections on any network interface
	* added support for sending tracker announces on every network interface
	* introduce "lt" namespace alias
	* need_save_resume_data() will no longer return true every 15 minutes
	* make the file_status interface explicitly public types
	* added resolver_cache_timeout setting for internal host name resolver
	* make parse_magnet_uri take a string_view instead of std::string
	* deprecate add_torrent_params::url field. use parse_magnet_uri instead
	* optimize download queue management
	* deprecated (undocumented) file:// urls
	* add limit for number of web seed connections
	* added support for retrieval of DHT live nodes
	* complete UNC path support
	* add packets pool allocator
	* remove disk buffer pool allocator
	* fix last_upload and last_download overflow after 9 hours in past
	* python binding add more add_torrent_params fields and an invalid key check
	* introduce introduce distinct types for peer_class_t, piece_index_t and
	  file_index_t.
	* fix crash caused by empty bitfield
	* removed disk-access-log build configuration
	* removed mmap_cache feature
	* strengthened type safety in handling of piece and file indices
	* deprecate identify_client() and fingerprint type
	* make sequence number for mutable DHT items backed by std::int64_t
	* tweaked storage_interface to have stronger type safety
	* deprecate relative times in torrent_status, replaced by std::chrono::time_point
	* refactor in alert types to use more const fields and more clear API
	* changed session_stats_alert counters type to signed (std::int64_t)
	* remove torrent eviction/ghost torrent feature
	* include target in DHT lookups, when queried from the session
	* improve support for HTTP redirects for web seeds
	* use string_view in entry interface
	* deprecate "send_stats" property on trackers (since lt_tracker extension has
	  been removed)
	* remove deprecate session_settings API (use settings_pack instead)
	* improve file layout optimization when creating torrents with padfiles
	* remove remote_dl_rate feature
	* source code migration from boost::shared_ptr to std::shared_ptr
	* storage_interface API changed to use span and references
	* changes in public API to work with std::shared_ptr<torrent_info>
	* extensions API changed to use span and std::shared_ptr
	* plugin API changed to handle DHT requests using string_view
	* removed support for lt_trackers and metadata_transfer extensions
	  (pre-dating ut_metadata)
	* support windows' CryptoAPI for SHA-1
	* separated ssl and crypto options in build
	* remove lazy-bitfield feature
	* simplified suggest-read-cache feature to not depend on disk threads
	* removed option to disable contiguous receive buffers
	* deprecated public to_hex() and from_hex() functions
	* separated address and port fields in listen alerts
	* added support for parsing new x.pe parameter from BEP 9
	* peer_blocked_alert now derives from peer_alert
	* transitioned exception types to system_error
	* made alerts move-only
	* move files one-by-one when moving storage for a torrent
	* removed RSS support
	* removed feature to resolve country for peers
	* added support for BEP 32, "IPv6 extension for DHT"
	* overhauled listen socket and UDP socket handling, improving multi-home
	  support and bind-to-device
	* resume data is now communicated via add_torrent_params objects
	* added new read_resume_data()/write_resume_data functions to write bencoded,
	  backwards compatible resume files
	* removed deprecated fields from add_torrent_params
	* deprecate "resume_data" field in add_torrent_params
	* improved support for bind-to-device
	* deprecated ssl_listen, SSL sockets are specified in listen_interfaces now
	* improved support for listening on multiple sockets and interfaces
	* resume data no longer has timestamps of files
	* require C++11 to build libtorrent
=======
1.1.11 release
>>>>>>> 25a1f129

	* fix move_storage with save_path with a trailing slash
	* fix tracker announce issue, advertising port 0 in secondary IPv6 announce
	* fix missing boost/noncopyable.hpp includes
	* fix python binding for torrent_info::creation_date()

1.1.10 release

	* fix issue in udp_socket with unusual socket failure
	* split progress_notification alert category into file-, piece- and block progress
	* utp close-reason fix
	* exposed default add_torrent_params flags to python bindings
	* fix redundant flushes of partfile metadata
	* add option to ignore min-interval from trackers on force-reannounce
	* raise default setting for active_limit
	* fall back to copy+remove if rename_file fails
	* improve handling of filesystems not supporting fallocate()
	* force-proxy no longer disables DHT
	* improve connect-boost feature, to make new torrents quickly connect peers

1.1.9 release

	* save both file and piece priorities in resume file
	* added missing stats_metric python binding
	* uTP connections are no longer exempt from rate limits by default
	* fix exporting files from partfile while seeding
	* fix potential deadlock on Windows, caused by performing restricted
	  tasks from within DllMain
	* fix issue when subsequent file priority updates cause torrent to stop

1.1.8 release

	* coalesce reads and writes by default on windows
	* fixed disk I/O performance of checking hashes and creating torrents
	* fix race condition in part_file
	* fix part_file open mode compatibility test
	* fixed race condition in random number generator
	* fix race condition in stat_cache (disk storage)
	* improve error handling of failing to change file priority
	  The API for custom storage implementations was altered
	* set the hidden attribute when creating the part file
	* fix tracker announces reporting more data downloaded than the size of the torrent
	* fix recent regression with force_proxy setting

1.1.7 release

	* don't perform DNS lookups for the DHT bootstrap unless DHT is enabled
	* fix issue where setting file/piece priority would stop checking
	* expose post_dht_stats() to python binding
	* fix backwards compatibility to downloads without partfiles
	* improve part-file related error messages
	* fix reporting &redundant= in tracker announces
	* fix tie-break in duplicate peer connection disconnect logic
	* fix issue with SSL tracker connections left in CLOSE_WAIT state
	* defer truncating existing files until the first time we write to them
	* fix issue when receiving a torrent with 0-sized padfiles as magnet link
	* fix issue resuming 1.0.x downloads with a file priority 0
	* fix torrent_status::next_announce
	* fix pad-file scalability issue
	* made coalesce_reads/coalesce_writes settings take effect on linux and windows
	* use unique peer_ids per connection
	* fix iOS build on recent SDK
	* fix tracker connection bind issue for IPv6 trackers
	* fix error handling of some merkle torrents
	* fix error handling of unsupported hard-links

1.1.6 release

	* deprecate save_encryption_settings (they are part of the normal settings)
	* add getters for peer_class_filter and peer_class_type_filter
	* make torrent_handler::set_priority() to use peer_classes
	* fix support for boost-1.66 (requires C++11)
	* fix i2p support
	* fix loading resume data when in seed mode
	* fix part-file creation race condition
	* fix issue with initializing settings on session construction
	* fix issue with receiving interested before metadata
	* fix IPv6 tracker announce issue
	* restore path sanitization behavior of ":"
	* fix listen socket issue when disabling "force_proxy" mode
	* fix full allocation failure on APFS

1.1.5 release

	* fix infinite loop when parsing certain invalid magnet links
	* fix parsing of torrents with certain invalid filenames
	* fix leak of torrent_peer objecs (entries in peer_list)
	* fix leak of peer_class objects (when setting per-torrent rate limits)
	* expose peer_class API to python binding
	* fix integer overflow in whole_pieces_threshold logic
	* fix uTP path MTU discovery issue on windows (DF bit was not set correctly)
	* fix python binding for torrent_handle, to be hashable
	* fix IPv6 tracker support by performing the second announce in more cases
	* fix utf-8 encoding check in torrent parser
	* fix infinite loop when parsing maliciously crafted torrents
	* fix invalid read in parse_int in bdecoder
	* fix issue with very long tracker- and web seed URLs
	* don't attempt to create empty files on startup, if they already exist
	* fix force-recheck issue (new files would not be picked up)
	* fix inconsistency in file_priorities and override_resume_data behavior
	* fix paused torrents not generating a state update when their ul/dl rate
	  transitions to zero

1.1.4 release

	* corrected missing const qualifiers on bdecode_node
	* fix changing queue position of paused torrents (1.1.3 regression)
	* fix re-check issue after move_storage
	* handle invalid arguments to set_piece_deadline()
	* move_storage did not work for torrents without metadata
	* improve shutdown time by only announcing to trackers whose IP we know
	* fix python3 portability issue in python binding
	* delay 5 seconds before reconnecting socks5 proxy for UDP ASSOCIATE
	* fix NAT-PMP crash when removing a mapping at the wrong time
	* improve path sanitization (filter unicode text direction characters)
	* deprecate partial_piece_info::piece_state
	* bind upnp requests to correct local address
	* save resume data when removing web seeds
	* fix proxying of https connections
	* fix race condition in disk I/O storage class
	* fix http connection timeout on multi-homed hosts
	* removed depdendency on boost::uintptr_t for better compatibility
	* fix memory leak in the disk cache
	* fix double free in disk cache
	* forward declaring libtorrent types is discouraged. a new fwd.hpp header is provided

1.1.3 release

	* removed (broken) support for incoming connections over socks5
	* restore announce_entry's timestamp fields to posix time in python binding
	* deprecate torrent_added_alert (in favor of add_torrent_alert)
	* fix python binding for parse_magnet_uri
	* fix minor robustness issue in DHT bootstrap logic
	* fix issue where torrent_status::num_seeds could be negative
	* document deprecation of dynamic loading/unloading of torrents
	* include user-agent in tracker announces in anonymous_mode for private torrents
	* add support for IPv6 peers from udp trackers
	* correctly URL encode the IPv6 argument to trackers
	* fix default file pool size on windows
	* fix bug where settings_pack::file_pool_size setting was not being honored
	* add feature to periodically close files (to make windows clear disk cache)
	* fix bug in torrent_handle::file_status
	* fix issue with peers not updated on metadata from magnet links

1.1.2 release

	* default TOS marking to 0x20
	* fix invalid access when leaving seed-mode with outstanding hash jobs
	* fix ABI compatibility issue introduced with preformatted entry type
	* add web_seed_name_lookup_retry to session_settings
	* slightly improve proxy settings backwards compatibility
	* add function to get default settings
	* updating super seeding would include the torrent in state_update_alert
	* fix issue where num_seeds could be greater than num_peers in torrent_status
	* finished non-seed torrents can also be in super-seeding mode
	* fix issue related to unloading torrents
	* fixed finished-time calculation
	* add missing min_memory_usage() and high_performance_seed() settings presets to python
	* fix stat cache issue that sometimes would produce incorrect resume data
	* storage optimization to peer classes
	* fix torrent name in alerts of builds with deprecated functions
	* make torrent_info::is_valid() return false if torrent failed to load
	* fix per-torrent rate limits for >256 peer classes
	* don't load user_agent and peer_fingerprint from session_state
	* fix file rename issue with name prefix matching torrent name
	* fix division by zero when setting tick_interval > 1000
	* fix move_storage() to its own directory (would delete the files)
	* fix socks5 support for UDP
	* add setting urlseed_max_request_bytes to handle large web seed requests
	* fix python build with CC/CXX environment
	* add trackers from add_torrent_params/magnet links to separate tiers
	* fix resumedata check issue with files with priority 0
	* deprecated mmap_cache feature
	* add utility function for generating peer ID fingerprint
	* fix bug in last-seen-complete
	* remove file size limit in torrent_info filename constructor
	* fix tail-padding for last file in create_torrent
	* don't send user-agent in metadata http downloads or UPnP requests when
	  in anonymous mode
	* fix internal resolve links lookup for mutable torrents
	* hint DHT bootstrap nodes of actual bootstrap request

1.1.1 release

	* update puff.c for gzip inflation
	* add dht_bootstrap_node a setting in settings_pack (and add default)
	* make pad-file and symlink support conform to BEP47
	* fix piece picker bug that could result in division by zero
	* fix value of current_tracker when all tracker failed
	* deprecate lt_trackers extension
	* remove load_asnum_db and load_country_db from python bindings
	* fix crash in session::get_ip_filter when not having set one
	* fix filename escaping when repairing torrents with broken web seeds
	* fix bug where file_completed_alert would not be posted unless file_progress
	  had been queries by the client
	* move files one-by-one when moving storage for a torrent
	* fix bug in enum_net() for BSD and Mac
	* fix bug in python binding of announce_entry
	* fixed bug related to flag_merge_resume_http_seeds flag in add_torrent_params
	* fixed inverted priority of incoming piece suggestions
	* optimize allow-fast logic
	* fix issue where FAST extension messages were not used during handshake
	* fixed crash on invalid input in http_parser
	* upgraded to libtommath 1.0
	* fixed parsing of IPv6 endpoint with invalid port character separator
	* added limited support for new x.pe parameter from BEP 9
	* fixed dht stats counters that weren't being updated
	* make sure add_torrent_alert is always posted before other alerts for
	  the torrent
	* fixed peer-class leak when settings per-torrent rate limits
	* added a new "preformatted" type to bencode entry variant type
	* improved Socks5 support and test coverage
	* fix set_settings in python binding
	* Added missing alert categories in python binding
	* Added dht_get_peers_reply_alert alert in python binding
	* fixed updating the node id reported to peers after changing IPs

1.1.0 release

	* improve robustness and performance of uTP PMTU discovery
	* fix duplicate ACK issue in uTP
	* support filtering which parts of session state are loaded by load_state()
	* deprecate support for adding torrents by HTTP URL
	* allow specifying which tracker to scrape in scrape_tracker
	* tracker response alerts from user initiated announces/scrapes are now
	  posted regardless of alert mask
	* improve DHT performance when changing external IP (primarily affects
	  bootstrapping).
	* add feature to stop torrents immediately after checking files is done
	* make all non-auto managed torrents exempt from queuing logic, including
	  checking torrents.
	* add option to not proxy tracker connections through proxy
	* removed sparse-regions feature
	* support using 0 disk threads (to perform disk I/O in network thread)
	* removed deprecated handle_alert template
	* enable logging build config by default (but alert mask disabled by default)
	* deprecated RSS API
	* experimental support for BEP 38, "mutable torrents"
	* replaced lazy_bdecode with a new bdecoder that's a lot more efficient
	* deprecate time functions, expose typedefs of boost::chrono in the
	  libtorrent namespace instead
	* deprecate file_base feature in file_storage/torrent_info
	* changed default piece and file priority to 4 (previously 1)
	* improve piece picker support for reverse picking (used for snubbed peers)
	  to not cause priority inversion for regular peers
	* improve piece picker to better support torrents with very large pieces
	  and web seeds. (request large contiguous ranges, but not necessarily a
	  whole piece).
	* deprecated session_status and session::status() in favor of performance
	  counters.
	* improve support for HTTP where one direction of the socket is shut down.
	* remove internal fields from web_seed_entry
	* separate crypto library configuration <crypto> and whether to support
	  bittorrent protocol encryption <encryption>
	* simplify bittorrent protocol encryption by just using internal RC4
	  implementation.
	* optimize copying torrent_info and file_storage objects
	* cancel non-critical DNS lookups when shutting down, to cut down on
	  shutdown delay.
	* greatly simplify the debug logging infrastructure. logs are now delivered
	  as alerts, and log level is controlled by the alert mask.
	* removed auto_expand_choker. use rate_based_choker instead
	* optimize UDP tracker packet handling
	* support SSL over uTP connections
	* support web seeds that resolve to multiple IPs
	* added auto-sequential feature. download well-seeded torrents in-order
	* removed built-in GeoIP support (this functionality is orthogonal to
	  libtorrent)
	* deprecate proxy settings in favor of regular settings
	* deprecate separate settings for peer protocol encryption
	* support specifying listen interfaces and outgoing interfaces as device
	  names (eth0, en2, tun0 etc.)
	* support for using purgrable memory as disk cache on Mac OS.
	* be more aggressive in corking sockets, to coalesce messages into larger
	  packets.
	* pre-emptively unchoke peers to save one round-trip at connection start-up.
	* add session constructor overload that takes a settings_pack
	* torrent_info is no longer an intrusive_ptr type. It is held by shared_ptr.
	  This is a non-backwards compatible change
	* move listen interface and port to the settings
	* move use_interfaces() to be a setting
	* extend storage interface to allow deferred flushing and flush the part-file
	  metadata periodically
	* make statistics propagate instantly rather than on the second tick
	* support for partfiles, where partial pieces belonging to skipped files are
	  put
	* support using multiple threads for socket operations (especially useful for
	  high performance SSL connections)
	* allow setting rate limits for arbitrary peer groups. Generalizes
	  per-torrent rate limits, and local peer limits
	* improved disk cache complexity O(1) instead of O(log(n))
	* add feature to allow storing disk cache blocks in an mmapped file
	  (presumably on an SSD)
	* optimize peer connection distribution logic across torrents to scale
	  better with many torrents
	* replaced std::map with boost::unordered_map for torrent list, to scale
	  better with many torrents
	* optimized piece picker
	* optimized disk cache
	* optimized .torrent file parsing
	* optimized initialization of storage when adding a torrent
	* added support for adding torrents asynchronously (for improved startup
	  performance)
	* added support for asynchronous disk I/O
	* almost completely changed the storage interface (for custom storage)
	* added support for hashing pieces in multiple threads

	* fix padfile issue
	* fix PMTUd bug
	* update puff to fix gzip crash

1.0.10 release

	* fixed inverted priority of incoming piece suggestions
	* fixed crash on invalid input in http_parser
	* added a new "preformatted" type to bencode entry variant type
	* fix division by zero in super-seeding logic

1.0.9 release

	* fix issue in checking outgoing interfaces (when that option is enabled)
	* python binding fix for boost-1.60.0
	* optimize enumeration of network interfaces on windows
	* improve reliability of binding listen sockets
	* support SNI in https web seeds and trackers
	* fix unhandled exception in DHT when receiving a DHT packet over IPv6

1.0.8 release

	* fix bug where web seeds were not used for torrents added by URL
	* fix support for symlinks on windows
	* fix long filename issue (on unixes)
	* fixed performance bug in DHT torrent eviction
	* fixed win64 build (GetFileAttributesEx)
	* fixed bug when deleting files for magnet links before they had metadata

1.0.7 release

	* fix bug where loading settings via load_state() would not trigger all
	  appropriate actions
	* fix bug where 32 bit builds could use more disk cache than the virtual
	  address space (when set to automatic)
	* fix support for torrents with > 500'000 pieces
	* fix ip filter bug when banning peers
	* fix IPv6 IP address resolution in URLs
	* introduce run-time check for torrent info-sections beeing too large
	* fix web seed bug when using proxy and proxy-peer-connections=false
	* fix bug in magnet link parser
	* introduce add_torrent_params flags to merge web seeds with resume data
	  (similar to trackers)
	* fix bug where dont_count_slow_torrents could not be disabled
	* fix fallocate hack on linux (fixes corruption on some architectures)
	* fix auto-manage bug with announce to tracker/lsd/dht limits
	* improve DHT routing table to not create an unbalanced tree
	* fix bug in uTP that would cause any connection taking more than one second
	  to connect be timed out (introduced in the vulnerability path)
	* fixed falling back to sending UDP packets direct when socks proxy fails
	* fixed total_wanted bug (when setting file priorities in add_torrent_params)
	* fix python3 compatibility with sha1_hash

1.0.6 release

	* fixed uTP vulnerability
	* make utf8 conversions more lenient
	* fix loading of piece priorities from resume data
	* improved seed-mode handling (seed-mode will now automatically be left when
	  performing operations implying it's not a seed)
	* fixed issue with file priorities and override resume data
	* fix request queue size performance issue
	* slightly improve UDP tracker performance
	* fix http scrape
	* add missing port mapping functions to python binding
	* fix bound-checking issue in bdecoder
	* expose missing dht_settings fields to python
	* add function to query the DHT settings
	* fix bug in 'dont_count_slow_torrents' feature, which would start too many
	  torrents

1.0.5 release

	* improve ip_voter to avoid flapping
	* fixed bug when max_peerlist_size was set to 0
	* fix issues with missing exported symbols when building dll
	* fix division by zero bug in edge case while connecting peers

1.0.4 release

	* fix bug in python binding for file_progress on torrents with no metadata
	* fix assert when removing a connected web seed
	* fix bug in tracker timeout logic
	* switch UPnP post back to HTTP 1.1
	* support conditional DHT get
	* OpenSSL build fixes
	* fix DHT scrape bug

1.0.3 release

	* python binding build fix for boost-1.57.0
	* add --enable-export-all option to configure script, to export all symbols
	  from libtorrent
	* fix if_nametoindex build error on windows
	* handle overlong utf-8 sequences
	* fix link order bug in makefile for python binding
	* fix bug in interest calculation, causing premature disconnects
	* tweak flag_override_resume_data semantics to make more sense (breaks
	  backwards compatibility of edge-cases)
	* improve DHT bootstrapping and periodic refresh
	* improve DHT maintanence performance (by pinging instead of full lookups)
	* fix bug in DHT routing table node-id prefix optimization
	* fix incorrect behavior of flag_use_resume_save_path
	* fix protocol race-condition in super seeding mode
	* support read-only DHT nodes
	* remove unused partial hash DHT lookups
	* remove potentially privacy leaking extension (non-anonymous mode)
	* peer-id connection ordering fix in anonymous mode
	* mingw fixes

1.0.2 release

	* added missing force_proxy to python binding
	* anonymous_mode defaults to false
	* make DHT DOS detection more forgiving to bursts
	* support IPv6 multicast in local service discovery
	* simplify CAS function in DHT put
	* support IPv6 traffic class (via the TOS setting)
	* made uTP re-enter slow-start after time-out
	* fixed uTP upload performance issue
	* fix missing support for DHT put salt

1.0.1 release

	* fix alignment issue in bitfield
	* improved error handling of gzip
	* fixed crash when web seeds redirect
	* fix compiler warnings

1.0 release

	* fix bugs in convert_to/from_native() on windows
	* fix support for web servers not supporting keepalive
	* support storing save_path in resume data
	* don't use full allocation on network drives (on windows)
	* added clear_piece_deadlines() to remove all piece deadlines
	* improve queuing logic of inactive torrents (dont_count_slow_torrents)
	* expose optimistic unchoke logic to plugins
	* fix issue with large UDP packets on windows
	* remove set_ratio() feature
	* improve piece_deadline/streaming
	* honor pieces with priority 7 in sequential download mode
	* simplified building python bindings
	* make ignore_non_routers more forgiving in the case there are no UPnP
	  devices at a known router. Should improve UPnP compatibility.
	* include reason in peer_blocked_alert
	* support magnet links wrapped in .torrent files
	* rate limiter optimization
	* rate limiter overflow fix (for very high limits)
	* non-auto-managed torrents no longer count against the torrent limits
	* handle DHT error responses correctly
	* allow force_announce to only affect a single tracker
	* add moving_storage field to torrent_status
	* expose UPnP and NAT-PMP mapping in session object
	* DHT refactoring and support for storing arbitrary data with put and get
	* support building on android
	* improved support for web seeds that don't support keep-alive
	* improve DHT routing table to return better nodes (lower RTT and closer
	  to target)
	* don't use pointers to resume_data and file_priorities in
	  add_torrent_params
	* allow moving files to absolute paths, out of the download directory
	* make move_storage more generic to allow both overwriting files as well
	  as taking existing ones
	* fix choking issue at high upload rates
	* optimized rate limiter
	* make disk cache pool allocator configurable
	* fix library ABI to not depend on logging being enabled
	* use hex encoding instead of base32 in create_magnet_uri
	* include name, save_path and torrent_file in torrent_status, for
	  improved performance
	* separate anonymous mode and force-proxy mode, and tighten it up a bit
	* add per-tracker scrape information to announce_entry
	* report errors in read_piece_alert
	* DHT memory optimization
	* improve DHT lookup speed
	* improve support for windows XP and earlier
	* introduce global connection priority for improved swarm performance
	* make files deleted alert non-discardable
	* make built-in sha functions not conflict with libcrypto
	* improve web seed hash failure case
	* improve DHT lookup times
	* uTP path MTU discovery improvements
	* optimized the torrent creator optimizer to scale significantly better
	  with more files
	* fix uTP edge case where udp socket buffer fills up
	* fix nagle implementation in uTP

	* fix bug in error handling in protocol encryption

0.16.18 release

	* fix uninitialized values in DHT DOS mitigation
	* fix error handling in file::phys_offset
	* fix bug in HTTP scrape response parsing
	* enable TCP keepalive for socks5 connection for UDP associate
	* fix python3 support
	* fix bug in lt_donthave extension
	* expose i2p_alert to python. cleaning up of i2p connection code
	* fixed overflow and download performance issue when downloading at high rates
	* fixed bug in add_torrent_alert::message for magnet links
	* disable optimistic disconnects when connection limit is low
	* improved error handling of session::listen_on
	* suppress initial 'completed' announce to trackers added with replace_trackers
	  after becoming a seed
	* SOCKS4 fix for trying to connect over IPv6
	* fix saving resume data when removing all trackers
	* fix bug in udp_socket when changing socks5 proxy quickly

0.16.17 release

	* don't fall back on wildcard port in UPnP
	* fix local service discovery for magnet links
	* fix bitfield issue in file_storage
	* added work-around for MingW issue in file I/O
	* fixed sparse file detection on windows
	* fixed bug in gunzip
	* fix to use proxy settings when adding .torrent file from URL
	* fix resume file issue related to daylight savings time on windows
	* improve error checking in lazy_bdecode

0.16.16 release

	* add missing add_files overload to the python bindings
	* improve error handling in http gunzip
	* fix debug logging for banning web seeds
	* improve support for de-selected files in full allocation mode
	* fix dht_bootstrap_alert being posted
	* SetFileValidData fix on windows (prevents zero-fill)
	* fix minor lock_files issue on unix

0.16.15 release

	* fix mingw time_t 64 bit issue
	* fix use of SetFileValidData on windows
	* fix crash when using full allocation storage mode
	* improve error_code and error_category support in python bindings
	* fix python binding for external_ip_alert

0.16.14 release

	* make lt_tex more robust against bugs and malicious behavior
	* HTTP chunked encoding fix
	* expose file_granularity flag to python bindings
	* fix DHT memory error
	* change semantics of storage allocation to allocate on first write rather
	  than on startup (behaves better with changing file priorities)
	* fix resend logic in response to uTP SACK messages
	* only act on uTP RST packets with correct ack_nr
	* make uTP errors log in normal log mode (not require verbose)
	* deduplicate web seed entries from torrent files
	* improve error reporting from lazy_decode()

0.16.13 release

	* fix auto-manage issue when pausing session
	* fix bug in non-sparse mode on windows, causing incorrect file errors to
	  be generated
	* fix set_name() on file_storage actually affecting save paths
	* fix large file support issue on mingw
	* add some error handling to set_piece_hashes()
	* fix completed-on timestamp to not be clobbered on each startup
	* fix deadlock caused by some UDP tracker failures
	* fix potential integer overflow issue in timers on windows
	* minor fix to peer_proportional mixed_mode algorithm (TCP limit could go
	  too low)
	* graceful pause fix
	* i2p fixes
	* fix issue when loading certain malformed .torrent files
	* pass along host header with http proxy requests and possible
	  http_connection shutdown hang

0.16.12 release

	* fix building with C++11
	* fix IPv6 support in UDP socket (uTP)
	* fix mingw build issues
	* increase max allowed outstanding piece requests from peers
	* uTP performance improvement. only fast retransmit one packet at a time
	* improve error message for 'file too short'
	* fix piece-picker stat bug when only selecting some files for download
	* fix bug in async_add_torrent when settings file_priorities
	* fix boost-1.42 support for python bindings
	* fix memory allocation issue (virtual addres space waste) on windows

0.16.11 release

	* fix web seed URL double escape issue
	* fix string encoding issue in alert messages
	* fix SSL authentication issue
	* deprecate std::wstring overloads. long live utf-8
	* improve time-critical pieces feature (streaming)
	* introduce bandwidth exhaustion attack-mitigation in allowed-fast pieces
	* python binding fix issue where torrent_info objects where destructing when
	  their torrents were deleted
	* added missing field to scrape_failed_alert in python bindings
	* GCC 4.8 fix
	* fix proxy failure semantics with regards to anonymous mode
	* fix round-robin seed-unchoke algorithm
	* add bootstrap.sh to generage configure script and run configure
	* fix bug in SOCK5 UDP support
	* fix issue where torrents added by URL would not be started immediately

0.16.10 release

	* fix encryption level handle invalid values
	* add a number of missing functions to the python binding
	* fix typo in Jamfile for building shared libraries
	* prevent tracker exchange for magnet links before metadata is received
	* fix crash in make_magnet_uri when generating links longer than 1024
	  characters
	* fix hanging issue when closing files on windows (completing a download)
	* fix piece picking edge case that could cause torrents to get stuck at
	  hash failure
	* try unencrypted connections first, and fall back to encryption if it
	  fails (performance improvement)
	* add missing functions to python binding (flush_cache(), remap_files()
	  and orig_files())
	* improve handling of filenames that are invalid on windows
	* support 'implied_port' in DHT announce_peer
	* don't use pool allocator for disk blocks (cache may now return pages
	  to the kernel)

0.16.9 release

	* fix long filename truncation on windows
	* distinguish file open mode when checking files and downloading/seeding
	  with bittorrent. updates storage interface
	* improve file_storage::map_file when dealing with invalid input
	* improve handling of invalid utf-8 sequences in strings in torrent files
	* handle more cases of broken .torrent files
	* fix bug filename collision resolver
	* fix bug in filename utf-8 verification
	* make need_save_resume() a bit more robust
	* fixed sparse flag manipulation on windows
	* fixed streaming piece picking issue

0.16.8 release

	* make rename_file create missing directories for new filename
	* added missing python function: parse_magnet_uri
	* fix alerts.all_categories in python binding
	* fix torrent-abort issue which would cancel name lookups of other torrents
	* make torrent file parser reject invalid path elements earlier
	* fixed piece picker bug when using pad-files
	* fix read-piece response for cancelled deadline-pieces
	* fixed file priority vector-overrun
	* fix potential packet allocation alignment issue in utp
	* make 'close_redudnant_connections' cover more cases
	* set_piece_deadline() also unfilters the piece (if its priority is 0)
	* add work-around for bug in windows vista and earlier in
	  GetOverlappedResult
	* fix traversal algorithm leak in DHT
	* fix string encoding conversions on windows
	* take torrent_handle::query_pieces into account in torrent_handle::statue()
	* honor trackers responding with 410
	* fixed merkle tree torrent creation bug
	* fixed crash with empty url-lists in torrent files
	* added missing max_connections() function to python bindings

0.16.7 release

	* fix string encoding in error messages
	* handle error in read_piece and set_piece_deadline when torrent is removed
	* DHT performance improvement
	* attempt to handle ERROR_CANT_WAIT disk error on windows
	* improve peers exchanged over PEX
	* fixed rare crash in ut_metadata extension
	* fixed files checking issue
	* added missing pop_alerts() to python bindings
	* fixed typos in configure script, inversing some feature-enable/disable flags
	* added missing flag_update_subscribe to python bindings
	* active_dht_limit, active_tracker_limit and active_lsd_limit now
	  interpret -1 as infinite

0.16.6 release

	* fixed verbose log error for NAT holepunching
	* fix a bunch of typos in python bindings
	* make get_settings available in the python binding regardless of
	  deprecated functions
	* fix typo in python settings binding
	* fix possible dangling pointer use in peer list
	* fix support for storing arbitrary data in the DHT
	* fixed bug in uTP packet circle buffer
	* fix potential crash when using torrent_handle::add_piece
	* added missing add_torrent_alert to python binding

0.16.5 release

	* udp socket refcounter fix
	* added missing async_add_torrent to python bindings
	* raised the limit for bottled http downloads to 2 MiB
	* add support for magnet links and URLs in python example client
	* fixed typo in python bindings' add_torrent_params
	* introduce a way to add built-in plugins from python
	* consistently disconnect the same peer when two peers simultaneously connect
	* fix local endpoint queries for uTP connections
	* small optimization to local peer discovery to ignore our own broadcasts
	* try harder to bind the udp socket (uTP, DHT, UDP-trackers, LSD) to the
	  same port as TCP
	* relax file timestamp requirements for accepting resume data
	* fix performance issue in web seed downloader (coalescing of blocks
	  sometimes wouldn't work)
	* web seed fixes (better support for torrents without trailing / in
	  web seeds)
	* fix some issues with SSL over uTP connections
	* fix UDP trackers trying all endpoints behind the hostname

0.16.4 release

	* raise the default number of torrents allowed to announce to trackers
	  to 1600
	* improve uTP slow start behavior
	* fixed UDP socket error causing it to fail on Win7
	* update use of boost.system to not use deprecated functions
	* fix GIL issue in python bindings. Deprecated extension support in python
	* fixed bug where setting upload slots to -1 would not mean infinite
	* extend the UDP tracker protocol to include the request string from the
	  tracker URL
	* fix mingw build for linux crosscompiler

0.16.3 release

	* fix python binding backwards compatibility in replace_trackers
	* fix possible starvation in metadata extension
	* fix crash when creating torrents and optimizing file order with pad files
	* disable support for large MTUs in uTP until it is more reliable
	* expose post_torrent_updates and state_update_alert to python bindings
	* fix incorrect SSL error messages
	* fix windows build of shared library with openssl
	* fix race condition causing shutdown hang

0.16.2 release

	* fix permissions issue on linux with noatime enabled for non-owned files
	* use random peer IDs in anonymous mode
	* fix move_storage bugs
	* fix unnecessary dependency on boost.date_time when building boost.asio as separate compilation
	* always use SO_REUSEADDR and deprecate the flag to turn it on
	* add python bindings for SSL support
	* minor uTP tweaks
	* fix end-game mode issue when some files are selected to not be downloaded
	* improve uTP slow start
	* make uTP less aggressive resetting cwnd when idle

0.16.1 release

	* fixed crash when providing corrupt resume data
	* fixed support for boost-1.44
	* fixed reversed semantics of queue_up() and queue_down()
	* added missing functions to python bindings (file_priority(), set_dht_settings())
	* fixed low_prio_disk support on linux
	* fixed time critical piece accounting in the request queue
	* fixed semantics of rate_limit_utp to also ignore per-torrent limits
	* fixed piece sorting bug of deadline pieces
	* fixed python binding build on Mac OS and BSD
	* fixed UNC path normalization (on windows, unless UNC paths are disabled)
	* fixed possible crash when enabling multiple connections per IP
	* fixed typo in win vista specific code, breaking the build
	* change default of rate_limit_utp to true
	* fixed DLL export issue on windows (when building a shared library linking statically against boost)
	* fixed FreeBSD build
	* fixed web seed performance issue with pieces > 1 MiB
	* fixed unchoke logic when using web seeds
	* fixed compatibility with older versions of boost (down to boost 1.40)

0.16 release

	* support torrents with more than 262000 pieces
	* make tracker back-off configurable
	* don't restart the swarm after downloading metadata from magnet links
	* lower the default tracker retry intervals
	* support banning web seeds sending corrupt data
	* don't let hung outgoing connection attempts block incoming connections
	* improve SSL torrent support by using SNI and a single SSL listen socket
	* improved peer exchange performance by sharing incoming connections which advertize listen port 
	* deprecate set_ratio(), and per-peer rate limits
	* add web seed support for torrents with pad files
	* introduced a more scalable API for torrent status updates (post_torrent_updates()) and updated client_test to use it
	* updated the API to add_torrent_params turning all bools into flags of a flags field
	* added async_add_torrent() function to significantly improve performance when
	  adding many torrents
	* change peer_states to be a bitmask (bw_limit, bw_network, bw_disk)
	* changed semantics of send_buffer_watermark_factor to be specified as a percentage
	* add incoming_connection_alert for logging all successful incoming connections
	* feature to encrypt peer connections with a secret AES-256 key stored in .torrent file
	* deprecated compact storage allocation
	* close files in separate thread on systems where close() may block (Mac OS X for instance)
	* don't create all directories up front when adding torrents
	* support DHT scrape
	* added support for fadvise/F_RDADVISE for improved disk read performance
	* introduced pop_alerts() which pops the entire alert queue in a single call
	* support saving metadata in resume file, enable it by default for magnet links
	* support for receiving multi announce messages for local peer discovery
	* added session::listen_no_system_port flag to prevent libtorrent from ever binding the listen socket to port 0
	* added option to not recheck on missing or incomplete resume data
	* extended stats logging with statistics=on builds
	* added new session functions to more efficiently query torrent status
	* added alerts for added and removed torrents
	* expanded plugin interface to support session wide states
	* made the metadata block requesting algorithm more robust against hash check failures
	* support a separate option to use proxies for peers or not
	* pausing the session now also pauses checking torrents
	* moved alert queue size limit into session_settings
	* added support for DHT rss feeds (storing only)
	* added support for RSS feeds
	* fixed up some edge cases in DHT routing table and improved unit test of it
	* added error category and error codes for HTTP errors
	* made the DHT implementation slightly more robust against routing table poisoning and node ID spoofing
	* support chunked encoding in http downloads (http_connection)
	* support adding torrents by url to the .torrent file
	* support CDATA tags in xml parser
	* use a python python dictionary for settings instead of session_settings object (in python bindings)
	* optimized metadata transfer (magnet link) startup time (shaved off about 1 second)
	* optimized swarm startup time (shaved off about 1 second)
	* support DHT name lookup
	* optimized memory usage of torrent_info and file_storage, forcing some API changes
	  around file_storage and file_entry
	* support trackerid tracker extension
	* graceful peer disconnect mode which finishes transactions before disconnecting peers
	* support chunked encoding for web seeds
	* uTP protocol support
	* resistance towards certain flood attacks
	* support chunked encoding for web seeds (only for BEP 19, web seeds)
	* optimized session startup time
	* support SSL for web seeds, through all proxies
	* support extending web seeds with custom authorization and extra headers
	* settings that are not changed from the default values are not saved
	  in the session state
	* made seeding choking algorithm configurable
	* deprecated setters for max connections, max half-open, upload and download
	  rates and unchoke slots. These are now set through session_settings
	* added functions to query an individual peer's upload and download limit
	* full support for BEP 21 (event=paused)
	* added share-mode feature for improving share ratios
	* merged all proxy settings into a single one
	* improved SOCKS5 support by proxying hostname lookups
	* improved support for multi-homed clients
	* added feature to not count downloaded bytes from web seeds in stats
	* added alert for incoming local service discovery messages
	* added option to set file priorities when adding torrents
	* removed the session mutex for improved performance
	* added upload and download activity timer stats for torrents
	* made the reuse-address flag configurable on the listen socket
	* moved UDP trackers over to use a single socket
	* added feature to make asserts log to a file instead of breaking the process
	  (production asserts)
	* optimized disk I/O cache clearing
	* added feature to ask a torrent if it needs to save its resume data or not
	* added setting to ignore file modification time when loading resume files
	* support more fine-grained torrent states between which peer sources it
	  announces to
	* supports calculating sha1 file-hashes when creating torrents
	* made the send_buffer_watermark performance warning more meaningful
	* supports complete_ago extension
	* dropped zlib as a dependency and builds using puff.c instead
	* made the default cache size depend on available physical RAM
	* added flags to torrent::status() that can filter which values are calculated
	* support 'explicit read cache' which keeps a specific set of pieces
	  in the read cache, without implicitly caching other pieces
	* support sending suggest messages based on what's in the read cache
	* clear sparse flag on files that complete on windows
	* support retry-after header for web seeds
	* replaced boost.filesystem with custom functions
	* replaced dependency on boost.thread by asio's internal thread primitives
	* added support for i2p torrents
	* cleaned up usage of MAX_PATH and related macros
	* made it possible to build libtorrent without RTTI support
	* added support to build with libgcrypt and a shipped version of libtommath
	* optimized DHT routing table memory usage
	* optimized disk cache to work with large caches
	* support variable number of optimistic unchoke slots and to dynamically
	  adjust based on the total number of unchoke slots
	* support for BitTyrant choker algorithm
	* support for automatically start torrents when they receive an
	  incoming connection
	* added more detailed instrumentation of the disk I/O thread

0.15.11 release

	* fixed web seed bug, sometimes causing infinite loops
	* fixed race condition when setting session_settings immediately after creating session
	* give up immediately when failing to open a listen socket (report the actual error)
	* restored ABI compatibility with 0.15.9
	* added missing python bindings for create_torrent and torrent_info

0.15.10 release

	* fix 'parameter incorrect' issue when using unbuffered IO on windows
	* fixed UDP socket error handling on windows
	* fixed peer_tos (type of service) setting
	* fixed crash when loading resume file with more files than the torrent in it
	* fix invalid-parameter error on windows when disabling filesystem disk cache
	* fix connection queue issue causing shutdown delays
	* fixed mingw build
	* fix overflow bug in progress_ppm field
	* don't filter local peers received from a non-local tracker
	* fix python deadlock when using python extensions
	* fixed small memory leak in DHT

0.15.9 release

	* added some functions missing from the python binding
	* fixed rare piece picker bug
	* fixed invalid torrent_status::finished_time
	* fixed bugs in dont-have and upload-only extension messages
	* don't open files in random-access mode (speeds up hashing)

0.15.8 release

	* allow NULL to be passed to create_torrent::set_comment and create_torrent::set_creator
	* fix UPnP issue for routers with multiple PPPoE connections
	* fix issue where event=stopped announces wouldn't be sent when closing session
	* fix possible hang in file::readv() on windows
	* fix CPU busy loop issue in tracker announce logic
	* honor IOV_MAX when using writev and readv
	* don't post 'operation aborted' UDP errors when changing listen port
	* fix tracker retry logic, where in some configurations the next tier would not be tried
	* fixed bug in http seeding logic (introduced in 0.15.7)
	* add support for dont-have extension message
	* fix for set_piece_deadline
	* add reset_piece_deadline function
	* fix merkle tree torrent assert

0.15.7 release

	* exposed set_peer_id to python binding
	* improve support for merkle tree torrent creation
	* exposed comparison operators on torrent_handle to python
	* exposed alert error_codes to python
	* fixed bug in announce_entry::next_announce_in and min_announce_in
	* fixed sign issue in set_alert_mask signature
	* fixed unaligned disk access for unbuffered I/O in windows
	* support torrents whose name is empty
	* fixed connection limit to take web seeds into account as well
	* fixed bug when receiving a have message before having the metadata
	* fixed python bindings build with disabled DHT support
	* fixed BSD file allocation issue
	* fixed bug in session::delete_files option to remove_torrent

0.15.6 release

	* fixed crash in udp trackers when using SOCKS5 proxy
	* fixed reconnect delay when leaving upload only mode
	* fixed default values being set incorrectly in add_torrent_params through add_magnet_uri in python bindings
	* implemented unaligned write (for unbuffered I/O)
	* fixed broadcast_lsd option
	* fixed udp-socket race condition when using a proxy
	* end-game mode optimizations
	* fixed bug in udp_socket causing it to issue two simultaneous async. read operations
	* fixed mingw build
	* fixed minor bug in metadata block requester (for magnet links)
	* fixed race condition in iconv string converter
	* fixed error handling in torrent_info constructor
	* fixed bug in torrent_info::remap_files
	* fix python binding for wait_for_alert
	* only apply privileged port filter to DHT-only peers

0.15.5 release

	* support DHT extension to report external IPs
	* fixed rare crash in http_connection's error handling
	* avoid connecting to peers listening on ports < 1024
	* optimized piece picking to not cause busy loops in some end-game modes
	* fixed python bindings for tcp::endpoint
	* fixed edge case of pad file support
	* limit number of torrents tracked by DHT
	* fixed bug when allow_multiple_connections_per_ip was enabled
	* potential WOW64 fix for unbuffered I/O (windows)
	* expose set_alert_queue_size_limit to python binding
	* support dht nodes in magnet links
	* support 100 Continue HTTP responses
	* changed default choker behavior to use 8 unchoke slots (instead of being rate based)
	* fixed error reporting issue in disk I/O thread
	* fixed file allocation issues on linux
	* fixed filename encoding and decoding issue on platforms using iconv
	* reports redundant downloads to tracker, fixed downloaded calculation to
	  be more stable when not including redundant. Improved redundant data accounting
	  to be more accurate
	* fixed bugs in http seed connection and added unit test for it
	* fixed error reporting when fallocate fails
	* deprecate support for separate proxies for separate kinds of connections

0.15.4 release

	* fixed piece picker issue triggered by hash failure and timed out requests to the piece
	* fixed optimistic unchoke issue when setting per torrent unchoke limits
	* fixed UPnP shutdown issue
	* fixed UPnP DeletePortmapping issue
	* fixed NAT-PMP issue when adding the same mapping multiple times
	* no peers from tracker when stopping is no longer an error
	* improved web seed retry behavior
	* fixed announce issue

0.15.3 release

	* fixed announce bug where event=completed would not be sent if it violated the
	  min-announce of the tracker
	* fixed limitation in rate limiter
	* fixed build error with boost 1.44

0.15.2 release

	* updated compiler to msvc 2008 for python binding
	* restored default fail_limit to unlimited on all trackers
	* fixed rate limit bug for DHT
	* fixed SOCKS5 bug for routing UDP packets
	* fixed bug on windows when verifying resume data for a torrent where
	  one of its directories had been removed
	* fixed race condition in peer-list with DHT
	* fix force-reannounce and tracker retry issue

0.15.1 release

	* fixed rare crash when purging the peer list
	* fixed race condition around m_abort in session_impl
	* fixed bug in web_peer_connection which could cause a hang when downloading
	  from web servers
	* fixed bug in metadata extensions combined with encryption
	* refactored socket reading code to not use async. operations unnecessarily
	* some timer optimizations
	* removed the reuse-address flag on the listen socket
	* fixed bug where local peer discovery and DHT wouldn't be announced to without trackers
	* fixed bug in bdecoder when decoding invalid messages
	* added build warning when building with UNICODE but the standard library
	  doesn't provide std::wstring
	* fixed add_node python binding
	* fixed issue where trackers wouldn't tried immediately when the previous one failed
	* fixed synchronization issue between download queue and piece picker
	* fixed bug in udp tracker scrape response parsing
	* fixed bug in the disk thread that could get triggered under heavy load
	* fixed bug in add_piece() that would trigger asserts
	* fixed vs 2010 build
	* recognizes more clients in identify_client()
	* fixed bug where trackers wouldn't be retried if they failed
	* slight performance fix in disk elevator algorithm
	* fixed potential issue where a piece could be checked twice
	* fixed build issue on windows related to GetCompressedSize()
	* fixed deadlock when starting torrents with certain invalid tracker URLs
	* fixed iterator bug in disk I/O thread
	* fixed FIEMAP support on linux
	* fixed strict aliasing warning on gcc
	* fixed inconsistency when creating torrents with symlinks
	* properly detect windows version to initialize half-open connection limit
	* fixed bug in url encoder where $ would not be encoded

0.15 release

	* introduced a session state save mechanism. load_state() and save_state().
	  this saves all session settings and state (except torrents)
	* deprecated dht_state functions and merged it with the session state
	* added support for multiple trackers in magnet links
	* added support for explicitly flushing the disk cache
	* added torrent priority to affect bandwidth allocation for its peers
	* reduced the number of floating point operations (to better support
	  systems without FPU)
	* added new alert when individual files complete
	* added support for storing symbolic links in .torrent files
	* added support for uTorrent interpretation of multi-tracker torrents
	* handle torrents with duplicate filenames
	* piece timeouts are adjusted to download rate limits
	* encodes urls in torrent files that needs to be encoded
	* fixed not passing &supportcrypto=1 when encryption is disabled
	* introduced an upload mode, which torrents are switched into when
	  it hits a disk write error, instead of stopping the torrent.
	  this lets libtorrent keep uploading the parts it has when it
	  encounters a disk-full error for instance
	* improved disk error handling and expanded use of error_code in
	  error reporting. added a bandwidth state, bw_disk, when waiting
	  for the disk io thread to catch up writing buffers
	* improved read cache memory efficiency
	* added another cache flush algorithm to write the largest
	  contiguous blocks instead of the least recently used
	* introduced a mechanism to be lighter on the disk when checking torrents
	* applied temporary memory storage optimization to when checking
	  a torrent as well
	* removed hash_for_slot() from storage_interface. It is now implemented
	  by using the readv() function from the storage implementation
	* improved IPv6 support by announcing twice when necessary
	* added feature to set a separate global rate limit for local peers
	* added preset settings for low memory environments and seed machines
	  min_memory_usage() and high_performance_seeder()
	* optimized overall memory usage for DHT nodes and requests, peer
	  entries and disk buffers
	* change in API for block_info in partial_piece_info, instead of
	  accessing 'peer', call 'peer()'
	* added support for fully automatic unchoker (no need to specify
	  number of upload slots). This is on by default
	* added support for changing socket buffer sizes through
	  session_settings
	* added support for merkle hash tree torrents (.merkle.torrent)
	* added 'seed mode', which assumes that all files are complete
	  and checks hashes lazily, as blocks are requested
	* added new extension for file attributes (executable and hidden)
	* added support for unbuffered I/O for aligned files
	* added workaround for sparse file issue on Windows Vista
	* added new lt_trackers extension to exchange trackers between
	  peers
	* added support for BEP 17 http seeds
	* added read_piece() to read pieces from torrent storage
	* added option for udp tracker preference
	* added super seeding
	* added add_piece() function to inject data from external sources
	* add_tracker() function added to torrent_handle
	* if there is no working tracker, current_tracker is the
	  tracker that is currently being tried
	* torrents that are checking can now be paused, which will
	  pause the checking
	* introduced another torrent state, checking_resume_data, which
	  the torrent is in when it's first added, and is comparing
	  the files on disk with the resume data
	* DHT bandwidth usage optimizations
	* rate limited DHT send socket
	* tracker connections are now also subject to IP filtering
	* improved optimistic unchoke logic
	* added monitoring of the DHT lookups
	* added bandwidth reports for estimated TCP/IP overhead and DHT
	* includes DHT traffic in the rate limiter
	* added support for bitcomet padding files
	* improved support for sparse files on windows
	* added ability to give seeding torrents preference to active slots
	* added torrent_status::finished_time
	* automatically caps files and connections by default to rlimit
	* added session::is_dht_running() function
	* added torrent_handle::force_dht_announce()
	* added torrent_info::remap_files()
	* support min_interval tracker extension
	* added session saving and loading functions
	* added support for min-interval in tracker responses
	* only keeps one outstanding duplicate request per peer
	  reduces waste download, specifically when streaming
	* added support for storing per-peer rate limits across reconnects
	* improved fallocate support
	* fixed magnet link issue when using resume data
	* support disk I/O priority settings
	* added info_hash to torrent_deleted_alert
	* improved LSD performance and made the interval configurable
	* improved UDP tracker support by caching connect tokens
	* fast piece optimization

release 0.14.10

	* fixed udp tracker race condition
	* added support for torrents with odd piece sizes
	* fixed issue with disk read cache not being cleared when removing torrents
	* made the DHT socket bind to the same interface as the session
	* fixed issue where an http proxy would not be used on redirects
	* Solaris build fixes
	* disabled buggy disconnect_peers feature

release 0.14.9

	* disabled feature to drop requests after having been skipped too many times
	* fixed range request bug for files larger than 2 GB in web seeds
	* don't crash when trying to create torrents with 0 files
	* fixed big_number __init__ in python bindings
	* fixed optimistic unchoke timer
	* fixed bug where torrents with incorrectly formatted web seed URLs would be
	  connected multiple times
	* fixed MinGW support
	* fixed DHT bootstrapping issue
	* fixed UDP over SOCKS5 issue
	* added support for "corrupt" tracker announce
	* made end-game mode less aggressive

release 0.14.8

	* ignore unkown metadata messages
	* fixed typo that would sometimes prevent queued torrents to be checked
	* fixed bug in auto-manager where active_downloads and active_seeds would
	  sometimes be used incorrectly
	* force_recheck() no longer crashes on torrents with no metadata
	* fixed broadcast socket regression from 0.14.7
	* fixed hang in NATPMP when shut down while waiting for a response
	* fixed some more error handling in bdecode

release 0.14.7

	* fixed deadlock in natpmp
	* resume data alerts are always posted, regardless of alert mask
	* added wait_for_alert to python binding
	* improved invalid filename character replacement
	* improved forward compatibility in DHT
	* added set_piece_hashes that takes a callback to the python binding
	* fixed division by zero in get_peer_info()
	* fixed bug where pieces may have been requested before the metadata
	  was received
	* fixed incorrect error when deleting files from a torrent where
	  not all files have been created
	* announces torrents immediately to the DHT when it's started
	* fixed bug in add_files that would fail to recurse if the path
	  ended with a /
	* fixed bug in error handling when parsing torrent files
	* fixed file checking bug when renaming a file before checking the torrent
	* fixed race conditon when receiving metadata from swarm
	* fixed assert in ut_metadata plugin
	* back-ported some fixes for building with no exceptions
	* fixed create_torrent when passing in a path ending with /
	* fixed move_storage when source doesn't exist
	* fixed DHT state save bug for node-id
	* fixed typo in python binding session_status struct
	* broadcast sockets now join every network interface (used for UPnP and
	  local peer discovery)

release 0.14.6

	* various missing include fixes to be buildable with boost 1.40
	* added missing functions to python binding related to torrent creation
	* fixed to add filename on web seed urls that lack it
	* fixed BOOST_ASIO_HASH_MAP_BUCKETS define for boost 1.39
	* fixed checking of fast and suggest messages when used with magnet links
	* fixed bug where web seeds would not disconnect if being resolved when
	  the torrent was paused
	* fixed download piece performance bug in piece picker
	* fixed bug in connect candidate counter
	* replaces invalid filename characters with .
	* added --with-libgeoip option to configure script to allow building and
	  linking against system wide library
	* fixed potential pure virtual function call in extensions on shutdown
	* fixed disk buffer leak in smart_ban extension

release 0.14.5

	* fixed bug when handling malformed webseed urls and an http proxy
	* fixed bug when setting unlimited upload or download rates for torrents
	* fix to make torrent_status::list_peers more accurate.
	* fixed memory leak in disk io thread when not using the cache
	* fixed bug in connect candidate counter
	* allow 0 upload slots
	* fixed bug in rename_file(). The new name would not always be saved in
	  the resume data
	* fixed resume data compatibility with 0.13
	* fixed rare piece-picker bug
	* fixed bug where one allowed-fast message would be sent even when
	  disabled
	* fixed race condition in UPnP which could lead to crash
	* fixed inversed seed_time ratio logic
	* added get_ip_filter() to session

release 0.14.4

	* connect candidate calculation fix
	* tightened up disk cache memory usage
	* fixed magnet link parser to accept hex-encoded info-hashes
	* fixed inverted logic when picking which peers to connect to
	  (should mean a slight performance improvement)
	* fixed a bug where a failed rename_file() would leave the storage
	  in an error state which would pause the torrent
	* fixed case when move_storage() would fail. Added a new alert
	  to be posted when it does
	* fixed crash bug when shutting down while checking a torrent
	* fixed handling of web seed urls that didn't end with a
	  slash for multi-file torrents
	* lowered the default connection speed to 10 connection attempts
	  per second
	* optimized memory usage when checking files fails
	* fixed bug when checking a torrent twice
	* improved handling of out-of-memory conditions in disk I/O thread
	* fixed bug when force-checking a torrent with partial pieces
	* fixed memory leak in disk cache
	* fixed torrent file path vulnerability
	* fixed upnp
	* fixed bug when dealing with clients that drop requests (i.e. BitComet)
	  fixes assert as well

release 0.14.3

	* added python binding for create_torrent
	* fixed boost-1.38 build
	* fixed bug where web seeds would be connected before the files
	  were checked
	* fixed filename bug when using wide characters
	* fixed rare crash in peer banning code
	* fixed potential HTTP compatibility issue
	* fixed UPnP crash
	* fixed UPnP issue where the control url contained the base url
	* fixed a replace_trackers bug
	* fixed bug where the DHT port mapping would not be removed when
	  changing DHT port
	* fixed move_storage bug when files were renamed to be moved out
	  of the root directory
	* added error handling for set_piece_hashes
	* fixed missing include in enum_if.cpp
	* fixed dual IP stack issue
	* fixed issue where renamed files were sometimes not saved in resume data
	* accepts tracker responses with no 'peers' field, as long as 'peers6'
	  is present
	* fixed CIDR-distance calculation in the precense of IPv6 peers
	* save partial resume data for torrents that are queued for checking
	  or checking, to maintain stats and renamed files
	* Don't try IPv6 on windows if it's not installed
	* move_storage fix
	* fixed potential crash on shutdown
	* fixed leaking exception from bdecode on malformed input
	* fixed bug where connection would hang when receiving a keepalive
	* fixed bug where an asio exception could be thrown when resolving
	  peer countries
	* fixed crash when shutting down while checking a torrent
	* fixed potential crash in connection_queue when a peer_connection
	  fail to open its socket

release 0.14.2

	* added missing functions to the python bindings torrent_info::map_file,
	  torrent_info::map_block and torrent_info::file_at_offset.
	* removed support for boost-1.33 and earlier (probably didn't work)
	* fixed potential freezes issues at shutdown
	* improved error message for python setup script
	* fixed bug when torrent file included announce-list, but no valid
	  tracker urls
	* fixed bug where the files requested from web seeds would be the
	  renamed file names instead of the original file names in the torrent.
	* documentation fix of queing section
	* fixed potential issue in udp_socket (affected udp tracker support)
	* made name, comment and created by also be subject to utf-8 error
	  correction (filenames already were)
	* fixed dead-lock when settings DHT proxy
	* added missing export directives to lazy_entry
	* fixed disk cache expiry settings bug (if changed, it would be set
	  to the cache size)
	* fixed bug in http_connection when binding to a particular IP
	* fixed typo in python binding (torrent_handle::piece_prioritize should
	  be torrent_handle::piece_priorities)
	* fixed race condition when saving DHT state
	* fixed bugs related to lexical_cast being locale dependent
	* added support for SunPro C++ compiler
	* fixed bug where messeges sometimes could be encrypted in the
	  wrong order, for encrypted connections.
	* fixed race condition where torrents could get stuck waiting to
	  get checked
	* fixed mapped files bug where it wouldn't be properly restored
	  from resume data properly
	* removed locale dependency in xml parser (caused asserts on windows)
	* fixed bug when talking to https 1.0 servers
	* fixed UPnP bug that could cause stack overflow

release 0.14.1

	* added converter for python unicode strings to utf-8 paths
	* fixed bug in http downloader where the host field did not
	  include the port number
	* fixed headers to not depend on NDEBUG, which would prohibit
	  linking a release build of libtorrent against a debug application
	* fixed bug in disk I/O thread that would make the thread
	  sometimes quit when an error occurred
	* fixed DHT bug
	* fixed potential shutdown crash in disk_io_thread
	* fixed usage of deprecated boost.filsystem functions
	* fixed http_connection unit test
	* fixed bug in DHT when a DHT state was loaded
	* made rate limiter change in 0.14 optional (to take estimated
	  TCP/IP overhead into account)
	* made the python plugin buildable through the makefile
	* fixed UPnP bug when url base ended with a slash and
	  path started with a slash
	* fixed various potentially leaking exceptions
	* fixed problem with removing torrents that are checking
	* fixed documentation bug regarding save_resume_data()
	* added missing documentation on torrent creation
	* fixed bugs in python client examples
	* fixed missing dependency in package-config file
	* fixed shared geoip linking in Jamfile
	* fixed python bindings build on windows and made it possible
	  to generate a windows installer
	* fixed bug in NAT-PMP implementation

release 0.14

	* deprecated add_torrent() in favor of a new add_torrent()
	  that takes a struct with parameters instead. Torrents
	  are paused and auto managed by default.
	* removed 'connecting_to_tracker' torrent state. This changes
	  the enum values for the other states.
	* Improved seeding and choking behavior.
	* Fixed rare buffer overrun bug when calling get_download_queue
	* Fixed rare bug where torrent could be put back into downloading
	  state even though it was finished, after checking files.
	* Fixed rename_file to work before the file on disk has been
	  created.
	* Fixed bug in tracker connections in case of errors caused
	  in the connection constructor.
	* Updated alert system to be filtered by category instead of
	  severity level. Alerts can generate a message through
	  alert::message().
	* Session constructor will now start dht, upnp, natpmp, lsd by
	  default. Flags can be passed in to the constructor to not
	  do this, if these features are to be enabled and disabled
	  at a later point.
	* Removed 'connecting_to_tracker' torrent state
	* Fix bug where FAST pieces were cancelled on choke
	* Fixed problems with restoring piece states when hash failed.
	* Minimum peer reconnect time fix. Peers with no failures would
	  reconnect immediately.
	* Improved web seed error handling
	* DHT announce fixes and off-by-one loop fix
	* Fixed UPnP xml parse bug where it would ignore the port number
	  for the control url.
	* Fixed bug in torrent writer where the private flag was added
	  outside of the info dictionary
	* Made the torrent file parser less strict of what goes in the
	  announce-list entry
	* Fixed type overflow bug where some statistics was incorrectly
	  reported for file larger than 2 GB
	* boost-1.35 support
	* Fixed bug in statistics from web server peers where it sometimes
	  could report too many bytes downloaded.
	* Fixed bug where statistics from the last second was lost when
	  disconnecting a peer.
	* receive buffer optimizations (memcpy savings and memory savings)
	* Support for specifying the TOS byte for peer traffic.
	* Basic support for queueing of torrents.
	* Better bias to give connections to downloading torrents
	  with fewer peers.
	* Optimized resource usage (removed the checking thread)
	* Support to bind outgoing connections to specific ports
	* Disk cache support.
	* New, more memory efficient, piece picker with sequential download
	  support (instead of the more complicated sequential download threshold).
	* Auto Upload slots. Automtically opens up more slots if
	  upload limit is not met.
	* Improved NAT-PMP support by querying the default gateway
	* Improved UPnP support by ignoring routers not on the clients subnet.

release 0.13
	
	* Added scrape support
	* Added add_extension() to torrent_handle. Can instantiate
	  extensions for torrents while downloading
	* Added support for remove_torrent to delete the files as well
	* Fixed issue with failing async_accept on windows
	* DHT improvements, proper error messages are now returned when
	  nodes sends bad packets
	* Optimized the country table used to resolve country of peers
	* Copying optimization for sending data. Data is no longer copied from
	  the disk I/O buffer to the send buffer.
	* Buffer optimization to use a raw buffer instead of std::vector<char>
	* Improved file storage to use sparse files
	* Updated python bindings
	* Added more clients to the identifiable clients list.
	* Torrents can now be started in paused state (to better support queuing)
	* Improved IPv6 support (support for IPv6 extension to trackers and
	  listens on both IPv6 and IPv4 interfaces).
	* Improved asserts used. Generates a stacktrace on linux
	* Piece picker optimizations and improvements
	* Improved unchoker, connection limit and rate limiter
	* Support for FAST extension
	* Fixed invalid calculation in DHT node distance
	* Fixed bug in URL parser that failed to parse IPv6 addresses
	* added peer download rate approximation
	* added port filter for outgoing connection (to prevent
	  triggering firewalls)
	* made most parameters configurable via session_settings
	* added encryption support
	* added parole mode for peers whose data fails the hash check.
	* optimized heap usage in piece-picker and web seed downloader.
	* fixed bug in DHT where older write tokens weren't accepted.
	* added support for sparse files.
	* introduced speed categories for peers and pieces, to separate
	  slow and fast peers.
	* added a half-open tcp connection limit that takes all connections
	  in to account, not just peer connections.
	* added alerts for filtered IPs.
	* added support for SOCKS4 and 5 proxies and HTTP CONNECT proxies.
	* fixed proper distributed copies calculation.
	* added option to use openssl for sha-1 calculations.
	* optimized the piece picker in the case where a peer is a seed.
	* added support for local peer discovery
	* removed the dependency on the compiled boost.date_time library
	* deprecated torrent_info::print()
	* added UPnP support
	* fixed problem where peer interested flags were not updated correctly
	  when pieces were filtered
	* improvements to ut_pex messages, including support for seed flag
	* prioritizes upload bandwidth to peers that might send back data
	* the following functions have been deprecated:
	  	void torrent_handle::filter_piece(int index, bool filter) const;
	  	void torrent_handle::filter_pieces(std::vector<bool> const& pieces) const;
	  	bool torrent_handle::is_piece_filtered(int index) const;
	  	std::vector<bool> torrent_handle::filtered_pieces() const;
	  	void torrent_handle::filter_files(std::vector<bool> const& files) const;
	  
	  instead, use the piece_priority functions.
	  
	* added support for NAT-PMP
	* added support for piece priorities. Piece filtering is now set as
	  a priority
	* Fixed crash when last piece was smaller than one block and reading
	  fastresume data for that piece
	* Makefiles should do a better job detecting boost
	* Fixed crash when all tracker urls are removed
	* Log files can now be created at user supplied path
	* Log files failing to create is no longer fatal
	* Fixed dead-lock in torrent_handle
	* Made it build with boost 1.34 on windows
	* Fixed bug in URL parser that failed to parse IPv6 addresses
	* Fixed bug in DHT, related to IPv6 nodes
	* DHT accepts transaction IDs that have garbage appended to them
	* DHT logs messages that it fails to decode

release 0.12

	* fixes to make the DHT more compatible
	* http seed improvements including error reporting and url encoding issues.
	* fixed bug where directories would be left behind when moving storage
	  in some cases.
	* fixed crashing bug when restarting or stopping the DHT.
	* added python binding, using boost.python
	* improved character conversion on windows when strings are not utf-8.
	* metadata extension now respects the private flag in the torrent.
	* made the DHT to only be used as a fallback to trackers by default.
	* added support for HTTP redirection support for web seeds.
	* fixed race condition when accessing a torrent that was checking its
	  fast resume data.
	* fixed a bug in the DHT which could be triggered if the network was
	  dropped or extremely rare cases.
	* if the download rate is limited, web seeds will now only use left-over
	  bandwidth after all bt peers have used up as much bandwidth as they can.
	* added the possibility to have libtorrent resolve the countries of
	  the peers in torrents.
	* improved the bandwidth limiter (it now implements a leaky bucket/node bucket).
	* improved the HTTP seed downloader to report accurate progress.
	* added more client peer-id signatures to be recognized.
	* added support for HTTP servers that skip the CR before the NL at line breaks.
	* fixed bug in the HTTP code that only accepted headers case sensitive.
	* fixed bug where one of the session constructors didn't initialize boost.filesystem. 
	* fixed bug when the initial checking of a torrent fails with an exception.
	* fixed bug in DHT code which would send incorrect announce messages.
	* fixed bug where the http header parser was case sensitive to the header
	  names.
	* Implemented an optmization which frees the piece_picker once a torrent
	  turns into a seed.
	* Added support for uT peer exchange extension, implemented by Massaroddel.
	* Modified the quota management to offer better bandwidth balancing
	  between peers.
	* logging now supports multiple sessions (different sessions now log
	  to different directories).
	* fixed random number generator seed problem, generating the same
	  peer-id for sessions constructed the same second.
	* added an option to accept multiple connections from the same IP.
	* improved tracker logging.
	* moved the file_pool into session. The number of open files is now
	  limited per session.
	* fixed uninitialized private flag in torrent_info
	* fixed long standing issue with file.cpp on windows. Replaced the low level
	  io functions used on windows.
	* made it possible to associate a name with torrents without metadata.
	* improved http-downloading performance by requesting entire pieces via
	  http.
	* added plugin interface for extensions. And changed the interface for
	  enabling extensions.

release 0.11

	* added support for incorrectly encoded paths in torrent files
	  (assumes Latin-1 encoding and converts to UTF-8).
	* added support for destructing session objects asynchronously.
	* fixed bug with file_progress() with files = 0 bytes
	* fixed a race condition bug in udp_tracker_connection that could
	  cause a crash.
	* fixed bug occuring when increasing the sequenced download threshold
	  with max availability lower than previous threshold.
	* fixed an integer overflow bug occuring when built with gcc 4.1.x
	* fixed crasing bug when closing while checking a torrent
	* fixed bug causing a crash with a torrent with piece length 0
	* added an extension to the DHT network protocol to support the
	  exchange of nodes with IPv6 addresses.
	* modified the ip_filter api slightly to support IPv6
	* modified the api slightly to make sequenced download threshold
	  a per torrent-setting.
	* changed the address type to support IPv6
	* fixed bug in piece picker which would not behave as
	  expected with regard to sequenced download threshold.
	* fixed bug with file_progress() with files > 2 GB.
	* added --enable-examples option to configure script.
	* fixed problem with the resource distribution algorithm
	  (controlling e.g upload/download rates).
	* fixed incorrect asserts in storage related to torrents with
	  zero-sized files.
	* added support for trackerless torrents (with kademlia DHT).
	* support for torrents with the private flag set.
	* support for torrents containing bootstrap nodes for the
	  DHT network.
	* fixed problem with the configure script on FreeBSD.
	* limits the pipelining used on url-seeds.
	* fixed problem where the shutdown always would delay for
	  session_settings::stop_tracker_timeout seconds.
	* session::listen_on() won't reopen the socket in case the port and
	  interface is the same as the one currently in use.
	* added http proxy support for web seeds.
	* fixed problem where upload and download stats could become incorrect
	  in case of high cpu load.
	* added more clients to the identifiable list.
	* fixed fingerprint parser to cope with latest Mainline versions.

release 0.10

	* fixed a bug where the requested number of peers in a tracker request could
	  be too big.
	* fixed a bug where empty files were not created in full allocation mode.
	* fixed a bug in storage that would, in rare cases, fail to do a
	  complete check.
	* exposed more settings for tweaking parameters in the piece-picker,
	  downloader and uploader (http_settings replaced by session_settings).
	* tweaked default settings to improve high bandwidth transfers.
	* improved the piece picker performance and made it possible to download
	  popular pieces in sequence to improve disk performance.
	* added the possibility to control upload and download limits per peer.
	* fixed problem with re-requesting skipped pieces when peer was sending pieces
	  out of fifo-order.
	* added support for http seeding (the GetRight protocol)
	* renamed identifiers called 'id' in the public interface to support linking
	  with Objective.C++
	* changed the extensions protocol to use the new one, which is also
	  implemented by uTorrent.
	* factorized the peer_connection and added web_peer_connection which is
	  able to download from http-sources.
	* converted the network code to use asio (resulted in slight api changes
	  dealing with network addresses).
	* made libtorrent build in vc7 (patches from Allen Zhao)
	* fixed bug caused when binding outgoing connections to a non-local interface.
	* add_torrent() will now throw if called while the session object is
	  being closed.
	* added the ability to limit the number of simultaneous half-open
	  TCP connections. Flags in peer_info has been added.

release 0.9.1

	* made the session disable file name checks within the boost.filsystem library
	* fixed race condition in the sockets
	* strings that are invalid utf-8 strings are now decoded with the
	  local codepage on windows
	* added the ability to build libtorrent both as a shared library
	* client_test can now monitor a directory for torrent files and automatically
	  start and stop downloads while running
	* fixed problem with file_size() when building on windows with unicode support
	* added a new torrent state, allocating
	* added a new alert, metadata_failed_alert
	* changed the interface to session::add_torrent for some speed optimizations.
	* greatly improved the command line control of the example client_test.
	* fixed bug where upload rate limit was not being applied.
	* files that are being checked will no longer stall files that don't need
	  checking.
	* changed the way libtorrent identifies support for its excentions
	  to look for 'ext' at the end of the peer-id.
	* improved performance by adding a circle buffer for the send buffer.
	* fixed bugs in the http tracker connection when using an http proxy.
	* fixed problem with storage's file pool when creating torrents and then
	  starting to seed them.
	* hard limit on remote request queue and timeout on requests (a timeout
	  triggers rerequests). This makes libtorrent work much better with
	  "broken" clients like BitComet which may ignore requests.

Initial release 0.9

	* multitracker support
	* serves multiple torrents on a single port and a single thread
	* supports http proxies and proxy authentication
	* gzipped tracker-responses
	* block level piece picker
	* queues torrents for file check, instead of checking all of them in parallel
	* uses separate threads for checking files and for main downloader
	* upload and download rate limits
	* piece-wise, unordered, incremental file allocation
	* fast resume support
	* supports files > 2 gigabytes
	* supports the no_peer_id=1 extension
	* support for udp-tracker protocol
	* number of connections limit
	* delays sending have messages
	* can resume pieces downloaded in any order
	* adjusts the length of the request queue depending on download rate
	* supports compact=1
	* selective downloading
	* ip filter
<|MERGE_RESOLUTION|>--- conflicted
+++ resolved
@@ -1,4 +1,3 @@
-<<<<<<< HEAD
 1.2 release
 
 	* renamed debug_notification to connect_notification
@@ -91,9 +90,8 @@
 	* improved support for listening on multiple sockets and interfaces
 	* resume data no longer has timestamps of files
 	* require C++11 to build libtorrent
-=======
+
 1.1.11 release
->>>>>>> 25a1f129
 
 	* fix move_storage with save_path with a trailing slash
 	* fix tracker announce issue, advertising port 0 in secondary IPv6 announce
