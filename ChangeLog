<<<<<<< HEAD
	* add flags()/set_flags()/unset_flags() to torrent_handle, deprecate individual functions
	* added alert for block being sent to the send buffer
	* drop support for windows compilers without std::wstring
	* implemented support for DHT infohash indexing, BEP51
	* removed deprecated support for file_base in file_storage
	* added support for running separate DHT nodes on each network interface
	* added support for establishing UTP connections on any network interface
	* added support for sending tracker announces on every network interface
	* introduce "lt" namespace alias
	* need_save_resume_data() will no longer return true every 15 minutes
	* make the file_status interface explicitly public types
	* added resolver_cache_timeout setting for internal host name resolver
	* make parse_magnet_uri take a string_view instead of std::string
	* deprecate add_torrent_params::url field. use parse_magnet_uri instead
	* optimize download queue management
	* deprecated (undocumented) file:// urls
	* add limit for number of web seed connections
	* added support for retrieval of DHT live nodes
	* complete UNC path support
	* add packets pool allocator
	* remove disk buffer pool allocator
	* fix last_upload and last_download overflow after 9 hours in past
	* python binding add more add_torrent_params fields and an invalid key check
	* introduce introduce distinct types for peer_class_t, piece_index_t and
	  file_index_t.
	* fix crash caused by empty bitfield
	* removed disk-access-log build configuration
	* removed mmap_cache feature
	* strengthened type safety in handling of piece and file indices
	* deprecate identify_client() and fingerprint type
	* make sequence number for mutable DHT items backed by std::int64_t
	* tweaked storage_interface to have stronger type safety
	* deprecate relative times in torrent_status, replaced by std::chrono::time_point
	* refactor in alert types to use more const fields and more clear API
	* changed session_stats_alert counters type to signed (std::int64_t)
	* remove torrent eviction/ghost torrent feature
	* include target in DHT lookups, when queried from the session
	* improve support for HTTP redirects for web seeds
	* use string_view in entry interface
	* deprecate "send_stats" property on trackers (since lt_tracker extension has
	  been removed)
	* remove deprecate session_settings API (use settings_pack instead)
	* improve file layout optimization when creating torrents with padfiles
	* remove remote_dl_rate feature
	* source code migration from boost::shared_ptr to std::shared_ptr
	* storage_interface API changed to use span and references
	* changes in public API to work with std::shared_ptr<torrent_info>
	* extensions API changed to use span and std::shared_ptr
	* plugin API changed to handle DHT requests using string_view
	* removed support for lt_trackers and metadata_transfer extensions
	  (pre-dating ut_metadata)
	* support windows' CryptoAPI for SHA-1
	* separated ssl and crypto options in build
	* remove lazy-bitfield feature
	* simplified suggest-read-cache feature to not depend on disk threads
	* removed option to disable contiguous receive buffers
	* deprecated public to_hex() and from_hex() functions
	* separated address and port fields in listen alerts
	* added support for parsing new x.pe parameter from BEP 9
	* peer_blocked_alert now derives from peer_alert
	* transitioned exception types to system_error
	* made alerts move-only
	* move files one-by-one when moving storage for a torrent
	* removed RSS support
	* removed feature to resolve country for peers
	* added support for BEP 32, "IPv6 extension for DHT"
	* overhauled listen socket and UDP socket handling, improving multi-home
	  support and bind-to-device
	* resume data is now communicated via add_torrent_params objects
	* added new read_resume_data()/write_resume_data functions to write bencoded,
	  backwards compatible resume files
	* removed deprecated fields from add_torrent_params
	* deprecate "resume_data" field in add_torrent_params
	* improved support for bind-to-device
	* deprecated ssl_listen, SSL sockets are specified in listen_interfaces now
	* improved support for listening on multiple sockets and interfaces
	* resume data no longer has timestamps of files
	* require C++11 to build libtorrent
=======

1.1.5 release
>>>>>>> 12803612

	* fix IPv6 tracker support by performing the second announce in more cases
	* fix utf-8 encoding check in torrent parser
	* fix infinite loop when parsing maliciously crafted torrents
	* fix invalid read in parse_int in bdecoder
	* fix issue with very long tracker- and web seed URLs
	* don't attempt to create empty files on startup, if they already exist
	* fix force-recheck issue (new files would not be picked up)
	* fix inconsistency in file_priorities and override_resume_data behavior

1.1.4 release

	* corrected missing const qualifiers on bdecode_node
	* fix changing queue position of paused torrents (1.1.3 regression)
	* fix re-check issue after move_storage
	* handle invalid arguments to set_piece_deadline()
	* move_storage did not work for torrents without metadata
	* improve shutdown time by only announcing to trackers whose IP we know
	* fix python3 portability issue in python binding
	* delay 5 seconds before reconnecting socks5 proxy for UDP ASSOCIATE
	* fix NAT-PMP crash when removing a mapping at the wrong time
	* improve path sanitization (filter unicode text direction characters)
	* deprecate partial_piece_info::piece_state
	* bind upnp requests to correct local address
	* save resume data when removing web seeds
	* fix proxying of https connections
	* fix race condition in disk I/O storage class
	* fix http connection timeout on multi-homed hosts
	* removed depdendency on boost::uintptr_t for better compatibility
	* fix memory leak in the disk cache
	* fix double free in disk cache
	* forward declaring libtorrent types is discouraged. a new fwd.hpp header is provided

1.1.3 release

	* removed (broken) support for incoming connections over socks5
	* restore announce_entry's timestamp fields to posix time in python binding
	* deprecate torrent_added_alert (in favor of add_torrent_alert)
	* fix python binding for parse_magnet_uri
	* fix minor robustness issue in DHT bootstrap logic
	* fix issue where torrent_status::num_seeds could be negative
	* document deprecation of dynamic loading/unloading of torrents
	* include user-agent in tracker announces in anonymous_mode for private torrents
	* add support for IPv6 peers from udp trackers
	* correctly URL encode the IPv6 argument to trackers
	* fix default file pool size on windows
	* fix bug where settings_pack::file_pool_size setting was not being honored
	* add feature to periodically close files (to make windows clear disk cache)
	* fix bug in torrent_handle::file_status
	* fix issue with peers not updated on metadata from magnet links

1.1.2 release

	* default TOS marking to 0x20
	* fix invalid access when leaving seed-mode with outstanding hash jobs
	* fix ABI compatibility issue introduced with preformatted entry type
	* add web_seed_name_lookup_retry to session_settings
	* slightly improve proxy settings backwards compatibility
	* add function to get default settings
	* updating super seeding would include the torrent in state_update_alert
	* fix issue where num_seeds could be greater than num_peers in torrent_status
	* finished non-seed torrents can also be in super-seeding mode
	* fix issue related to unloading torrents
	* fixed finished-time calculation
	* add missing min_memory_usage() and high_performance_seed() settings presets to python
	* fix stat cache issue that sometimes would produce incorrect resume data
	* storage optimization to peer classes
	* fix torrent name in alerts of builds with deprecated functions
	* make torrent_info::is_valid() return false if torrent failed to load
	* fix per-torrent rate limits for >256 peer classes
	* don't load user_agent and peer_fingerprint from session_state
	* fix file rename issue with name prefix matching torrent name
	* fix division by zero when setting tick_interval > 1000
	* fix move_storage() to its own directory (would delete the files)
	* fix socks5 support for UDP
	* add setting urlseed_max_request_bytes to handle large web seed requests
	* fix python build with CC/CXX environment
	* add trackers from add_torrent_params/magnet links to separate tiers
	* fix resumedata check issue with files with priority 0
	* deprecated mmap_cache feature
	* add utility function for generating peer ID fingerprint
	* fix bug in last-seen-complete
	* remove file size limit in torrent_info filename constructor
	* fix tail-padding for last file in create_torrent
	* don't send user-agent in metadata http downloads or UPnP requests when
	  in anonymous mode
	* fix internal resolve links lookup for mutable torrents
	* hint DHT bootstrap nodes of actual bootstrap request

1.1.1 release

	* update puff.c for gzip inflation
	* add dht_bootstrap_node a setting in settings_pack (and add default)
	* make pad-file and symlink support conform to BEP47
	* fix piece picker bug that could result in division by zero
	* fix value of current_tracker when all tracker failed
	* deprecate lt_trackers extension
	* remove load_asnum_db and load_country_db from python bindings
	* fix crash in session::get_ip_filter when not having set one
	* fix filename escaping when repairing torrents with broken web seeds
	* fix bug where file_completed_alert would not be posted unless file_progress
	  had been queries by the client
	* move files one-by-one when moving storage for a torrent
	* fix bug in enum_net() for BSD and Mac
	* fix bug in python binding of announce_entry
	* fixed bug related to flag_merge_resume_http_seeds flag in add_torrent_params
	* fixed inverted priority of incoming piece suggestions
	* optimize allow-fast logic
	* fix issue where FAST extension messages were not used during handshake
	* fixed crash on invalid input in http_parser
	* upgraded to libtommath 1.0
	* fixed parsing of IPv6 endpoint with invalid port character separator
	* added limited support for new x.pe parameter from BEP 9
	* fixed dht stats counters that weren't being updated
	* make sure add_torrent_alert is always posted before other alerts for
	  the torrent
	* fixed peer-class leak when settings per-torrent rate limits
	* added a new "preformatted" type to bencode entry variant type
	* improved Socks5 support and test coverage
	* fix set_settings in python binding
	* Added missing alert categories in python binding
	* Added dht_get_peers_reply_alert alert in python binding
	* fixed updating the node id reported to peers after changing IPs

1.1.0 release

	* improve robustness and performance of uTP PMTU discovery
	* fix duplicate ACK issue in uTP
	* support filtering which parts of session state are loaded by load_state()
	* deprecate support for adding torrents by HTTP URL
	* allow specifying which tracker to scrape in scrape_tracker
	* tracker response alerts from user initiated announces/scrapes are now
	  posted regardless of alert mask
	* improve DHT performance when changing external IP (primarily affects
	  bootstrapping).
	* add feature to stop torrents immediately after checking files is done
	* make all non-auto managed torrents exempt from queuing logic, including
	  checking torrents.
	* add option to not proxy tracker connections through proxy
	* removed sparse-regions feature
	* support using 0 disk threads (to perform disk I/O in network thread)
	* removed deprecated handle_alert template
	* enable logging build config by default (but alert mask disabled by default)
	* deprecated RSS API
	* experimental support for BEP 38, "mutable torrents"
	* replaced lazy_bdecode with a new bdecoder that's a lot more efficient
	* deprecate time functions, expose typedefs of boost::chrono in the
	  libtorrent namespace instead
	* deprecate file_base feature in file_storage/torrent_info
	* changed default piece and file priority to 4 (previously 1)
	* improve piece picker support for reverse picking (used for snubbed peers)
	  to not cause priority inversion for regular peers
	* improve piece picker to better support torrents with very large pieces
	  and web seeds. (request large contiguous ranges, but not necessarily a
	  whole piece).
	* deprecated session_status and session::status() in favor of performance
	  counters.
	* improve support for HTTP where one direction of the socket is shut down.
	* remove internal fields from web_seed_entry
	* separate crypto library configuration <crypto> and whether to support
	  bittorrent protocol encryption <encryption>
	* simplify bittorrent protocol encryption by just using internal RC4
	  implementation.
	* optimize copying torrent_info and file_storage objects
	* cancel non-critical DNS lookups when shutting down, to cut down on
	  shutdown delay.
	* greatly simplify the debug logging infrastructure. logs are now delivered
	  as alerts, and log level is controlled by the alert mask.
	* removed auto_expand_choker. use rate_based_choker instead
	* optimize UDP tracker packet handling
	* support SSL over uTP connections
	* support web seeds that resolve to multiple IPs
	* added auto-sequential feature. download well-seeded torrents in-order
	* removed built-in GeoIP support (this functionality is orthogonal to
	  libtorrent)
	* deprecate proxy settings in favor of regular settings
	* deprecate separate settings for peer protocol encryption
	* support specifying listen interfaces and outgoing interfaces as device
	  names (eth0, en2, tun0 etc.)
	* support for using purgrable memory as disk cache on Mac OS.
	* be more aggressive in corking sockets, to coalesce messages into larger
	  packets.
	* pre-emptively unchoke peers to save one round-trip at connection start-up.
	* add session constructor overload that takes a settings_pack
	* torrent_info is no longer an intrusive_ptr type. It is held by shared_ptr.
	  This is a non-backwards compatible change
	* move listen interface and port to the settings
	* move use_interfaces() to be a setting
	* extend storage interface to allow deferred flushing and flush the part-file
	  metadata periodically
	* make statistics propagate instantly rather than on the second tick
	* support for partfiles, where partial pieces belonging to skipped files are
	  put
	* support using multiple threads for socket operations (especially useful for
	  high performance SSL connections)
	* allow setting rate limits for arbitrary peer groups. Generalizes
	  per-torrent rate limits, and local peer limits
	* improved disk cache complexity O(1) instead of O(log(n))
	* add feature to allow storing disk cache blocks in an mmapped file
	  (presumably on an SSD)
	* optimize peer connection distribution logic across torrents to scale
	  better with many torrents
	* replaced std::map with boost::unordered_map for torrent list, to scale
	  better with many torrents
	* optimized piece picker
	* optimized disk cache
	* optimized .torrent file parsing
	* optimized initialization of storage when adding a torrent
	* added support for adding torrents asynchronously (for improved startup
	  performance)
	* added support for asynchronous disk I/O
	* almost completely changed the storage interface (for custom storage)
	* added support for hashing pieces in multiple threads

	* fix padfile issue
	* fix PMTUd bug
	* update puff to fix gzip crash

1.0.10 release

	* fixed inverted priority of incoming piece suggestions
	* fixed crash on invalid input in http_parser
	* added a new "preformatted" type to bencode entry variant type
	* fix division by zero in super-seeding logic

1.0.9 release

	* fix issue in checking outgoing interfaces (when that option is enabled)
	* python binding fix for boost-1.60.0
	* optimize enumeration of network interfaces on windows
	* improve reliability of binding listen sockets
	* support SNI in https web seeds and trackers
	* fix unhandled exception in DHT when receiving a DHT packet over IPv6

1.0.8 release

	* fix bug where web seeds were not used for torrents added by URL
	* fix support for symlinks on windows
	* fix long filename issue (on unixes)
	* fixed performance bug in DHT torrent eviction
	* fixed win64 build (GetFileAttributesEx)
	* fixed bug when deleting files for magnet links before they had metadata

1.0.7 release

	* fix bug where loading settings via load_state() would not trigger all
	  appropriate actions
	* fix bug where 32 bit builds could use more disk cache than the virtual
	  address space (when set to automatic)
	* fix support for torrents with > 500'000 pieces
	* fix ip filter bug when banning peers
	* fix IPv6 IP address resolution in URLs
	* introduce run-time check for torrent info-sections beeing too large
	* fix web seed bug when using proxy and proxy-peer-connections=false
	* fix bug in magnet link parser
	* introduce add_torrent_params flags to merge web seeds with resume data
	  (similar to trackers)
	* fix bug where dont_count_slow_torrents could not be disabled
	* fix fallocate hack on linux (fixes corruption on some architectures)
	* fix auto-manage bug with announce to tracker/lsd/dht limits
	* improve DHT routing table to not create an unbalanced tree
	* fix bug in uTP that would cause any connection taking more than one second
	  to connect be timed out (introduced in the vulnerability path)
	* fixed falling back to sending UDP packets direct when socks proxy fails
	* fixed total_wanted bug (when setting file priorities in add_torrent_params)
	* fix python3 compatibility with sha1_hash

1.0.6 release

	* fixed uTP vulnerability
	* make utf8 conversions more lenient
	* fix loading of piece priorities from resume data
	* improved seed-mode handling (seed-mode will now automatically be left when
	  performing operations implying it's not a seed)
	* fixed issue with file priorities and override resume data
	* fix request queue size performance issue
	* slightly improve UDP tracker performance
	* fix http scrape
	* add missing port mapping functions to python binding
	* fix bound-checking issue in bdecoder
	* expose missing dht_settings fields to python
	* add function to query the DHT settings
	* fix bug in 'dont_count_slow_torrents' feature, which would start too many
	  torrents

1.0.5 release

	* improve ip_voter to avoid flapping
	* fixed bug when max_peerlist_size was set to 0
	* fix issues with missing exported symbols when building dll
	* fix division by zero bug in edge case while connecting peers

1.0.4 release

	* fix bug in python binding for file_progress on torrents with no metadata
	* fix assert when removing a connected web seed
	* fix bug in tracker timeout logic
	* switch UPnP post back to HTTP 1.1
	* support conditional DHT get
	* OpenSSL build fixes
	* fix DHT scrape bug

1.0.3 release

	* python binding build fix for boost-1.57.0
	* add --enable-export-all option to configure script, to export all symbols
	  from libtorrent
	* fix if_nametoindex build error on windows
	* handle overlong utf-8 sequences
	* fix link order bug in makefile for python binding
	* fix bug in interest calculation, causing premature disconnects
	* tweak flag_override_resume_data semantics to make more sense (breaks
	  backwards compatibility of edge-cases)
	* improve DHT bootstrapping and periodic refresh
	* improve DHT maintanence performance (by pinging instead of full lookups)
	* fix bug in DHT routing table node-id prefix optimization
	* fix incorrect behavior of flag_use_resume_save_path
	* fix protocol race-condition in super seeding mode
	* support read-only DHT nodes
	* remove unused partial hash DHT lookups
	* remove potentially privacy leaking extension (non-anonymous mode)
	* peer-id connection ordering fix in anonymous mode
	* mingw fixes

1.0.2 release

	* added missing force_proxy to python binding
	* anonymous_mode defaults to false
	* make DHT DOS detection more forgiving to bursts
	* support IPv6 multicast in local service discovery
	* simplify CAS function in DHT put
	* support IPv6 traffic class (via the TOS setting)
	* made uTP re-enter slow-start after time-out
	* fixed uTP upload performance issue
	* fix missing support for DHT put salt

1.0.1 release

	* fix alignment issue in bitfield
	* improved error handling of gzip
	* fixed crash when web seeds redirect
	* fix compiler warnings

1.0 release

	* fix bugs in convert_to/from_native() on windows
	* fix support for web servers not supporting keepalive
	* support storing save_path in resume data
	* don't use full allocation on network drives (on windows)
	* added clear_piece_deadlines() to remove all piece deadlines
	* improve queuing logic of inactive torrents (dont_count_slow_torrents)
	* expose optimistic unchoke logic to plugins
	* fix issue with large UDP packets on windows
	* remove set_ratio() feature
	* improve piece_deadline/streaming
	* honor pieces with priority 7 in sequential download mode
	* simplified building python bindings
	* make ignore_non_routers more forgiving in the case there are no UPnP
	  devices at a known router. Should improve UPnP compatibility.
	* include reason in peer_blocked_alert
	* support magnet links wrapped in .torrent files
	* rate limiter optimization
	* rate limiter overflow fix (for very high limits)
	* non-auto-managed torrents no longer count against the torrent limits
	* handle DHT error responses correctly
	* allow force_announce to only affect a single tracker
	* add moving_storage field to torrent_status
	* expose UPnP and NAT-PMP mapping in session object
	* DHT refactoring and support for storing arbitrary data with put and get
	* support building on android
	* improved support for web seeds that don't support keep-alive
	* improve DHT routing table to return better nodes (lower RTT and closer
	  to target)
	* don't use pointers to resume_data and file_priorities in
	  add_torrent_params
	* allow moving files to absolute paths, out of the download directory
	* make move_storage more generic to allow both overwriting files as well
	  as taking existing ones
	* fix choking issue at high upload rates
	* optimized rate limiter
	* make disk cache pool allocator configurable
	* fix library ABI to not depend on logging being enabled
	* use hex encoding instead of base32 in create_magnet_uri
	* include name, save_path and torrent_file in torrent_status, for
	  improved performance
	* separate anonymous mode and force-proxy mode, and tighten it up a bit
	* add per-tracker scrape information to announce_entry
	* report errors in read_piece_alert
	* DHT memory optimization
	* improve DHT lookup speed
	* improve support for windows XP and earlier
	* introduce global connection priority for improved swarm performance
	* make files deleted alert non-discardable
	* make built-in sha functions not conflict with libcrypto
	* improve web seed hash failure case
	* improve DHT lookup times
	* uTP path MTU discovery improvements
	* optimized the torrent creator optimizer to scale significantly better
	  with more files
	* fix uTP edge case where udp socket buffer fills up
	* fix nagle implementation in uTP

	* fix bug in error handling in protocol encryption

0.16.18 release

	* fix uninitialized values in DHT DOS mitigation
	* fix error handling in file::phys_offset
	* fix bug in HTTP scrape response parsing
	* enable TCP keepalive for socks5 connection for UDP associate
	* fix python3 support
	* fix bug in lt_donthave extension
	* expose i2p_alert to python. cleaning up of i2p connection code
	* fixed overflow and download performance issue when downloading at high rates
	* fixed bug in add_torrent_alert::message for magnet links
	* disable optimistic disconnects when connection limit is low
	* improved error handling of session::listen_on
	* suppress initial 'completed' announce to trackers added with replace_trackers
	  after becoming a seed
	* SOCKS4 fix for trying to connect over IPv6
	* fix saving resume data when removing all trackers
	* fix bug in udp_socket when changing socks5 proxy quickly

0.16.17 release

	* don't fall back on wildcard port in UPnP
	* fix local service discovery for magnet links
	* fix bitfield issue in file_storage
	* added work-around for MingW issue in file I/O
	* fixed sparse file detection on windows
	* fixed bug in gunzip
	* fix to use proxy settings when adding .torrent file from URL
	* fix resume file issue related to daylight savings time on windows
	* improve error checking in lazy_bdecode

0.16.16 release

	* add missing add_files overload to the python bindings
	* improve error handling in http gunzip
	* fix debug logging for banning web seeds
	* improve support for de-selected files in full allocation mode
	* fix dht_bootstrap_alert being posted
	* SetFileValidData fix on windows (prevents zero-fill)
	* fix minor lock_files issue on unix

0.16.15 release

	* fix mingw time_t 64 bit issue
	* fix use of SetFileValidData on windows
	* fix crash when using full allocation storage mode
	* improve error_code and error_category support in python bindings
	* fix python binding for external_ip_alert

0.16.14 release

	* make lt_tex more robust against bugs and malicious behavior
	* HTTP chunked encoding fix
	* expose file_granularity flag to python bindings
	* fix DHT memory error
	* change semantics of storage allocation to allocate on first write rather
	  than on startup (behaves better with changing file priorities)
	* fix resend logic in response to uTP SACK messages
	* only act on uTP RST packets with correct ack_nr
	* make uTP errors log in normal log mode (not require verbose)
	* deduplicate web seed entries from torrent files
	* improve error reporting from lazy_decode()

0.16.13 release

	* fix auto-manage issue when pausing session
	* fix bug in non-sparse mode on windows, causing incorrect file errors to
	  be generated
	* fix set_name() on file_storage actually affecting save paths
	* fix large file support issue on mingw
	* add some error handling to set_piece_hashes()
	* fix completed-on timestamp to not be clobbered on each startup
	* fix deadlock caused by some UDP tracker failures
	* fix potential integer overflow issue in timers on windows
	* minor fix to peer_proportional mixed_mode algorithm (TCP limit could go
	  too low)
	* graceful pause fix
	* i2p fixes
	* fix issue when loading certain malformed .torrent files
	* pass along host header with http proxy requests and possible
	  http_connection shutdown hang

0.16.12 release

	* fix building with C++11
	* fix IPv6 support in UDP socket (uTP)
	* fix mingw build issues
	* increase max allowed outstanding piece requests from peers
	* uTP performance improvement. only fast retransmit one packet at a time
	* improve error message for 'file too short'
	* fix piece-picker stat bug when only selecting some files for download
	* fix bug in async_add_torrent when settings file_priorities
	* fix boost-1.42 support for python bindings
	* fix memory allocation issue (virtual addres space waste) on windows

0.16.11 release

	* fix web seed URL double escape issue
	* fix string encoding issue in alert messages
	* fix SSL authentication issue
	* deprecate std::wstring overloads. long live utf-8
	* improve time-critical pieces feature (streaming)
	* introduce bandwidth exhaustion attack-mitigation in allowed-fast pieces
	* python binding fix issue where torrent_info objects where destructing when
	  their torrents were deleted
	* added missing field to scrape_failed_alert in python bindings
	* GCC 4.8 fix
	* fix proxy failure semantics with regards to anonymous mode
	* fix round-robin seed-unchoke algorithm
	* add bootstrap.sh to generage configure script and run configure
	* fix bug in SOCK5 UDP support
	* fix issue where torrents added by URL would not be started immediately

0.16.10 release

	* fix encryption level handle invalid values
	* add a number of missing functions to the python binding
	* fix typo in Jamfile for building shared libraries
	* prevent tracker exchange for magnet links before metadata is received
	* fix crash in make_magnet_uri when generating links longer than 1024
	  characters
	* fix hanging issue when closing files on windows (completing a download)
	* fix piece picking edge case that could cause torrents to get stuck at
	  hash failure
	* try unencrypted connections first, and fall back to encryption if it
	  fails (performance improvement)
	* add missing functions to python binding (flush_cache(), remap_files()
	  and orig_files())
	* improve handling of filenames that are invalid on windows
	* support 'implied_port' in DHT announce_peer
	* don't use pool allocator for disk blocks (cache may now return pages
	  to the kernel)

0.16.9 release

	* fix long filename truncation on windows
	* distinguish file open mode when checking files and downloading/seeding
	  with bittorrent. updates storage interface
	* improve file_storage::map_file when dealing with invalid input
	* improve handling of invalid utf-8 sequences in strings in torrent files
	* handle more cases of broken .torrent files
	* fix bug filename collision resolver
	* fix bug in filename utf-8 verification
	* make need_save_resume() a bit more robust
	* fixed sparse flag manipulation on windows
	* fixed streaming piece picking issue

0.16.8 release

	* make rename_file create missing directories for new filename
	* added missing python function: parse_magnet_uri
	* fix alerts.all_categories in python binding
	* fix torrent-abort issue which would cancel name lookups of other torrents
	* make torrent file parser reject invalid path elements earlier
	* fixed piece picker bug when using pad-files
	* fix read-piece response for cancelled deadline-pieces
	* fixed file priority vector-overrun
	* fix potential packet allocation alignment issue in utp
	* make 'close_redudnant_connections' cover more cases
	* set_piece_deadline() also unfilters the piece (if its priority is 0)
	* add work-around for bug in windows vista and earlier in
	  GetOverlappedResult
	* fix traversal algorithm leak in DHT
	* fix string encoding conversions on windows
	* take torrent_handle::query_pieces into account in torrent_handle::statue()
	* honor trackers responding with 410
	* fixed merkle tree torrent creation bug
	* fixed crash with empty url-lists in torrent files
	* added missing max_connections() function to python bindings

0.16.7 release

	* fix string encoding in error messages
	* handle error in read_piece and set_piece_deadline when torrent is removed
	* DHT performance improvement
	* attempt to handle ERROR_CANT_WAIT disk error on windows
	* improve peers exchanged over PEX
	* fixed rare crash in ut_metadata extension
	* fixed files checking issue
	* added missing pop_alerts() to python bindings
	* fixed typos in configure script, inversing some feature-enable/disable flags
	* added missing flag_update_subscribe to python bindings
	* active_dht_limit, active_tracker_limit and active_lsd_limit now
	  interpret -1 as infinite

0.16.6 release

	* fixed verbose log error for NAT holepunching
	* fix a bunch of typos in python bindings
	* make get_settings available in the python binding regardless of
	  deprecated functions
	* fix typo in python settings binding
	* fix possible dangling pointer use in peer list
	* fix support for storing arbitrary data in the DHT
	* fixed bug in uTP packet circle buffer
	* fix potential crash when using torrent_handle::add_piece
	* added missing add_torrent_alert to python binding

0.16.5 release

	* udp socket refcounter fix
	* added missing async_add_torrent to python bindings
	* raised the limit for bottled http downloads to 2 MiB
	* add support for magnet links and URLs in python example client
	* fixed typo in python bindings' add_torrent_params
	* introduce a way to add built-in plugins from python
	* consistently disconnect the same peer when two peers simultaneously connect
	* fix local endpoint queries for uTP connections
	* small optimization to local peer discovery to ignore our own broadcasts
	* try harder to bind the udp socket (uTP, DHT, UDP-trackers, LSD) to the
	  same port as TCP
	* relax file timestamp requirements for accepting resume data
	* fix performance issue in web seed downloader (coalescing of blocks
	  sometimes wouldn't work)
	* web seed fixes (better support for torrents without trailing / in
	  web seeds)
	* fix some issues with SSL over uTP connections
	* fix UDP trackers trying all endpoints behind the hostname

0.16.4 release

	* raise the default number of torrents allowed to announce to trackers
	  to 1600
	* improve uTP slow start behavior
	* fixed UDP socket error causing it to fail on Win7
	* update use of boost.system to not use deprecated functions
	* fix GIL issue in python bindings. Deprecated extension support in python
	* fixed bug where setting upload slots to -1 would not mean infinite
	* extend the UDP tracker protocol to include the request string from the
	  tracker URL
	* fix mingw build for linux crosscompiler

0.16.3 release

	* fix python binding backwards compatibility in replace_trackers
	* fix possible starvation in metadata extension
	* fix crash when creating torrents and optimizing file order with pad files
	* disable support for large MTUs in uTP until it is more reliable
	* expose post_torrent_updates and state_update_alert to python bindings
	* fix incorrect SSL error messages
	* fix windows build of shared library with openssl
	* fix race condition causing shutdown hang

0.16.2 release

	* fix permissions issue on linux with noatime enabled for non-owned files
	* use random peer IDs in anonymous mode
	* fix move_storage bugs
	* fix unnecessary dependency on boost.date_time when building boost.asio as separate compilation
	* always use SO_REUSEADDR and deprecate the flag to turn it on
	* add python bindings for SSL support
	* minor uTP tweaks
	* fix end-game mode issue when some files are selected to not be downloaded
	* improve uTP slow start
	* make uTP less aggressive resetting cwnd when idle

0.16.1 release

	* fixed crash when providing corrupt resume data
	* fixed support for boost-1.44
	* fixed reversed semantics of queue_up() and queue_down()
	* added missing functions to python bindings (file_priority(), set_dht_settings())
	* fixed low_prio_disk support on linux
	* fixed time critical piece accounting in the request queue
	* fixed semantics of rate_limit_utp to also ignore per-torrent limits
	* fixed piece sorting bug of deadline pieces
	* fixed python binding build on Mac OS and BSD
	* fixed UNC path normalization (on windows, unless UNC paths are disabled)
	* fixed possible crash when enabling multiple connections per IP
	* fixed typo in win vista specific code, breaking the build
	* change default of rate_limit_utp to true
	* fixed DLL export issue on windows (when building a shared library linking statically against boost)
	* fixed FreeBSD build
	* fixed web seed performance issue with pieces > 1 MiB
	* fixed unchoke logic when using web seeds
	* fixed compatibility with older versions of boost (down to boost 1.40)

0.16 release

	* support torrents with more than 262000 pieces
	* make tracker back-off configurable
	* don't restart the swarm after downloading metadata from magnet links
	* lower the default tracker retry intervals
	* support banning web seeds sending corrupt data
	* don't let hung outgoing connection attempts block incoming connections
	* improve SSL torrent support by using SNI and a single SSL listen socket
	* improved peer exchange performance by sharing incoming connections which advertize listen port 
	* deprecate set_ratio(), and per-peer rate limits
	* add web seed support for torrents with pad files
	* introduced a more scalable API for torrent status updates (post_torrent_updates()) and updated client_test to use it
	* updated the API to add_torrent_params turning all bools into flags of a flags field
	* added async_add_torrent() function to significantly improve performance when
	  adding many torrents
	* change peer_states to be a bitmask (bw_limit, bw_network, bw_disk)
	* changed semantics of send_buffer_watermark_factor to be specified as a percentage
	* add incoming_connection_alert for logging all successful incoming connections
	* feature to encrypt peer connections with a secret AES-256 key stored in .torrent file
	* deprecated compact storage allocation
	* close files in separate thread on systems where close() may block (Mac OS X for instance)
	* don't create all directories up front when adding torrents
	* support DHT scrape
	* added support for fadvise/F_RDADVISE for improved disk read performance
	* introduced pop_alerts() which pops the entire alert queue in a single call
	* support saving metadata in resume file, enable it by default for magnet links
	* support for receiving multi announce messages for local peer discovery
	* added session::listen_no_system_port flag to prevent libtorrent from ever binding the listen socket to port 0
	* added option to not recheck on missing or incomplete resume data
	* extended stats logging with statistics=on builds
	* added new session functions to more efficiently query torrent status
	* added alerts for added and removed torrents
	* expanded plugin interface to support session wide states
	* made the metadata block requesting algorithm more robust against hash check failures
	* support a separate option to use proxies for peers or not
	* pausing the session now also pauses checking torrents
	* moved alert queue size limit into session_settings
	* added support for DHT rss feeds (storing only)
	* added support for RSS feeds
	* fixed up some edge cases in DHT routing table and improved unit test of it
	* added error category and error codes for HTTP errors
	* made the DHT implementation slightly more robust against routing table poisoning and node ID spoofing
	* support chunked encoding in http downloads (http_connection)
	* support adding torrents by url to the .torrent file
	* support CDATA tags in xml parser
	* use a python python dictionary for settings instead of session_settings object (in python bindings)
	* optimized metadata transfer (magnet link) startup time (shaved off about 1 second)
	* optimized swarm startup time (shaved off about 1 second)
	* support DHT name lookup
	* optimized memory usage of torrent_info and file_storage, forcing some API changes
	  around file_storage and file_entry
	* support trackerid tracker extension
	* graceful peer disconnect mode which finishes transactions before disconnecting peers
	* support chunked encoding for web seeds
	* uTP protocol support
	* resistance towards certain flood attacks
	* support chunked encoding for web seeds (only for BEP 19, web seeds)
	* optimized session startup time
	* support SSL for web seeds, through all proxies
	* support extending web seeds with custom authorization and extra headers
	* settings that are not changed from the default values are not saved
	  in the session state
	* made seeding choking algorithm configurable
	* deprecated setters for max connections, max half-open, upload and download
	  rates and unchoke slots. These are now set through session_settings
	* added functions to query an individual peer's upload and download limit
	* full support for BEP 21 (event=paused)
	* added share-mode feature for improving share ratios
	* merged all proxy settings into a single one
	* improved SOCKS5 support by proxying hostname lookups
	* improved support for multi-homed clients
	* added feature to not count downloaded bytes from web seeds in stats
	* added alert for incoming local service discovery messages
	* added option to set file priorities when adding torrents
	* removed the session mutex for improved performance
	* added upload and download activity timer stats for torrents
	* made the reuse-address flag configurable on the listen socket
	* moved UDP trackers over to use a single socket
	* added feature to make asserts log to a file instead of breaking the process
	  (production asserts)
	* optimized disk I/O cache clearing
	* added feature to ask a torrent if it needs to save its resume data or not
	* added setting to ignore file modification time when loading resume files
	* support more fine-grained torrent states between which peer sources it
	  announces to
	* supports calculating sha1 file-hashes when creating torrents
	* made the send_buffer_watermark performance warning more meaningful
	* supports complete_ago extension
	* dropped zlib as a dependency and builds using puff.c instead
	* made the default cache size depend on available physical RAM
	* added flags to torrent::status() that can filter which values are calculated
	* support 'explicit read cache' which keeps a specific set of pieces
	  in the read cache, without implicitly caching other pieces
	* support sending suggest messages based on what's in the read cache
	* clear sparse flag on files that complete on windows
	* support retry-after header for web seeds
	* replaced boost.filesystem with custom functions
	* replaced dependency on boost.thread by asio's internal thread primitives
	* added support for i2p torrents
	* cleaned up usage of MAX_PATH and related macros
	* made it possible to build libtorrent without RTTI support
	* added support to build with libgcrypt and a shipped version of libtommath
	* optimized DHT routing table memory usage
	* optimized disk cache to work with large caches
	* support variable number of optimistic unchoke slots and to dynamically
	  adjust based on the total number of unchoke slots
	* support for BitTyrant choker algorithm
	* support for automatically start torrents when they receive an
	  incoming connection
	* added more detailed instrumentation of the disk I/O thread

0.15.11 release

	* fixed web seed bug, sometimes causing infinite loops
	* fixed race condition when setting session_settings immediately after creating session
	* give up immediately when failing to open a listen socket (report the actual error)
	* restored ABI compatibility with 0.15.9
	* added missing python bindings for create_torrent and torrent_info

0.15.10 release

	* fix 'parameter incorrect' issue when using unbuffered IO on windows
	* fixed UDP socket error handling on windows
	* fixed peer_tos (type of service) setting
	* fixed crash when loading resume file with more files than the torrent in it
	* fix invalid-parameter error on windows when disabling filesystem disk cache
	* fix connection queue issue causing shutdown delays
	* fixed mingw build
	* fix overflow bug in progress_ppm field
	* don't filter local peers received from a non-local tracker
	* fix python deadlock when using python extensions
	* fixed small memory leak in DHT

0.15.9 release

	* added some functions missing from the python binding
	* fixed rare piece picker bug
	* fixed invalid torrent_status::finished_time
	* fixed bugs in dont-have and upload-only extension messages
	* don't open files in random-access mode (speeds up hashing)

0.15.8 release

	* allow NULL to be passed to create_torrent::set_comment and create_torrent::set_creator
	* fix UPnP issue for routers with multiple PPPoE connections
	* fix issue where event=stopped announces wouldn't be sent when closing session
	* fix possible hang in file::readv() on windows
	* fix CPU busy loop issue in tracker announce logic
	* honor IOV_MAX when using writev and readv
	* don't post 'operation aborted' UDP errors when changing listen port
	* fix tracker retry logic, where in some configurations the next tier would not be tried
	* fixed bug in http seeding logic (introduced in 0.15.7)
	* add support for dont-have extension message
	* fix for set_piece_deadline
	* add reset_piece_deadline function
	* fix merkle tree torrent assert

0.15.7 release

	* exposed set_peer_id to python binding
	* improve support for merkle tree torrent creation
	* exposed comparison operators on torrent_handle to python
	* exposed alert error_codes to python
	* fixed bug in announce_entry::next_announce_in and min_announce_in
	* fixed sign issue in set_alert_mask signature
	* fixed unaligned disk access for unbuffered I/O in windows
	* support torrents whose name is empty
	* fixed connection limit to take web seeds into account as well
	* fixed bug when receiving a have message before having the metadata
	* fixed python bindings build with disabled DHT support
	* fixed BSD file allocation issue
	* fixed bug in session::delete_files option to remove_torrent

0.15.6 release

	* fixed crash in udp trackers when using SOCKS5 proxy
	* fixed reconnect delay when leaving upload only mode
	* fixed default values being set incorrectly in add_torrent_params through add_magnet_uri in python bindings
	* implemented unaligned write (for unbuffered I/O)
	* fixed broadcast_lsd option
	* fixed udp-socket race condition when using a proxy
	* end-game mode optimizations
	* fixed bug in udp_socket causing it to issue two simultaneous async. read operations
	* fixed mingw build
	* fixed minor bug in metadata block requester (for magnet links)
	* fixed race condition in iconv string converter
	* fixed error handling in torrent_info constructor
	* fixed bug in torrent_info::remap_files
	* fix python binding for wait_for_alert
	* only apply privileged port filter to DHT-only peers

0.15.5 release

	* support DHT extension to report external IPs
	* fixed rare crash in http_connection's error handling
	* avoid connecting to peers listening on ports < 1024
	* optimized piece picking to not cause busy loops in some end-game modes
	* fixed python bindings for tcp::endpoint
	* fixed edge case of pad file support
	* limit number of torrents tracked by DHT
	* fixed bug when allow_multiple_connections_per_ip was enabled
	* potential WOW64 fix for unbuffered I/O (windows)
	* expose set_alert_queue_size_limit to python binding
	* support dht nodes in magnet links
	* support 100 Continue HTTP responses
	* changed default choker behavior to use 8 unchoke slots (instead of being rate based)
	* fixed error reporting issue in disk I/O thread
	* fixed file allocation issues on linux
	* fixed filename encoding and decoding issue on platforms using iconv
	* reports redundant downloads to tracker, fixed downloaded calculation to
	  be more stable when not including redundant. Improved redundant data accounting
	  to be more accurate
	* fixed bugs in http seed connection and added unit test for it
	* fixed error reporting when fallocate fails
	* deprecate support for separate proxies for separate kinds of connections

0.15.4 release

	* fixed piece picker issue triggered by hash failure and timed out requests to the piece
	* fixed optimistic unchoke issue when setting per torrent unchoke limits
	* fixed UPnP shutdown issue
	* fixed UPnP DeletePortmapping issue
	* fixed NAT-PMP issue when adding the same mapping multiple times
	* no peers from tracker when stopping is no longer an error
	* improved web seed retry behavior
	* fixed announce issue

0.15.3 release

	* fixed announce bug where event=completed would not be sent if it violated the
	  min-announce of the tracker
	* fixed limitation in rate limiter
	* fixed build error with boost 1.44

0.15.2 release

	* updated compiler to msvc 2008 for python binding
	* restored default fail_limit to unlimited on all trackers
	* fixed rate limit bug for DHT
	* fixed SOCKS5 bug for routing UDP packets
	* fixed bug on windows when verifying resume data for a torrent where
	  one of its directories had been removed
	* fixed race condition in peer-list with DHT
	* fix force-reannounce and tracker retry issue

0.15.1 release

	* fixed rare crash when purging the peer list
	* fixed race condition around m_abort in session_impl
	* fixed bug in web_peer_connection which could cause a hang when downloading
	  from web servers
	* fixed bug in metadata extensions combined with encryption
	* refactored socket reading code to not use async. operations unnecessarily
	* some timer optimizations
	* removed the reuse-address flag on the listen socket
	* fixed bug where local peer discovery and DHT wouldn't be announced to without trackers
	* fixed bug in bdecoder when decoding invalid messages
	* added build warning when building with UNICODE but the standard library
	  doesn't provide std::wstring
	* fixed add_node python binding
	* fixed issue where trackers wouldn't tried immediately when the previous one failed
	* fixed synchronization issue between download queue and piece picker
	* fixed bug in udp tracker scrape response parsing
	* fixed bug in the disk thread that could get triggered under heavy load
	* fixed bug in add_piece() that would trigger asserts
	* fixed vs 2010 build
	* recognizes more clients in identify_client()
	* fixed bug where trackers wouldn't be retried if they failed
	* slight performance fix in disk elevator algorithm
	* fixed potential issue where a piece could be checked twice
	* fixed build issue on windows related to GetCompressedSize()
	* fixed deadlock when starting torrents with certain invalid tracker URLs
	* fixed iterator bug in disk I/O thread
	* fixed FIEMAP support on linux
	* fixed strict aliasing warning on gcc
	* fixed inconsistency when creating torrents with symlinks
	* properly detect windows version to initialize half-open connection limit
	* fixed bug in url encoder where $ would not be encoded

0.15 release

	* introduced a session state save mechanism. load_state() and save_state().
	  this saves all session settings and state (except torrents)
	* deprecated dht_state functions and merged it with the session state
	* added support for multiple trackers in magnet links
	* added support for explicitly flushing the disk cache
	* added torrent priority to affect bandwidth allocation for its peers
	* reduced the number of floating point operations (to better support
	  systems without FPU)
	* added new alert when individual files complete
	* added support for storing symbolic links in .torrent files
	* added support for uTorrent interpretation of multi-tracker torrents
	* handle torrents with duplicate filenames
	* piece timeouts are adjusted to download rate limits
	* encodes urls in torrent files that needs to be encoded
	* fixed not passing &supportcrypto=1 when encryption is disabled
	* introduced an upload mode, which torrents are switched into when
	  it hits a disk write error, instead of stopping the torrent.
	  this lets libtorrent keep uploading the parts it has when it
	  encounters a disk-full error for instance
	* improved disk error handling and expanded use of error_code in
	  error reporting. added a bandwidth state, bw_disk, when waiting
	  for the disk io thread to catch up writing buffers
	* improved read cache memory efficiency
	* added another cache flush algorithm to write the largest
	  contiguous blocks instead of the least recently used
	* introduced a mechanism to be lighter on the disk when checking torrents
	* applied temporary memory storage optimization to when checking
	  a torrent as well
	* removed hash_for_slot() from storage_interface. It is now implemented
	  by using the readv() function from the storage implementation
	* improved IPv6 support by announcing twice when necessary
	* added feature to set a separate global rate limit for local peers
	* added preset settings for low memory environments and seed machines
	  min_memory_usage() and high_performance_seeder()
	* optimized overall memory usage for DHT nodes and requests, peer
	  entries and disk buffers
	* change in API for block_info in partial_piece_info, instead of
	  accessing 'peer', call 'peer()'
	* added support for fully automatic unchoker (no need to specify
	  number of upload slots). This is on by default
	* added support for changing socket buffer sizes through
	  session_settings
	* added support for merkle hash tree torrents (.merkle.torrent)
	* added 'seed mode', which assumes that all files are complete
	  and checks hashes lazily, as blocks are requested
	* added new extension for file attributes (executable and hidden)
	* added support for unbuffered I/O for aligned files
	* added workaround for sparse file issue on Windows Vista
	* added new lt_trackers extension to exchange trackers between
	  peers
	* added support for BEP 17 http seeds
	* added read_piece() to read pieces from torrent storage
	* added option for udp tracker preference
	* added super seeding
	* added add_piece() function to inject data from external sources
	* add_tracker() function added to torrent_handle
	* if there is no working tracker, current_tracker is the
	  tracker that is currently being tried
	* torrents that are checking can now be paused, which will
	  pause the checking
	* introduced another torrent state, checking_resume_data, which
	  the torrent is in when it's first added, and is comparing
	  the files on disk with the resume data
	* DHT bandwidth usage optimizations
	* rate limited DHT send socket
	* tracker connections are now also subject to IP filtering
	* improved optimistic unchoke logic
	* added monitoring of the DHT lookups
	* added bandwidth reports for estimated TCP/IP overhead and DHT
	* includes DHT traffic in the rate limiter
	* added support for bitcomet padding files
	* improved support for sparse files on windows
	* added ability to give seeding torrents preference to active slots
	* added torrent_status::finished_time
	* automatically caps files and connections by default to rlimit
	* added session::is_dht_running() function
	* added torrent_handle::force_dht_announce()
	* added torrent_info::remap_files()
	* support min_interval tracker extension
	* added session saving and loading functions
	* added support for min-interval in tracker responses
	* only keeps one outstanding duplicate request per peer
	  reduces waste download, specifically when streaming
	* added support for storing per-peer rate limits across reconnects
	* improved fallocate support
	* fixed magnet link issue when using resume data
	* support disk I/O priority settings
	* added info_hash to torrent_deleted_alert
	* improved LSD performance and made the interval configurable
	* improved UDP tracker support by caching connect tokens
	* fast piece optimization

release 0.14.10

	* fixed udp tracker race condition
	* added support for torrents with odd piece sizes
	* fixed issue with disk read cache not being cleared when removing torrents
	* made the DHT socket bind to the same interface as the session
	* fixed issue where an http proxy would not be used on redirects
	* Solaris build fixes
	* disabled buggy disconnect_peers feature

release 0.14.9

	* disabled feature to drop requests after having been skipped too many times
	* fixed range request bug for files larger than 2 GB in web seeds
	* don't crash when trying to create torrents with 0 files
	* fixed big_number __init__ in python bindings
	* fixed optimistic unchoke timer
	* fixed bug where torrents with incorrectly formatted web seed URLs would be
	  connected multiple times
	* fixed MinGW support
	* fixed DHT bootstrapping issue
	* fixed UDP over SOCKS5 issue
	* added support for "corrupt" tracker announce
	* made end-game mode less aggressive

release 0.14.8

	* ignore unkown metadata messages
	* fixed typo that would sometimes prevent queued torrents to be checked
	* fixed bug in auto-manager where active_downloads and active_seeds would
	  sometimes be used incorrectly
	* force_recheck() no longer crashes on torrents with no metadata
	* fixed broadcast socket regression from 0.14.7
	* fixed hang in NATPMP when shut down while waiting for a response
	* fixed some more error handling in bdecode

release 0.14.7

	* fixed deadlock in natpmp
	* resume data alerts are always posted, regardless of alert mask
	* added wait_for_alert to python binding
	* improved invalid filename character replacement
	* improved forward compatibility in DHT
	* added set_piece_hashes that takes a callback to the python binding
	* fixed division by zero in get_peer_info()
	* fixed bug where pieces may have been requested before the metadata
	  was received
	* fixed incorrect error when deleting files from a torrent where
	  not all files have been created
	* announces torrents immediately to the DHT when it's started
	* fixed bug in add_files that would fail to recurse if the path
	  ended with a /
	* fixed bug in error handling when parsing torrent files
	* fixed file checking bug when renaming a file before checking the torrent
	* fixed race conditon when receiving metadata from swarm
	* fixed assert in ut_metadata plugin
	* back-ported some fixes for building with no exceptions
	* fixed create_torrent when passing in a path ending with /
	* fixed move_storage when source doesn't exist
	* fixed DHT state save bug for node-id
	* fixed typo in python binding session_status struct
	* broadcast sockets now join every network interface (used for UPnP and
	  local peer discovery)

release 0.14.6

	* various missing include fixes to be buildable with boost 1.40
	* added missing functions to python binding related to torrent creation
	* fixed to add filename on web seed urls that lack it
	* fixed BOOST_ASIO_HASH_MAP_BUCKETS define for boost 1.39
	* fixed checking of fast and suggest messages when used with magnet links
	* fixed bug where web seeds would not disconnect if being resolved when
	  the torrent was paused
	* fixed download piece performance bug in piece picker
	* fixed bug in connect candidate counter
	* replaces invalid filename characters with .
	* added --with-libgeoip option to configure script to allow building and
	  linking against system wide library
	* fixed potential pure virtual function call in extensions on shutdown
	* fixed disk buffer leak in smart_ban extension

release 0.14.5

	* fixed bug when handling malformed webseed urls and an http proxy
	* fixed bug when setting unlimited upload or download rates for torrents
	* fix to make torrent_status::list_peers more accurate.
	* fixed memory leak in disk io thread when not using the cache
	* fixed bug in connect candidate counter
	* allow 0 upload slots
	* fixed bug in rename_file(). The new name would not always be saved in
	  the resume data
	* fixed resume data compatibility with 0.13
	* fixed rare piece-picker bug
	* fixed bug where one allowed-fast message would be sent even when
	  disabled
	* fixed race condition in UPnP which could lead to crash
	* fixed inversed seed_time ratio logic
	* added get_ip_filter() to session

release 0.14.4

	* connect candidate calculation fix
	* tightened up disk cache memory usage
	* fixed magnet link parser to accept hex-encoded info-hashes
	* fixed inverted logic when picking which peers to connect to
	  (should mean a slight performance improvement)
	* fixed a bug where a failed rename_file() would leave the storage
	  in an error state which would pause the torrent
	* fixed case when move_storage() would fail. Added a new alert
	  to be posted when it does
	* fixed crash bug when shutting down while checking a torrent
	* fixed handling of web seed urls that didn't end with a
	  slash for multi-file torrents
	* lowered the default connection speed to 10 connection attempts
	  per second
	* optimized memory usage when checking files fails
	* fixed bug when checking a torrent twice
	* improved handling of out-of-memory conditions in disk I/O thread
	* fixed bug when force-checking a torrent with partial pieces
	* fixed memory leak in disk cache
	* fixed torrent file path vulnerability
	* fixed upnp
	* fixed bug when dealing with clients that drop requests (i.e. BitComet)
	  fixes assert as well

release 0.14.3

	* added python binding for create_torrent
	* fixed boost-1.38 build
	* fixed bug where web seeds would be connected before the files
	  were checked
	* fixed filename bug when using wide characters
	* fixed rare crash in peer banning code
	* fixed potential HTTP compatibility issue
	* fixed UPnP crash
	* fixed UPnP issue where the control url contained the base url
	* fixed a replace_trackers bug
	* fixed bug where the DHT port mapping would not be removed when
	  changing DHT port
	* fixed move_storage bug when files were renamed to be moved out
	  of the root directory
	* added error handling for set_piece_hashes
	* fixed missing include in enum_if.cpp
	* fixed dual IP stack issue
	* fixed issue where renamed files were sometimes not saved in resume data
	* accepts tracker responses with no 'peers' field, as long as 'peers6'
	  is present
	* fixed CIDR-distance calculation in the precense of IPv6 peers
	* save partial resume data for torrents that are queued for checking
	  or checking, to maintain stats and renamed files
	* Don't try IPv6 on windows if it's not installed
	* move_storage fix
	* fixed potential crash on shutdown
	* fixed leaking exception from bdecode on malformed input
	* fixed bug where connection would hang when receiving a keepalive
	* fixed bug where an asio exception could be thrown when resolving
	  peer countries
	* fixed crash when shutting down while checking a torrent
	* fixed potential crash in connection_queue when a peer_connection
	  fail to open its socket

release 0.14.2

	* added missing functions to the python bindings torrent_info::map_file,
	  torrent_info::map_block and torrent_info::file_at_offset.
	* removed support for boost-1.33 and earlier (probably didn't work)
	* fixed potential freezes issues at shutdown
	* improved error message for python setup script
	* fixed bug when torrent file included announce-list, but no valid
	  tracker urls
	* fixed bug where the files requested from web seeds would be the
	  renamed file names instead of the original file names in the torrent.
	* documentation fix of queing section
	* fixed potential issue in udp_socket (affected udp tracker support)
	* made name, comment and created by also be subject to utf-8 error
	  correction (filenames already were)
	* fixed dead-lock when settings DHT proxy
	* added missing export directives to lazy_entry
	* fixed disk cache expiry settings bug (if changed, it would be set
	  to the cache size)
	* fixed bug in http_connection when binding to a particular IP
	* fixed typo in python binding (torrent_handle::piece_prioritize should
	  be torrent_handle::piece_priorities)
	* fixed race condition when saving DHT state
	* fixed bugs related to lexical_cast being locale dependent
	* added support for SunPro C++ compiler
	* fixed bug where messeges sometimes could be encrypted in the
	  wrong order, for encrypted connections.
	* fixed race condition where torrents could get stuck waiting to
	  get checked
	* fixed mapped files bug where it wouldn't be properly restored
	  from resume data properly
	* removed locale dependency in xml parser (caused asserts on windows)
	* fixed bug when talking to https 1.0 servers
	* fixed UPnP bug that could cause stack overflow

release 0.14.1

	* added converter for python unicode strings to utf-8 paths
	* fixed bug in http downloader where the host field did not
	  include the port number
	* fixed headers to not depend on NDEBUG, which would prohibit
	  linking a release build of libtorrent against a debug application
	* fixed bug in disk I/O thread that would make the thread
	  sometimes quit when an error occurred
	* fixed DHT bug
	* fixed potential shutdown crash in disk_io_thread
	* fixed usage of deprecated boost.filsystem functions
	* fixed http_connection unit test
	* fixed bug in DHT when a DHT state was loaded
	* made rate limiter change in 0.14 optional (to take estimated
	  TCP/IP overhead into account)
	* made the python plugin buildable through the makefile
	* fixed UPnP bug when url base ended with a slash and
	  path started with a slash
	* fixed various potentially leaking exceptions
	* fixed problem with removing torrents that are checking
	* fixed documentation bug regarding save_resume_data()
	* added missing documentation on torrent creation
	* fixed bugs in python client examples
	* fixed missing dependency in package-config file
	* fixed shared geoip linking in Jamfile
	* fixed python bindings build on windows and made it possible
	  to generate a windows installer
	* fixed bug in NAT-PMP implementation

release 0.14

	* deprecated add_torrent() in favor of a new add_torrent()
	  that takes a struct with parameters instead. Torrents
	  are paused and auto managed by default.
	* removed 'connecting_to_tracker' torrent state. This changes
	  the enum values for the other states.
	* Improved seeding and choking behavior.
	* Fixed rare buffer overrun bug when calling get_download_queue
	* Fixed rare bug where torrent could be put back into downloading
	  state even though it was finished, after checking files.
	* Fixed rename_file to work before the file on disk has been
	  created.
	* Fixed bug in tracker connections in case of errors caused
	  in the connection constructor.
	* Updated alert system to be filtered by category instead of
	  severity level. Alerts can generate a message through
	  alert::message().
	* Session constructor will now start dht, upnp, natpmp, lsd by
	  default. Flags can be passed in to the constructor to not
	  do this, if these features are to be enabled and disabled
	  at a later point.
	* Removed 'connecting_to_tracker' torrent state
	* Fix bug where FAST pieces were cancelled on choke
	* Fixed problems with restoring piece states when hash failed.
	* Minimum peer reconnect time fix. Peers with no failures would
	  reconnect immediately.
	* Improved web seed error handling
	* DHT announce fixes and off-by-one loop fix
	* Fixed UPnP xml parse bug where it would ignore the port number
	  for the control url.
	* Fixed bug in torrent writer where the private flag was added
	  outside of the info dictionary
	* Made the torrent file parser less strict of what goes in the
	  announce-list entry
	* Fixed type overflow bug where some statistics was incorrectly
	  reported for file larger than 2 GB
	* boost-1.35 support
	* Fixed bug in statistics from web server peers where it sometimes
	  could report too many bytes downloaded.
	* Fixed bug where statistics from the last second was lost when
	  disconnecting a peer.
	* receive buffer optimizations (memcpy savings and memory savings)
	* Support for specifying the TOS byte for peer traffic.
	* Basic support for queueing of torrents.
	* Better bias to give connections to downloading torrents
	  with fewer peers.
	* Optimized resource usage (removed the checking thread)
	* Support to bind outgoing connections to specific ports
	* Disk cache support.
	* New, more memory efficient, piece picker with sequential download
	  support (instead of the more complicated sequential download threshold).
	* Auto Upload slots. Automtically opens up more slots if
	  upload limit is not met.
	* Improved NAT-PMP support by querying the default gateway
	* Improved UPnP support by ignoring routers not on the clients subnet.

release 0.13
	
	* Added scrape support
	* Added add_extension() to torrent_handle. Can instantiate
	  extensions for torrents while downloading
	* Added support for remove_torrent to delete the files as well
	* Fixed issue with failing async_accept on windows
	* DHT improvements, proper error messages are now returned when
	  nodes sends bad packets
	* Optimized the country table used to resolve country of peers
	* Copying optimization for sending data. Data is no longer copied from
	  the disk I/O buffer to the send buffer.
	* Buffer optimization to use a raw buffer instead of std::vector<char>
	* Improved file storage to use sparse files
	* Updated python bindings
	* Added more clients to the identifiable clients list.
	* Torrents can now be started in paused state (to better support queuing)
	* Improved IPv6 support (support for IPv6 extension to trackers and
	  listens on both IPv6 and IPv4 interfaces).
	* Improved asserts used. Generates a stacktrace on linux
	* Piece picker optimizations and improvements
	* Improved unchoker, connection limit and rate limiter
	* Support for FAST extension
	* Fixed invalid calculation in DHT node distance
	* Fixed bug in URL parser that failed to parse IPv6 addresses
	* added peer download rate approximation
	* added port filter for outgoing connection (to prevent
	  triggering firewalls)
	* made most parameters configurable via session_settings
	* added encryption support
	* added parole mode for peers whose data fails the hash check.
	* optimized heap usage in piece-picker and web seed downloader.
	* fixed bug in DHT where older write tokens weren't accepted.
	* added support for sparse files.
	* introduced speed categories for peers and pieces, to separate
	  slow and fast peers.
	* added a half-open tcp connection limit that takes all connections
	  in to account, not just peer connections.
	* added alerts for filtered IPs.
	* added support for SOCKS4 and 5 proxies and HTTP CONNECT proxies.
	* fixed proper distributed copies calculation.
	* added option to use openssl for sha-1 calculations.
	* optimized the piece picker in the case where a peer is a seed.
	* added support for local peer discovery
	* removed the dependency on the compiled boost.date_time library
	* deprecated torrent_info::print()
	* added UPnP support
	* fixed problem where peer interested flags were not updated correctly
	  when pieces were filtered
	* improvements to ut_pex messages, including support for seed flag
	* prioritizes upload bandwidth to peers that might send back data
	* the following functions have been deprecated:
	  	void torrent_handle::filter_piece(int index, bool filter) const;
	  	void torrent_handle::filter_pieces(std::vector<bool> const& pieces) const;
	  	bool torrent_handle::is_piece_filtered(int index) const;
	  	std::vector<bool> torrent_handle::filtered_pieces() const;
	  	void torrent_handle::filter_files(std::vector<bool> const& files) const;
	  
	  instead, use the piece_priority functions.
	  
	* added support for NAT-PMP
	* added support for piece priorities. Piece filtering is now set as
	  a priority
	* Fixed crash when last piece was smaller than one block and reading
	  fastresume data for that piece
	* Makefiles should do a better job detecting boost
	* Fixed crash when all tracker urls are removed
	* Log files can now be created at user supplied path
	* Log files failing to create is no longer fatal
	* Fixed dead-lock in torrent_handle
	* Made it build with boost 1.34 on windows
	* Fixed bug in URL parser that failed to parse IPv6 addresses
	* Fixed bug in DHT, related to IPv6 nodes
	* DHT accepts transaction IDs that have garbage appended to them
	* DHT logs messages that it fails to decode

release 0.12

	* fixes to make the DHT more compatible
	* http seed improvements including error reporting and url encoding issues.
	* fixed bug where directories would be left behind when moving storage
	  in some cases.
	* fixed crashing bug when restarting or stopping the DHT.
	* added python binding, using boost.python
	* improved character conversion on windows when strings are not utf-8.
	* metadata extension now respects the private flag in the torrent.
	* made the DHT to only be used as a fallback to trackers by default.
	* added support for HTTP redirection support for web seeds.
	* fixed race condition when accessing a torrent that was checking its
	  fast resume data.
	* fixed a bug in the DHT which could be triggered if the network was
	  dropped or extremely rare cases.
	* if the download rate is limited, web seeds will now only use left-over
	  bandwidth after all bt peers have used up as much bandwidth as they can.
	* added the possibility to have libtorrent resolve the countries of
	  the peers in torrents.
	* improved the bandwidth limiter (it now implements a leaky bucket/node bucket).
	* improved the HTTP seed downloader to report accurate progress.
	* added more client peer-id signatures to be recognized.
	* added support for HTTP servers that skip the CR before the NL at line breaks.
	* fixed bug in the HTTP code that only accepted headers case sensitive.
	* fixed bug where one of the session constructors didn't initialize boost.filesystem. 
	* fixed bug when the initial checking of a torrent fails with an exception.
	* fixed bug in DHT code which would send incorrect announce messages.
	* fixed bug where the http header parser was case sensitive to the header
	  names.
	* Implemented an optmization which frees the piece_picker once a torrent
	  turns into a seed.
	* Added support for uT peer exchange extension, implemented by Massaroddel.
	* Modified the quota management to offer better bandwidth balancing
	  between peers.
	* logging now supports multiple sessions (different sessions now log
	  to different directories).
	* fixed random number generator seed problem, generating the same
	  peer-id for sessions constructed the same second.
	* added an option to accept multiple connections from the same IP.
	* improved tracker logging.
	* moved the file_pool into session. The number of open files is now
	  limited per session.
	* fixed uninitialized private flag in torrent_info
	* fixed long standing issue with file.cpp on windows. Replaced the low level
	  io functions used on windows.
	* made it possible to associate a name with torrents without metadata.
	* improved http-downloading performance by requesting entire pieces via
	  http.
	* added plugin interface for extensions. And changed the interface for
	  enabling extensions.

release 0.11

	* added support for incorrectly encoded paths in torrent files
	  (assumes Latin-1 encoding and converts to UTF-8).
	* added support for destructing session objects asynchronously.
	* fixed bug with file_progress() with files = 0 bytes
	* fixed a race condition bug in udp_tracker_connection that could
	  cause a crash.
	* fixed bug occuring when increasing the sequenced download threshold
	  with max availability lower than previous threshold.
	* fixed an integer overflow bug occuring when built with gcc 4.1.x
	* fixed crasing bug when closing while checking a torrent
	* fixed bug causing a crash with a torrent with piece length 0
	* added an extension to the DHT network protocol to support the
	  exchange of nodes with IPv6 addresses.
	* modified the ip_filter api slightly to support IPv6
	* modified the api slightly to make sequenced download threshold
	  a per torrent-setting.
	* changed the address type to support IPv6
	* fixed bug in piece picker which would not behave as
	  expected with regard to sequenced download threshold.
	* fixed bug with file_progress() with files > 2 GB.
	* added --enable-examples option to configure script.
	* fixed problem with the resource distribution algorithm
	  (controlling e.g upload/download rates).
	* fixed incorrect asserts in storage related to torrents with
	  zero-sized files.
	* added support for trackerless torrents (with kademlia DHT).
	* support for torrents with the private flag set.
	* support for torrents containing bootstrap nodes for the
	  DHT network.
	* fixed problem with the configure script on FreeBSD.
	* limits the pipelining used on url-seeds.
	* fixed problem where the shutdown always would delay for
	  session_settings::stop_tracker_timeout seconds.
	* session::listen_on() won't reopen the socket in case the port and
	  interface is the same as the one currently in use.
	* added http proxy support for web seeds.
	* fixed problem where upload and download stats could become incorrect
	  in case of high cpu load.
	* added more clients to the identifiable list.
	* fixed fingerprint parser to cope with latest Mainline versions.

release 0.10

	* fixed a bug where the requested number of peers in a tracker request could
	  be too big.
	* fixed a bug where empty files were not created in full allocation mode.
	* fixed a bug in storage that would, in rare cases, fail to do a
	  complete check.
	* exposed more settings for tweaking parameters in the piece-picker,
	  downloader and uploader (http_settings replaced by session_settings).
	* tweaked default settings to improve high bandwidth transfers.
	* improved the piece picker performance and made it possible to download
	  popular pieces in sequence to improve disk performance.
	* added the possibility to control upload and download limits per peer.
	* fixed problem with re-requesting skipped pieces when peer was sending pieces
	  out of fifo-order.
	* added support for http seeding (the GetRight protocol)
	* renamed identifiers called 'id' in the public interface to support linking
	  with Objective.C++
	* changed the extensions protocol to use the new one, which is also
	  implemented by uTorrent.
	* factorized the peer_connection and added web_peer_connection which is
	  able to download from http-sources.
	* converted the network code to use asio (resulted in slight api changes
	  dealing with network addresses).
	* made libtorrent build in vc7 (patches from Allen Zhao)
	* fixed bug caused when binding outgoing connections to a non-local interface.
	* add_torrent() will now throw if called while the session object is
	  being closed.
	* added the ability to limit the number of simultaneous half-open
	  TCP connections. Flags in peer_info has been added.

release 0.9.1

	* made the session disable file name checks within the boost.filsystem library
	* fixed race condition in the sockets
	* strings that are invalid utf-8 strings are now decoded with the
	  local codepage on windows
	* added the ability to build libtorrent both as a shared library
	* client_test can now monitor a directory for torrent files and automatically
	  start and stop downloads while running
	* fixed problem with file_size() when building on windows with unicode support
	* added a new torrent state, allocating
	* added a new alert, metadata_failed_alert
	* changed the interface to session::add_torrent for some speed optimizations.
	* greatly improved the command line control of the example client_test.
	* fixed bug where upload rate limit was not being applied.
	* files that are being checked will no longer stall files that don't need
	  checking.
	* changed the way libtorrent identifies support for its excentions
	  to look for 'ext' at the end of the peer-id.
	* improved performance by adding a circle buffer for the send buffer.
	* fixed bugs in the http tracker connection when using an http proxy.
	* fixed problem with storage's file pool when creating torrents and then
	  starting to seed them.
	* hard limit on remote request queue and timeout on requests (a timeout
	  triggers rerequests). This makes libtorrent work much better with
	  "broken" clients like BitComet which may ignore requests.

Initial release 0.9

	* multitracker support
	* serves multiple torrents on a single port and a single thread
	* supports http proxies and proxy authentication
	* gzipped tracker-responses
	* block level piece picker
	* queues torrents for file check, instead of checking all of them in parallel
	* uses separate threads for checking files and for main downloader
	* upload and download rate limits
	* piece-wise, unordered, incremental file allocation
	* fast resume support
	* supports files > 2 gigabytes
	* supports the no_peer_id=1 extension
	* support for udp-tracker protocol
	* number of connections limit
	* delays sending have messages
	* can resume pieces downloaded in any order
	* adjusts the length of the request queue depending on download rate
	* supports compact=1
	* selective downloading
	* ip filter
<|MERGE_RESOLUTION|>--- conflicted
+++ resolved
@@ -1,4 +1,3 @@
-<<<<<<< HEAD
 	* add flags()/set_flags()/unset_flags() to torrent_handle, deprecate individual functions
 	* added alert for block being sent to the send buffer
 	* drop support for windows compilers without std::wstring
@@ -77,10 +76,8 @@
 	* improved support for listening on multiple sockets and interfaces
 	* resume data no longer has timestamps of files
 	* require C++11 to build libtorrent
-=======
 
 1.1.5 release
->>>>>>> 12803612
 
 	* fix IPv6 tracker support by performing the second announce in more cases
 	* fix utf-8 encoding check in torrent parser
