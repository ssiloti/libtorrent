<<<<<<< HEAD
	* remove support for adding a torrent under a UUID (used for previous RSS
	* support)
	* remove deprecated feature to add torrents by file:// URL
	* remove deprecated feature to download .torrent file from URL
	* requires boost >= 1.66 to build
	* update networking API to networking TS compatible boost.asio

=======
1.2.1 release

	* add dht_pkt_alert and alerts_dropped_alert to python bindings
>>>>>>> b61b34a8
	* fix python bindins for block_uploaded_alert
	* optimize resolving duplicate filenames in loading torrent files
	* fix python binding of dht_settings
	* tighten up various input validation checks
	* fix create_torrent python binding
	* update symlinks to conform to BEP 47
	* fix python bindings for peer_info
	* support creating symlinks, for torrents with symlinks in them
	* fix error in seed_mode flag
	* support magnet link parameters with number siffixes
	* consistently use "lt" namespace in examples and documentation
	* fix Mingw build to use native cryptoAPI
	* uPnP/NAT-PMP errors no longer set the client's advertised listen port to zero

1.2 release

	* requires boost >= 1.58 to build
	* tweak heuristic of how to interpret url seeds in multi-file torrents
	* support &ipv4= tracker argument for private torrents
	* renamed debug_notification to connect_notification
	* when updating listen sockets, only post alerts for new ones
	* deprecate anonymous_mode_alert
	* deprecated force_proxy setting (when set, the proxy is always used)
	* add support for Port Control Protocol (PCP)
	* deliver notification of alerts being dropped via alerts_dropped_alert
	* deprecated alert::progress_notification alert category, split into
	  finer grained categories
	* update plugin interface functions for improved type-safety
	* implemented support magnet URI extension, select specific file indices
	  for download, BEP53
	* make tracker keys multi-homed. remove set_key() function on session.
	* add flags()/set_flags()/unset_flags() to torrent_handle, deprecate individual functions
	* added alert for block being sent to the send buffer
	* drop support for windows compilers without std::wstring
	* implemented support for DHT infohash indexing, BEP51
	* removed deprecated support for file_base in file_storage
	* added support for running separate DHT nodes on each network interface
	* added support for establishing UTP connections on any network interface
	* added support for sending tracker announces on every network interface
	* introduce "lt" namespace alias
	* need_save_resume_data() will no longer return true every 15 minutes
	* make the file_status interface explicitly public types
	* added resolver_cache_timeout setting for internal host name resolver
	* make parse_magnet_uri take a string_view instead of std::string
	* deprecate add_torrent_params::url field. use parse_magnet_uri instead
	* optimize download queue management
	* deprecated (undocumented) file:// urls
	* add limit for number of web seed connections
	* added support for retrieval of DHT live nodes
	* complete UNC path support
	* add packets pool allocator
	* remove disk buffer pool allocator
	* fix last_upload and last_download overflow after 9 hours in past
	* python binding add more add_torrent_params fields and an invalid key check
	* introduce introduce distinct types for peer_class_t, piece_index_t and
	  file_index_t.
	* fix crash caused by empty bitfield
	* removed disk-access-log build configuration
	* removed mmap_cache feature
	* strengthened type safety in handling of piece and file indices
	* deprecate identify_client() and fingerprint type
	* make sequence number for mutable DHT items backed by std::int64_t
	* tweaked storage_interface to have stronger type safety
	* deprecate relative times in torrent_status, replaced by std::chrono::time_point
	* refactor in alert types to use more const fields and more clear API
	* changed session_stats_alert counters type to signed (std::int64_t)
	* remove torrent eviction/ghost torrent feature
	* include target in DHT lookups, when queried from the session
	* improve support for HTTP redirects for web seeds
	* use string_view in entry interface
	* deprecate "send_stats" property on trackers (since lt_tracker extension has
	  been removed)
	* remove deprecate session_settings API (use settings_pack instead)
	* improve file layout optimization when creating torrents with padfiles
	* remove remote_dl_rate feature
	* source code migration from boost::shared_ptr to std::shared_ptr
	* storage_interface API changed to use span and references
	* changes in public API to work with std::shared_ptr<torrent_info>
	* extensions API changed to use span and std::shared_ptr
	* plugin API changed to handle DHT requests using string_view
	* removed support for lt_trackers and metadata_transfer extensions
	  (pre-dating ut_metadata)
	* support windows' CryptoAPI for SHA-1
	* separated ssl and crypto options in build
	* remove lazy-bitfield feature
	* simplified suggest-read-cache feature to not depend on disk threads
	* removed option to disable contiguous receive buffers
	* deprecated public to_hex() and from_hex() functions
	* separated address and port fields in listen alerts
	* added support for parsing new x.pe parameter from BEP 9
	* peer_blocked_alert now derives from peer_alert
	* transitioned exception types to system_error
	* made alerts move-only
	* move files one-by-one when moving storage for a torrent
	* removed RSS support
	* removed feature to resolve country for peers
	* added support for BEP 32, "IPv6 extension for DHT"
	* overhauled listen socket and UDP socket handling, improving multi-home
	  support and bind-to-device
	* resume data is now communicated via add_torrent_params objects
	* added new read_resume_data()/write_resume_data functions to write bencoded,
	  backwards compatible resume files
	* removed deprecated fields from add_torrent_params
	* deprecate "resume_data" field in add_torrent_params
	* improved support for bind-to-device
	* deprecated ssl_listen, SSL sockets are specified in listen_interfaces now
	* improved support for listening on multiple sockets and interfaces
	* resume data no longer has timestamps of files
	* require C++11 to build libtorrent

	* replace use of boost-endian with boost-predef

1.1.12 release

	* uTP performance fixes

1.1.11 release

	* fix move_storage with save_path with a trailing slash
	* fix tracker announce issue, advertising port 0 in secondary IPv6 announce
	* fix missing boost/noncopyable.hpp includes
	* fix python binding for torrent_info::creation_date()

1.1.10 release

	* fix issue in udp_socket with unusual socket failure
	* split progress_notification alert category into file-, piece- and block progress
	* utp close-reason fix
	* exposed default add_torrent_params flags to python bindings
	* fix redundant flushes of partfile metadata
	* add option to ignore min-interval from trackers on force-reannounce
	* raise default setting for active_limit
	* fall back to copy+remove if rename_file fails
	* improve handling of filesystems not supporting fallocate()
	* force-proxy no longer disables DHT
	* improve connect-boost feature, to make new torrents quickly connect peers

1.1.9 release

	* save both file and piece priorities in resume file
	* added missing stats_metric python binding
	* uTP connections are no longer exempt from rate limits by default
	* fix exporting files from partfile while seeding
	* fix potential deadlock on Windows, caused by performing restricted
	  tasks from within DllMain
	* fix issue when subsequent file priority updates cause torrent to stop

1.1.8 release

	* coalesce reads and writes by default on windows
	* fixed disk I/O performance of checking hashes and creating torrents
	* fix race condition in part_file
	* fix part_file open mode compatibility test
	* fixed race condition in random number generator
	* fix race condition in stat_cache (disk storage)
	* improve error handling of failing to change file priority
	  The API for custom storage implementations was altered
	* set the hidden attribute when creating the part file
	* fix tracker announces reporting more data downloaded than the size of the torrent
	* fix recent regression with force_proxy setting

1.1.7 release

	* don't perform DNS lookups for the DHT bootstrap unless DHT is enabled
	* fix issue where setting file/piece priority would stop checking
	* expose post_dht_stats() to python binding
	* fix backwards compatibility to downloads without partfiles
	* improve part-file related error messages
	* fix reporting &redundant= in tracker announces
	* fix tie-break in duplicate peer connection disconnect logic
	* fix issue with SSL tracker connections left in CLOSE_WAIT state
	* defer truncating existing files until the first time we write to them
	* fix issue when receiving a torrent with 0-sized padfiles as magnet link
	* fix issue resuming 1.0.x downloads with a file priority 0
	* fix torrent_status::next_announce
	* fix pad-file scalability issue
	* made coalesce_reads/coalesce_writes settings take effect on linux and windows
	* use unique peer_ids per connection
	* fix iOS build on recent SDK
	* fix tracker connection bind issue for IPv6 trackers
	* fix error handling of some merkle torrents
	* fix error handling of unsupported hard-links

1.1.6 release

	* deprecate save_encryption_settings (they are part of the normal settings)
	* add getters for peer_class_filter and peer_class_type_filter
	* make torrent_handler::set_priority() to use peer_classes
	* fix support for boost-1.66 (requires C++11)
	* fix i2p support
	* fix loading resume data when in seed mode
	* fix part-file creation race condition
	* fix issue with initializing settings on session construction
	* fix issue with receiving interested before metadata
	* fix IPv6 tracker announce issue
	* restore path sanitization behavior of ":"
	* fix listen socket issue when disabling "force_proxy" mode
	* fix full allocation failure on APFS

1.1.5 release

	* fix infinite loop when parsing certain invalid magnet links
	* fix parsing of torrents with certain invalid filenames
	* fix leak of torrent_peer objecs (entries in peer_list)
	* fix leak of peer_class objects (when setting per-torrent rate limits)
	* expose peer_class API to python binding
	* fix integer overflow in whole_pieces_threshold logic
	* fix uTP path MTU discovery issue on windows (DF bit was not set correctly)
	* fix python binding for torrent_handle, to be hashable
	* fix IPv6 tracker support by performing the second announce in more cases
	* fix utf-8 encoding check in torrent parser
	* fix infinite loop when parsing maliciously crafted torrents
	* fix invalid read in parse_int in bdecoder
	* fix issue with very long tracker- and web seed URLs
	* don't attempt to create empty files on startup, if they already exist
	* fix force-recheck issue (new files would not be picked up)
	* fix inconsistency in file_priorities and override_resume_data behavior
	* fix paused torrents not generating a state update when their ul/dl rate
	  transitions to zero

1.1.4 release

	* corrected missing const qualifiers on bdecode_node
	* fix changing queue position of paused torrents (1.1.3 regression)
	* fix re-check issue after move_storage
	* handle invalid arguments to set_piece_deadline()
	* move_storage did not work for torrents without metadata
	* improve shutdown time by only announcing to trackers whose IP we know
	* fix python3 portability issue in python binding
	* delay 5 seconds before reconnecting socks5 proxy for UDP ASSOCIATE
	* fix NAT-PMP crash when removing a mapping at the wrong time
	* improve path sanitization (filter unicode text direction characters)
	* deprecate partial_piece_info::piece_state
	* bind upnp requests to correct local address
	* save resume data when removing web seeds
	* fix proxying of https connections
	* fix race condition in disk I/O storage class
	* fix http connection timeout on multi-homed hosts
	* removed depdendency on boost::uintptr_t for better compatibility
	* fix memory leak in the disk cache
	* fix double free in disk cache
	* forward declaring libtorrent types is discouraged. a new fwd.hpp header is provided

1.1.3 release

	* removed (broken) support for incoming connections over socks5
	* restore announce_entry's timestamp fields to posix time in python binding
	* deprecate torrent_added_alert (in favor of add_torrent_alert)
	* fix python binding for parse_magnet_uri
	* fix minor robustness issue in DHT bootstrap logic
	* fix issue where torrent_status::num_seeds could be negative
	* document deprecation of dynamic loading/unloading of torrents
	* include user-agent in tracker announces in anonymous_mode for private torrents
	* add support for IPv6 peers from udp trackers
	* correctly URL encode the IPv6 argument to trackers
	* fix default file pool size on windows
	* fix bug where settings_pack::file_pool_size setting was not being honored
	* add feature to periodically close files (to make windows clear disk cache)
	* fix bug in torrent_handle::file_status
	* fix issue with peers not updated on metadata from magnet links

1.1.2 release

	* default TOS marking to 0x20
	* fix invalid access when leaving seed-mode with outstanding hash jobs
	* fix ABI compatibility issue introduced with preformatted entry type
	* add web_seed_name_lookup_retry to session_settings
	* slightly improve proxy settings backwards compatibility
	* add function to get default settings
	* updating super seeding would include the torrent in state_update_alert
	* fix issue where num_seeds could be greater than num_peers in torrent_status
	* finished non-seed torrents can also be in super-seeding mode
	* fix issue related to unloading torrents
	* fixed finished-time calculation
	* add missing min_memory_usage() and high_performance_seed() settings presets to python
	* fix stat cache issue that sometimes would produce incorrect resume data
	* storage optimization to peer classes
	* fix torrent name in alerts of builds with deprecated functions
	* make torrent_info::is_valid() return false if torrent failed to load
	* fix per-torrent rate limits for >256 peer classes
	* don't load user_agent and peer_fingerprint from session_state
	* fix file rename issue with name prefix matching torrent name
	* fix division by zero when setting tick_interval > 1000
	* fix move_storage() to its own directory (would delete the files)
	* fix socks5 support for UDP
	* add setting urlseed_max_request_bytes to handle large web seed requests
	* fix python build with CC/CXX environment
	* add trackers from add_torrent_params/magnet links to separate tiers
	* fix resumedata check issue with files with priority 0
	* deprecated mmap_cache feature
	* add utility function for generating peer ID fingerprint
	* fix bug in last-seen-complete
	* remove file size limit in torrent_info filename constructor
	* fix tail-padding for last file in create_torrent
	* don't send user-agent in metadata http downloads or UPnP requests when
	  in anonymous mode
	* fix internal resolve links lookup for mutable torrents
	* hint DHT bootstrap nodes of actual bootstrap request

1.1.1 release

	* update puff.c for gzip inflation
	* add dht_bootstrap_node a setting in settings_pack (and add default)
	* make pad-file and symlink support conform to BEP47
	* fix piece picker bug that could result in division by zero
	* fix value of current_tracker when all tracker failed
	* deprecate lt_trackers extension
	* remove load_asnum_db and load_country_db from python bindings
	* fix crash in session::get_ip_filter when not having set one
	* fix filename escaping when repairing torrents with broken web seeds
	* fix bug where file_completed_alert would not be posted unless file_progress
	  had been queries by the client
	* move files one-by-one when moving storage for a torrent
	* fix bug in enum_net() for BSD and Mac
	* fix bug in python binding of announce_entry
	* fixed bug related to flag_merge_resume_http_seeds flag in add_torrent_params
	* fixed inverted priority of incoming piece suggestions
	* optimize allow-fast logic
	* fix issue where FAST extension messages were not used during handshake
	* fixed crash on invalid input in http_parser
	* upgraded to libtommath 1.0
	* fixed parsing of IPv6 endpoint with invalid port character separator
	* added limited support for new x.pe parameter from BEP 9
	* fixed dht stats counters that weren't being updated
	* make sure add_torrent_alert is always posted before other alerts for
	  the torrent
	* fixed peer-class leak when settings per-torrent rate limits
	* added a new "preformatted" type to bencode entry variant type
	* improved Socks5 support and test coverage
	* fix set_settings in python binding
	* Added missing alert categories in python binding
	* Added dht_get_peers_reply_alert alert in python binding
	* fixed updating the node id reported to peers after changing IPs

1.1.0 release

	* improve robustness and performance of uTP PMTU discovery
	* fix duplicate ACK issue in uTP
	* support filtering which parts of session state are loaded by load_state()
	* deprecate support for adding torrents by HTTP URL
	* allow specifying which tracker to scrape in scrape_tracker
	* tracker response alerts from user initiated announces/scrapes are now
	  posted regardless of alert mask
	* improve DHT performance when changing external IP (primarily affects
	  bootstrapping).
	* add feature to stop torrents immediately after checking files is done
	* make all non-auto managed torrents exempt from queuing logic, including
	  checking torrents.
	* add option to not proxy tracker connections through proxy
	* removed sparse-regions feature
	* support using 0 disk threads (to perform disk I/O in network thread)
	* removed deprecated handle_alert template
	* enable logging build config by default (but alert mask disabled by default)
	* deprecated RSS API
	* experimental support for BEP 38, "mutable torrents"
	* replaced lazy_bdecode with a new bdecoder that's a lot more efficient
	* deprecate time functions, expose typedefs of boost::chrono in the
	  libtorrent namespace instead
	* deprecate file_base feature in file_storage/torrent_info
	* changed default piece and file priority to 4 (previously 1)
	* improve piece picker support for reverse picking (used for snubbed peers)
	  to not cause priority inversion for regular peers
	* improve piece picker to better support torrents with very large pieces
	  and web seeds. (request large contiguous ranges, but not necessarily a
	  whole piece).
	* deprecated session_status and session::status() in favor of performance
	  counters.
	* improve support for HTTP where one direction of the socket is shut down.
	* remove internal fields from web_seed_entry
	* separate crypto library configuration <crypto> and whether to support
	  bittorrent protocol encryption <encryption>
	* simplify bittorrent protocol encryption by just using internal RC4
	  implementation.
	* optimize copying torrent_info and file_storage objects
	* cancel non-critical DNS lookups when shutting down, to cut down on
	  shutdown delay.
	* greatly simplify the debug logging infrastructure. logs are now delivered
	  as alerts, and log level is controlled by the alert mask.
	* removed auto_expand_choker. use rate_based_choker instead
	* optimize UDP tracker packet handling
	* support SSL over uTP connections
	* support web seeds that resolve to multiple IPs
	* added auto-sequential feature. download well-seeded torrents in-order
	* removed built-in GeoIP support (this functionality is orthogonal to
	  libtorrent)
	* deprecate proxy settings in favor of regular settings
	* deprecate separate settings for peer protocol encryption
	* support specifying listen interfaces and outgoing interfaces as device
	  names (eth0, en2, tun0 etc.)
	* support for using purgrable memory as disk cache on Mac OS.
	* be more aggressive in corking sockets, to coalesce messages into larger
	  packets.
	* pre-emptively unchoke peers to save one round-trip at connection start-up.
	* add session constructor overload that takes a settings_pack
	* torrent_info is no longer an intrusive_ptr type. It is held by shared_ptr.
	  This is a non-backwards compatible change
	* move listen interface and port to the settings
	* move use_interfaces() to be a setting
	* extend storage interface to allow deferred flushing and flush the part-file
	  metadata periodically
	* make statistics propagate instantly rather than on the second tick
	* support for partfiles, where partial pieces belonging to skipped files are
	  put
	* support using multiple threads for socket operations (especially useful for
	  high performance SSL connections)
	* allow setting rate limits for arbitrary peer groups. Generalizes
	  per-torrent rate limits, and local peer limits
	* improved disk cache complexity O(1) instead of O(log(n))
	* add feature to allow storing disk cache blocks in an mmapped file
	  (presumably on an SSD)
	* optimize peer connection distribution logic across torrents to scale
	  better with many torrents
	* replaced std::map with boost::unordered_map for torrent list, to scale
	  better with many torrents
	* optimized piece picker
	* optimized disk cache
	* optimized .torrent file parsing
	* optimized initialization of storage when adding a torrent
	* added support for adding torrents asynchronously (for improved startup
	  performance)
	* added support for asynchronous disk I/O
	* almost completely changed the storage interface (for custom storage)
	* added support for hashing pieces in multiple threads

	* fix padfile issue
	* fix PMTUd bug
	* update puff to fix gzip crash

1.0.10 release

	* fixed inverted priority of incoming piece suggestions
	* fixed crash on invalid input in http_parser
	* added a new "preformatted" type to bencode entry variant type
	* fix division by zero in super-seeding logic

1.0.9 release

	* fix issue in checking outgoing interfaces (when that option is enabled)
	* python binding fix for boost-1.60.0
	* optimize enumeration of network interfaces on windows
	* improve reliability of binding listen sockets
	* support SNI in https web seeds and trackers
	* fix unhandled exception in DHT when receiving a DHT packet over IPv6

1.0.8 release

	* fix bug where web seeds were not used for torrents added by URL
	* fix support for symlinks on windows
	* fix long filename issue (on unixes)
	* fixed performance bug in DHT torrent eviction
	* fixed win64 build (GetFileAttributesEx)
	* fixed bug when deleting files for magnet links before they had metadata

1.0.7 release

	* fix bug where loading settings via load_state() would not trigger all
	  appropriate actions
	* fix bug where 32 bit builds could use more disk cache than the virtual
	  address space (when set to automatic)
	* fix support for torrents with > 500'000 pieces
	* fix ip filter bug when banning peers
	* fix IPv6 IP address resolution in URLs
	* introduce run-time check for torrent info-sections beeing too large
	* fix web seed bug when using proxy and proxy-peer-connections=false
	* fix bug in magnet link parser
	* introduce add_torrent_params flags to merge web seeds with resume data
	  (similar to trackers)
	* fix bug where dont_count_slow_torrents could not be disabled
	* fix fallocate hack on linux (fixes corruption on some architectures)
	* fix auto-manage bug with announce to tracker/lsd/dht limits
	* improve DHT routing table to not create an unbalanced tree
	* fix bug in uTP that would cause any connection taking more than one second
	  to connect be timed out (introduced in the vulnerability path)
	* fixed falling back to sending UDP packets direct when socks proxy fails
	* fixed total_wanted bug (when setting file priorities in add_torrent_params)
	* fix python3 compatibility with sha1_hash

1.0.6 release

	* fixed uTP vulnerability
	* make utf8 conversions more lenient
	* fix loading of piece priorities from resume data
	* improved seed-mode handling (seed-mode will now automatically be left when
	  performing operations implying it's not a seed)
	* fixed issue with file priorities and override resume data
	* fix request queue size performance issue
	* slightly improve UDP tracker performance
	* fix http scrape
	* add missing port mapping functions to python binding
	* fix bound-checking issue in bdecoder
	* expose missing dht_settings fields to python
	* add function to query the DHT settings
	* fix bug in 'dont_count_slow_torrents' feature, which would start too many
	  torrents

1.0.5 release

	* improve ip_voter to avoid flapping
	* fixed bug when max_peerlist_size was set to 0
	* fix issues with missing exported symbols when building dll
	* fix division by zero bug in edge case while connecting peers

1.0.4 release

	* fix bug in python binding for file_progress on torrents with no metadata
	* fix assert when removing a connected web seed
	* fix bug in tracker timeout logic
	* switch UPnP post back to HTTP 1.1
	* support conditional DHT get
	* OpenSSL build fixes
	* fix DHT scrape bug

1.0.3 release

	* python binding build fix for boost-1.57.0
	* add --enable-export-all option to configure script, to export all symbols
	  from libtorrent
	* fix if_nametoindex build error on windows
	* handle overlong utf-8 sequences
	* fix link order bug in makefile for python binding
	* fix bug in interest calculation, causing premature disconnects
	* tweak flag_override_resume_data semantics to make more sense (breaks
	  backwards compatibility of edge-cases)
	* improve DHT bootstrapping and periodic refresh
	* improve DHT maintanence performance (by pinging instead of full lookups)
	* fix bug in DHT routing table node-id prefix optimization
	* fix incorrect behavior of flag_use_resume_save_path
	* fix protocol race-condition in super seeding mode
	* support read-only DHT nodes
	* remove unused partial hash DHT lookups
	* remove potentially privacy leaking extension (non-anonymous mode)
	* peer-id connection ordering fix in anonymous mode
	* mingw fixes

1.0.2 release

	* added missing force_proxy to python binding
	* anonymous_mode defaults to false
	* make DHT DOS detection more forgiving to bursts
	* support IPv6 multicast in local service discovery
	* simplify CAS function in DHT put
	* support IPv6 traffic class (via the TOS setting)
	* made uTP re-enter slow-start after time-out
	* fixed uTP upload performance issue
	* fix missing support for DHT put salt

1.0.1 release

	* fix alignment issue in bitfield
	* improved error handling of gzip
	* fixed crash when web seeds redirect
	* fix compiler warnings

1.0 release

	* fix bugs in convert_to/from_native() on windows
	* fix support for web servers not supporting keepalive
	* support storing save_path in resume data
	* don't use full allocation on network drives (on windows)
	* added clear_piece_deadlines() to remove all piece deadlines
	* improve queuing logic of inactive torrents (dont_count_slow_torrents)
	* expose optimistic unchoke logic to plugins
	* fix issue with large UDP packets on windows
	* remove set_ratio() feature
	* improve piece_deadline/streaming
	* honor pieces with priority 7 in sequential download mode
	* simplified building python bindings
	* make ignore_non_routers more forgiving in the case there are no UPnP
	  devices at a known router. Should improve UPnP compatibility.
	* include reason in peer_blocked_alert
	* support magnet links wrapped in .torrent files
	* rate limiter optimization
	* rate limiter overflow fix (for very high limits)
	* non-auto-managed torrents no longer count against the torrent limits
	* handle DHT error responses correctly
	* allow force_announce to only affect a single tracker
	* add moving_storage field to torrent_status
	* expose UPnP and NAT-PMP mapping in session object
	* DHT refactoring and support for storing arbitrary data with put and get
	* support building on android
	* improved support for web seeds that don't support keep-alive
	* improve DHT routing table to return better nodes (lower RTT and closer
	  to target)
	* don't use pointers to resume_data and file_priorities in
	  add_torrent_params
	* allow moving files to absolute paths, out of the download directory
	* make move_storage more generic to allow both overwriting files as well
	  as taking existing ones
	* fix choking issue at high upload rates
	* optimized rate limiter
	* make disk cache pool allocator configurable
	* fix library ABI to not depend on logging being enabled
	* use hex encoding instead of base32 in create_magnet_uri
	* include name, save_path and torrent_file in torrent_status, for
	  improved performance
	* separate anonymous mode and force-proxy mode, and tighten it up a bit
	* add per-tracker scrape information to announce_entry
	* report errors in read_piece_alert
	* DHT memory optimization
	* improve DHT lookup speed
	* improve support for windows XP and earlier
	* introduce global connection priority for improved swarm performance
	* make files deleted alert non-discardable
	* make built-in sha functions not conflict with libcrypto
	* improve web seed hash failure case
	* improve DHT lookup times
	* uTP path MTU discovery improvements
	* optimized the torrent creator optimizer to scale significantly better
	  with more files
	* fix uTP edge case where udp socket buffer fills up
	* fix nagle implementation in uTP

	* fix bug in error handling in protocol encryption

0.16.18 release

	* fix uninitialized values in DHT DOS mitigation
	* fix error handling in file::phys_offset
	* fix bug in HTTP scrape response parsing
	* enable TCP keepalive for socks5 connection for UDP associate
	* fix python3 support
	* fix bug in lt_donthave extension
	* expose i2p_alert to python. cleaning up of i2p connection code
	* fixed overflow and download performance issue when downloading at high rates
	* fixed bug in add_torrent_alert::message for magnet links
	* disable optimistic disconnects when connection limit is low
	* improved error handling of session::listen_on
	* suppress initial 'completed' announce to trackers added with replace_trackers
	  after becoming a seed
	* SOCKS4 fix for trying to connect over IPv6
	* fix saving resume data when removing all trackers
	* fix bug in udp_socket when changing socks5 proxy quickly

0.16.17 release

	* don't fall back on wildcard port in UPnP
	* fix local service discovery for magnet links
	* fix bitfield issue in file_storage
	* added work-around for MingW issue in file I/O
	* fixed sparse file detection on windows
	* fixed bug in gunzip
	* fix to use proxy settings when adding .torrent file from URL
	* fix resume file issue related to daylight savings time on windows
	* improve error checking in lazy_bdecode

0.16.16 release

	* add missing add_files overload to the python bindings
	* improve error handling in http gunzip
	* fix debug logging for banning web seeds
	* improve support for de-selected files in full allocation mode
	* fix dht_bootstrap_alert being posted
	* SetFileValidData fix on windows (prevents zero-fill)
	* fix minor lock_files issue on unix

0.16.15 release

	* fix mingw time_t 64 bit issue
	* fix use of SetFileValidData on windows
	* fix crash when using full allocation storage mode
	* improve error_code and error_category support in python bindings
	* fix python binding for external_ip_alert

0.16.14 release

	* make lt_tex more robust against bugs and malicious behavior
	* HTTP chunked encoding fix
	* expose file_granularity flag to python bindings
	* fix DHT memory error
	* change semantics of storage allocation to allocate on first write rather
	  than on startup (behaves better with changing file priorities)
	* fix resend logic in response to uTP SACK messages
	* only act on uTP RST packets with correct ack_nr
	* make uTP errors log in normal log mode (not require verbose)
	* deduplicate web seed entries from torrent files
	* improve error reporting from lazy_decode()

0.16.13 release

	* fix auto-manage issue when pausing session
	* fix bug in non-sparse mode on windows, causing incorrect file errors to
	  be generated
	* fix set_name() on file_storage actually affecting save paths
	* fix large file support issue on mingw
	* add some error handling to set_piece_hashes()
	* fix completed-on timestamp to not be clobbered on each startup
	* fix deadlock caused by some UDP tracker failures
	* fix potential integer overflow issue in timers on windows
	* minor fix to peer_proportional mixed_mode algorithm (TCP limit could go
	  too low)
	* graceful pause fix
	* i2p fixes
	* fix issue when loading certain malformed .torrent files
	* pass along host header with http proxy requests and possible
	  http_connection shutdown hang

0.16.12 release

	* fix building with C++11
	* fix IPv6 support in UDP socket (uTP)
	* fix mingw build issues
	* increase max allowed outstanding piece requests from peers
	* uTP performance improvement. only fast retransmit one packet at a time
	* improve error message for 'file too short'
	* fix piece-picker stat bug when only selecting some files for download
	* fix bug in async_add_torrent when settings file_priorities
	* fix boost-1.42 support for python bindings
	* fix memory allocation issue (virtual addres space waste) on windows

0.16.11 release

	* fix web seed URL double escape issue
	* fix string encoding issue in alert messages
	* fix SSL authentication issue
	* deprecate std::wstring overloads. long live utf-8
	* improve time-critical pieces feature (streaming)
	* introduce bandwidth exhaustion attack-mitigation in allowed-fast pieces
	* python binding fix issue where torrent_info objects where destructing when
	  their torrents were deleted
	* added missing field to scrape_failed_alert in python bindings
	* GCC 4.8 fix
	* fix proxy failure semantics with regards to anonymous mode
	* fix round-robin seed-unchoke algorithm
	* add bootstrap.sh to generage configure script and run configure
	* fix bug in SOCK5 UDP support
	* fix issue where torrents added by URL would not be started immediately

0.16.10 release

	* fix encryption level handle invalid values
	* add a number of missing functions to the python binding
	* fix typo in Jamfile for building shared libraries
	* prevent tracker exchange for magnet links before metadata is received
	* fix crash in make_magnet_uri when generating links longer than 1024
	  characters
	* fix hanging issue when closing files on windows (completing a download)
	* fix piece picking edge case that could cause torrents to get stuck at
	  hash failure
	* try unencrypted connections first, and fall back to encryption if it
	  fails (performance improvement)
	* add missing functions to python binding (flush_cache(), remap_files()
	  and orig_files())
	* improve handling of filenames that are invalid on windows
	* support 'implied_port' in DHT announce_peer
	* don't use pool allocator for disk blocks (cache may now return pages
	  to the kernel)

0.16.9 release

	* fix long filename truncation on windows
	* distinguish file open mode when checking files and downloading/seeding
	  with bittorrent. updates storage interface
	* improve file_storage::map_file when dealing with invalid input
	* improve handling of invalid utf-8 sequences in strings in torrent files
	* handle more cases of broken .torrent files
	* fix bug filename collision resolver
	* fix bug in filename utf-8 verification
	* make need_save_resume() a bit more robust
	* fixed sparse flag manipulation on windows
	* fixed streaming piece picking issue

0.16.8 release

	* make rename_file create missing directories for new filename
	* added missing python function: parse_magnet_uri
	* fix alerts.all_categories in python binding
	* fix torrent-abort issue which would cancel name lookups of other torrents
	* make torrent file parser reject invalid path elements earlier
	* fixed piece picker bug when using pad-files
	* fix read-piece response for cancelled deadline-pieces
	* fixed file priority vector-overrun
	* fix potential packet allocation alignment issue in utp
	* make 'close_redudnant_connections' cover more cases
	* set_piece_deadline() also unfilters the piece (if its priority is 0)
	* add work-around for bug in windows vista and earlier in
	  GetOverlappedResult
	* fix traversal algorithm leak in DHT
	* fix string encoding conversions on windows
	* take torrent_handle::query_pieces into account in torrent_handle::statue()
	* honor trackers responding with 410
	* fixed merkle tree torrent creation bug
	* fixed crash with empty url-lists in torrent files
	* added missing max_connections() function to python bindings

0.16.7 release

	* fix string encoding in error messages
	* handle error in read_piece and set_piece_deadline when torrent is removed
	* DHT performance improvement
	* attempt to handle ERROR_CANT_WAIT disk error on windows
	* improve peers exchanged over PEX
	* fixed rare crash in ut_metadata extension
	* fixed files checking issue
	* added missing pop_alerts() to python bindings
	* fixed typos in configure script, inversing some feature-enable/disable flags
	* added missing flag_update_subscribe to python bindings
	* active_dht_limit, active_tracker_limit and active_lsd_limit now
	  interpret -1 as infinite

0.16.6 release

	* fixed verbose log error for NAT holepunching
	* fix a bunch of typos in python bindings
	* make get_settings available in the python binding regardless of
	  deprecated functions
	* fix typo in python settings binding
	* fix possible dangling pointer use in peer list
	* fix support for storing arbitrary data in the DHT
	* fixed bug in uTP packet circle buffer
	* fix potential crash when using torrent_handle::add_piece
	* added missing add_torrent_alert to python binding

0.16.5 release

	* udp socket refcounter fix
	* added missing async_add_torrent to python bindings
	* raised the limit for bottled http downloads to 2 MiB
	* add support for magnet links and URLs in python example client
	* fixed typo in python bindings' add_torrent_params
	* introduce a way to add built-in plugins from python
	* consistently disconnect the same peer when two peers simultaneously connect
	* fix local endpoint queries for uTP connections
	* small optimization to local peer discovery to ignore our own broadcasts
	* try harder to bind the udp socket (uTP, DHT, UDP-trackers, LSD) to the
	  same port as TCP
	* relax file timestamp requirements for accepting resume data
	* fix performance issue in web seed downloader (coalescing of blocks
	  sometimes wouldn't work)
	* web seed fixes (better support for torrents without trailing / in
	  web seeds)
	* fix some issues with SSL over uTP connections
	* fix UDP trackers trying all endpoints behind the hostname

0.16.4 release

	* raise the default number of torrents allowed to announce to trackers
	  to 1600
	* improve uTP slow start behavior
	* fixed UDP socket error causing it to fail on Win7
	* update use of boost.system to not use deprecated functions
	* fix GIL issue in python bindings. Deprecated extension support in python
	* fixed bug where setting upload slots to -1 would not mean infinite
	* extend the UDP tracker protocol to include the request string from the
	  tracker URL
	* fix mingw build for linux crosscompiler

0.16.3 release

	* fix python binding backwards compatibility in replace_trackers
	* fix possible starvation in metadata extension
	* fix crash when creating torrents and optimizing file order with pad files
	* disable support for large MTUs in uTP until it is more reliable
	* expose post_torrent_updates and state_update_alert to python bindings
	* fix incorrect SSL error messages
	* fix windows build of shared library with openssl
	* fix race condition causing shutdown hang

0.16.2 release

	* fix permissions issue on linux with noatime enabled for non-owned files
	* use random peer IDs in anonymous mode
	* fix move_storage bugs
	* fix unnecessary dependency on boost.date_time when building boost.asio as separate compilation
	* always use SO_REUSEADDR and deprecate the flag to turn it on
	* add python bindings for SSL support
	* minor uTP tweaks
	* fix end-game mode issue when some files are selected to not be downloaded
	* improve uTP slow start
	* make uTP less aggressive resetting cwnd when idle

0.16.1 release

	* fixed crash when providing corrupt resume data
	* fixed support for boost-1.44
	* fixed reversed semantics of queue_up() and queue_down()
	* added missing functions to python bindings (file_priority(), set_dht_settings())
	* fixed low_prio_disk support on linux
	* fixed time critical piece accounting in the request queue
	* fixed semantics of rate_limit_utp to also ignore per-torrent limits
	* fixed piece sorting bug of deadline pieces
	* fixed python binding build on Mac OS and BSD
	* fixed UNC path normalization (on windows, unless UNC paths are disabled)
	* fixed possible crash when enabling multiple connections per IP
	* fixed typo in win vista specific code, breaking the build
	* change default of rate_limit_utp to true
	* fixed DLL export issue on windows (when building a shared library linking statically against boost)
	* fixed FreeBSD build
	* fixed web seed performance issue with pieces > 1 MiB
	* fixed unchoke logic when using web seeds
	* fixed compatibility with older versions of boost (down to boost 1.40)

0.16 release

	* support torrents with more than 262000 pieces
	* make tracker back-off configurable
	* don't restart the swarm after downloading metadata from magnet links
	* lower the default tracker retry intervals
	* support banning web seeds sending corrupt data
	* don't let hung outgoing connection attempts block incoming connections
	* improve SSL torrent support by using SNI and a single SSL listen socket
	* improved peer exchange performance by sharing incoming connections which advertize listen port 
	* deprecate set_ratio(), and per-peer rate limits
	* add web seed support for torrents with pad files
	* introduced a more scalable API for torrent status updates (post_torrent_updates()) and updated client_test to use it
	* updated the API to add_torrent_params turning all bools into flags of a flags field
	* added async_add_torrent() function to significantly improve performance when
	  adding many torrents
	* change peer_states to be a bitmask (bw_limit, bw_network, bw_disk)
	* changed semantics of send_buffer_watermark_factor to be specified as a percentage
	* add incoming_connection_alert for logging all successful incoming connections
	* feature to encrypt peer connections with a secret AES-256 key stored in .torrent file
	* deprecated compact storage allocation
	* close files in separate thread on systems where close() may block (Mac OS X for instance)
	* don't create all directories up front when adding torrents
	* support DHT scrape
	* added support for fadvise/F_RDADVISE for improved disk read performance
	* introduced pop_alerts() which pops the entire alert queue in a single call
	* support saving metadata in resume file, enable it by default for magnet links
	* support for receiving multi announce messages for local peer discovery
	* added session::listen_no_system_port flag to prevent libtorrent from ever binding the listen socket to port 0
	* added option to not recheck on missing or incomplete resume data
	* extended stats logging with statistics=on builds
	* added new session functions to more efficiently query torrent status
	* added alerts for added and removed torrents
	* expanded plugin interface to support session wide states
	* made the metadata block requesting algorithm more robust against hash check failures
	* support a separate option to use proxies for peers or not
	* pausing the session now also pauses checking torrents
	* moved alert queue size limit into session_settings
	* added support for DHT rss feeds (storing only)
	* added support for RSS feeds
	* fixed up some edge cases in DHT routing table and improved unit test of it
	* added error category and error codes for HTTP errors
	* made the DHT implementation slightly more robust against routing table poisoning and node ID spoofing
	* support chunked encoding in http downloads (http_connection)
	* support adding torrents by url to the .torrent file
	* support CDATA tags in xml parser
	* use a python python dictionary for settings instead of session_settings object (in python bindings)
	* optimized metadata transfer (magnet link) startup time (shaved off about 1 second)
	* optimized swarm startup time (shaved off about 1 second)
	* support DHT name lookup
	* optimized memory usage of torrent_info and file_storage, forcing some API changes
	  around file_storage and file_entry
	* support trackerid tracker extension
	* graceful peer disconnect mode which finishes transactions before disconnecting peers
	* support chunked encoding for web seeds
	* uTP protocol support
	* resistance towards certain flood attacks
	* support chunked encoding for web seeds (only for BEP 19, web seeds)
	* optimized session startup time
	* support SSL for web seeds, through all proxies
	* support extending web seeds with custom authorization and extra headers
	* settings that are not changed from the default values are not saved
	  in the session state
	* made seeding choking algorithm configurable
	* deprecated setters for max connections, max half-open, upload and download
	  rates and unchoke slots. These are now set through session_settings
	* added functions to query an individual peer's upload and download limit
	* full support for BEP 21 (event=paused)
	* added share-mode feature for improving share ratios
	* merged all proxy settings into a single one
	* improved SOCKS5 support by proxying hostname lookups
	* improved support for multi-homed clients
	* added feature to not count downloaded bytes from web seeds in stats
	* added alert for incoming local service discovery messages
	* added option to set file priorities when adding torrents
	* removed the session mutex for improved performance
	* added upload and download activity timer stats for torrents
	* made the reuse-address flag configurable on the listen socket
	* moved UDP trackers over to use a single socket
	* added feature to make asserts log to a file instead of breaking the process
	  (production asserts)
	* optimized disk I/O cache clearing
	* added feature to ask a torrent if it needs to save its resume data or not
	* added setting to ignore file modification time when loading resume files
	* support more fine-grained torrent states between which peer sources it
	  announces to
	* supports calculating sha1 file-hashes when creating torrents
	* made the send_buffer_watermark performance warning more meaningful
	* supports complete_ago extension
	* dropped zlib as a dependency and builds using puff.c instead
	* made the default cache size depend on available physical RAM
	* added flags to torrent::status() that can filter which values are calculated
	* support 'explicit read cache' which keeps a specific set of pieces
	  in the read cache, without implicitly caching other pieces
	* support sending suggest messages based on what's in the read cache
	* clear sparse flag on files that complete on windows
	* support retry-after header for web seeds
	* replaced boost.filesystem with custom functions
	* replaced dependency on boost.thread by asio's internal thread primitives
	* added support for i2p torrents
	* cleaned up usage of MAX_PATH and related macros
	* made it possible to build libtorrent without RTTI support
	* added support to build with libgcrypt and a shipped version of libtommath
	* optimized DHT routing table memory usage
	* optimized disk cache to work with large caches
	* support variable number of optimistic unchoke slots and to dynamically
	  adjust based on the total number of unchoke slots
	* support for BitTyrant choker algorithm
	* support for automatically start torrents when they receive an
	  incoming connection
	* added more detailed instrumentation of the disk I/O thread

0.15.11 release

	* fixed web seed bug, sometimes causing infinite loops
	* fixed race condition when setting session_settings immediately after creating session
	* give up immediately when failing to open a listen socket (report the actual error)
	* restored ABI compatibility with 0.15.9
	* added missing python bindings for create_torrent and torrent_info

0.15.10 release

	* fix 'parameter incorrect' issue when using unbuffered IO on windows
	* fixed UDP socket error handling on windows
	* fixed peer_tos (type of service) setting
	* fixed crash when loading resume file with more files than the torrent in it
	* fix invalid-parameter error on windows when disabling filesystem disk cache
	* fix connection queue issue causing shutdown delays
	* fixed mingw build
	* fix overflow bug in progress_ppm field
	* don't filter local peers received from a non-local tracker
	* fix python deadlock when using python extensions
	* fixed small memory leak in DHT

0.15.9 release

	* added some functions missing from the python binding
	* fixed rare piece picker bug
	* fixed invalid torrent_status::finished_time
	* fixed bugs in dont-have and upload-only extension messages
	* don't open files in random-access mode (speeds up hashing)

0.15.8 release

	* allow NULL to be passed to create_torrent::set_comment and create_torrent::set_creator
	* fix UPnP issue for routers with multiple PPPoE connections
	* fix issue where event=stopped announces wouldn't be sent when closing session
	* fix possible hang in file::readv() on windows
	* fix CPU busy loop issue in tracker announce logic
	* honor IOV_MAX when using writev and readv
	* don't post 'operation aborted' UDP errors when changing listen port
	* fix tracker retry logic, where in some configurations the next tier would not be tried
	* fixed bug in http seeding logic (introduced in 0.15.7)
	* add support for dont-have extension message
	* fix for set_piece_deadline
	* add reset_piece_deadline function
	* fix merkle tree torrent assert

0.15.7 release

	* exposed set_peer_id to python binding
	* improve support for merkle tree torrent creation
	* exposed comparison operators on torrent_handle to python
	* exposed alert error_codes to python
	* fixed bug in announce_entry::next_announce_in and min_announce_in
	* fixed sign issue in set_alert_mask signature
	* fixed unaligned disk access for unbuffered I/O in windows
	* support torrents whose name is empty
	* fixed connection limit to take web seeds into account as well
	* fixed bug when receiving a have message before having the metadata
	* fixed python bindings build with disabled DHT support
	* fixed BSD file allocation issue
	* fixed bug in session::delete_files option to remove_torrent

0.15.6 release

	* fixed crash in udp trackers when using SOCKS5 proxy
	* fixed reconnect delay when leaving upload only mode
	* fixed default values being set incorrectly in add_torrent_params through add_magnet_uri in python bindings
	* implemented unaligned write (for unbuffered I/O)
	* fixed broadcast_lsd option
	* fixed udp-socket race condition when using a proxy
	* end-game mode optimizations
	* fixed bug in udp_socket causing it to issue two simultaneous async. read operations
	* fixed mingw build
	* fixed minor bug in metadata block requester (for magnet links)
	* fixed race condition in iconv string converter
	* fixed error handling in torrent_info constructor
	* fixed bug in torrent_info::remap_files
	* fix python binding for wait_for_alert
	* only apply privileged port filter to DHT-only peers

0.15.5 release

	* support DHT extension to report external IPs
	* fixed rare crash in http_connection's error handling
	* avoid connecting to peers listening on ports < 1024
	* optimized piece picking to not cause busy loops in some end-game modes
	* fixed python bindings for tcp::endpoint
	* fixed edge case of pad file support
	* limit number of torrents tracked by DHT
	* fixed bug when allow_multiple_connections_per_ip was enabled
	* potential WOW64 fix for unbuffered I/O (windows)
	* expose set_alert_queue_size_limit to python binding
	* support dht nodes in magnet links
	* support 100 Continue HTTP responses
	* changed default choker behavior to use 8 unchoke slots (instead of being rate based)
	* fixed error reporting issue in disk I/O thread
	* fixed file allocation issues on linux
	* fixed filename encoding and decoding issue on platforms using iconv
	* reports redundant downloads to tracker, fixed downloaded calculation to
	  be more stable when not including redundant. Improved redundant data accounting
	  to be more accurate
	* fixed bugs in http seed connection and added unit test for it
	* fixed error reporting when fallocate fails
	* deprecate support for separate proxies for separate kinds of connections

0.15.4 release

	* fixed piece picker issue triggered by hash failure and timed out requests to the piece
	* fixed optimistic unchoke issue when setting per torrent unchoke limits
	* fixed UPnP shutdown issue
	* fixed UPnP DeletePortmapping issue
	* fixed NAT-PMP issue when adding the same mapping multiple times
	* no peers from tracker when stopping is no longer an error
	* improved web seed retry behavior
	* fixed announce issue

0.15.3 release

	* fixed announce bug where event=completed would not be sent if it violated the
	  min-announce of the tracker
	* fixed limitation in rate limiter
	* fixed build error with boost 1.44

0.15.2 release

	* updated compiler to msvc 2008 for python binding
	* restored default fail_limit to unlimited on all trackers
	* fixed rate limit bug for DHT
	* fixed SOCKS5 bug for routing UDP packets
	* fixed bug on windows when verifying resume data for a torrent where
	  one of its directories had been removed
	* fixed race condition in peer-list with DHT
	* fix force-reannounce and tracker retry issue

0.15.1 release

	* fixed rare crash when purging the peer list
	* fixed race condition around m_abort in session_impl
	* fixed bug in web_peer_connection which could cause a hang when downloading
	  from web servers
	* fixed bug in metadata extensions combined with encryption
	* refactored socket reading code to not use async. operations unnecessarily
	* some timer optimizations
	* removed the reuse-address flag on the listen socket
	* fixed bug where local peer discovery and DHT wouldn't be announced to without trackers
	* fixed bug in bdecoder when decoding invalid messages
	* added build warning when building with UNICODE but the standard library
	  doesn't provide std::wstring
	* fixed add_node python binding
	* fixed issue where trackers wouldn't tried immediately when the previous one failed
	* fixed synchronization issue between download queue and piece picker
	* fixed bug in udp tracker scrape response parsing
	* fixed bug in the disk thread that could get triggered under heavy load
	* fixed bug in add_piece() that would trigger asserts
	* fixed vs 2010 build
	* recognizes more clients in identify_client()
	* fixed bug where trackers wouldn't be retried if they failed
	* slight performance fix in disk elevator algorithm
	* fixed potential issue where a piece could be checked twice
	* fixed build issue on windows related to GetCompressedSize()
	* fixed deadlock when starting torrents with certain invalid tracker URLs
	* fixed iterator bug in disk I/O thread
	* fixed FIEMAP support on linux
	* fixed strict aliasing warning on gcc
	* fixed inconsistency when creating torrents with symlinks
	* properly detect windows version to initialize half-open connection limit
	* fixed bug in url encoder where $ would not be encoded

0.15 release

	* introduced a session state save mechanism. load_state() and save_state().
	  this saves all session settings and state (except torrents)
	* deprecated dht_state functions and merged it with the session state
	* added support for multiple trackers in magnet links
	* added support for explicitly flushing the disk cache
	* added torrent priority to affect bandwidth allocation for its peers
	* reduced the number of floating point operations (to better support
	  systems without FPU)
	* added new alert when individual files complete
	* added support for storing symbolic links in .torrent files
	* added support for uTorrent interpretation of multi-tracker torrents
	* handle torrents with duplicate filenames
	* piece timeouts are adjusted to download rate limits
	* encodes urls in torrent files that needs to be encoded
	* fixed not passing &supportcrypto=1 when encryption is disabled
	* introduced an upload mode, which torrents are switched into when
	  it hits a disk write error, instead of stopping the torrent.
	  this lets libtorrent keep uploading the parts it has when it
	  encounters a disk-full error for instance
	* improved disk error handling and expanded use of error_code in
	  error reporting. added a bandwidth state, bw_disk, when waiting
	  for the disk io thread to catch up writing buffers
	* improved read cache memory efficiency
	* added another cache flush algorithm to write the largest
	  contiguous blocks instead of the least recently used
	* introduced a mechanism to be lighter on the disk when checking torrents
	* applied temporary memory storage optimization to when checking
	  a torrent as well
	* removed hash_for_slot() from storage_interface. It is now implemented
	  by using the readv() function from the storage implementation
	* improved IPv6 support by announcing twice when necessary
	* added feature to set a separate global rate limit for local peers
	* added preset settings for low memory environments and seed machines
	  min_memory_usage() and high_performance_seeder()
	* optimized overall memory usage for DHT nodes and requests, peer
	  entries and disk buffers
	* change in API for block_info in partial_piece_info, instead of
	  accessing 'peer', call 'peer()'
	* added support for fully automatic unchoker (no need to specify
	  number of upload slots). This is on by default
	* added support for changing socket buffer sizes through
	  session_settings
	* added support for merkle hash tree torrents (.merkle.torrent)
	* added 'seed mode', which assumes that all files are complete
	  and checks hashes lazily, as blocks are requested
	* added new extension for file attributes (executable and hidden)
	* added support for unbuffered I/O for aligned files
	* added workaround for sparse file issue on Windows Vista
	* added new lt_trackers extension to exchange trackers between
	  peers
	* added support for BEP 17 http seeds
	* added read_piece() to read pieces from torrent storage
	* added option for udp tracker preference
	* added super seeding
	* added add_piece() function to inject data from external sources
	* add_tracker() function added to torrent_handle
	* if there is no working tracker, current_tracker is the
	  tracker that is currently being tried
	* torrents that are checking can now be paused, which will
	  pause the checking
	* introduced another torrent state, checking_resume_data, which
	  the torrent is in when it's first added, and is comparing
	  the files on disk with the resume data
	* DHT bandwidth usage optimizations
	* rate limited DHT send socket
	* tracker connections are now also subject to IP filtering
	* improved optimistic unchoke logic
	* added monitoring of the DHT lookups
	* added bandwidth reports for estimated TCP/IP overhead and DHT
	* includes DHT traffic in the rate limiter
	* added support for bitcomet padding files
	* improved support for sparse files on windows
	* added ability to give seeding torrents preference to active slots
	* added torrent_status::finished_time
	* automatically caps files and connections by default to rlimit
	* added session::is_dht_running() function
	* added torrent_handle::force_dht_announce()
	* added torrent_info::remap_files()
	* support min_interval tracker extension
	* added session saving and loading functions
	* added support for min-interval in tracker responses
	* only keeps one outstanding duplicate request per peer
	  reduces waste download, specifically when streaming
	* added support for storing per-peer rate limits across reconnects
	* improved fallocate support
	* fixed magnet link issue when using resume data
	* support disk I/O priority settings
	* added info_hash to torrent_deleted_alert
	* improved LSD performance and made the interval configurable
	* improved UDP tracker support by caching connect tokens
	* fast piece optimization

release 0.14.10

	* fixed udp tracker race condition
	* added support for torrents with odd piece sizes
	* fixed issue with disk read cache not being cleared when removing torrents
	* made the DHT socket bind to the same interface as the session
	* fixed issue where an http proxy would not be used on redirects
	* Solaris build fixes
	* disabled buggy disconnect_peers feature

release 0.14.9

	* disabled feature to drop requests after having been skipped too many times
	* fixed range request bug for files larger than 2 GB in web seeds
	* don't crash when trying to create torrents with 0 files
	* fixed big_number __init__ in python bindings
	* fixed optimistic unchoke timer
	* fixed bug where torrents with incorrectly formatted web seed URLs would be
	  connected multiple times
	* fixed MinGW support
	* fixed DHT bootstrapping issue
	* fixed UDP over SOCKS5 issue
	* added support for "corrupt" tracker announce
	* made end-game mode less aggressive

release 0.14.8

	* ignore unkown metadata messages
	* fixed typo that would sometimes prevent queued torrents to be checked
	* fixed bug in auto-manager where active_downloads and active_seeds would
	  sometimes be used incorrectly
	* force_recheck() no longer crashes on torrents with no metadata
	* fixed broadcast socket regression from 0.14.7
	* fixed hang in NATPMP when shut down while waiting for a response
	* fixed some more error handling in bdecode

release 0.14.7

	* fixed deadlock in natpmp
	* resume data alerts are always posted, regardless of alert mask
	* added wait_for_alert to python binding
	* improved invalid filename character replacement
	* improved forward compatibility in DHT
	* added set_piece_hashes that takes a callback to the python binding
	* fixed division by zero in get_peer_info()
	* fixed bug where pieces may have been requested before the metadata
	  was received
	* fixed incorrect error when deleting files from a torrent where
	  not all files have been created
	* announces torrents immediately to the DHT when it's started
	* fixed bug in add_files that would fail to recurse if the path
	  ended with a /
	* fixed bug in error handling when parsing torrent files
	* fixed file checking bug when renaming a file before checking the torrent
	* fixed race conditon when receiving metadata from swarm
	* fixed assert in ut_metadata plugin
	* back-ported some fixes for building with no exceptions
	* fixed create_torrent when passing in a path ending with /
	* fixed move_storage when source doesn't exist
	* fixed DHT state save bug for node-id
	* fixed typo in python binding session_status struct
	* broadcast sockets now join every network interface (used for UPnP and
	  local peer discovery)

release 0.14.6

	* various missing include fixes to be buildable with boost 1.40
	* added missing functions to python binding related to torrent creation
	* fixed to add filename on web seed urls that lack it
	* fixed BOOST_ASIO_HASH_MAP_BUCKETS define for boost 1.39
	* fixed checking of fast and suggest messages when used with magnet links
	* fixed bug where web seeds would not disconnect if being resolved when
	  the torrent was paused
	* fixed download piece performance bug in piece picker
	* fixed bug in connect candidate counter
	* replaces invalid filename characters with .
	* added --with-libgeoip option to configure script to allow building and
	  linking against system wide library
	* fixed potential pure virtual function call in extensions on shutdown
	* fixed disk buffer leak in smart_ban extension

release 0.14.5

	* fixed bug when handling malformed webseed urls and an http proxy
	* fixed bug when setting unlimited upload or download rates for torrents
	* fix to make torrent_status::list_peers more accurate.
	* fixed memory leak in disk io thread when not using the cache
	* fixed bug in connect candidate counter
	* allow 0 upload slots
	* fixed bug in rename_file(). The new name would not always be saved in
	  the resume data
	* fixed resume data compatibility with 0.13
	* fixed rare piece-picker bug
	* fixed bug where one allowed-fast message would be sent even when
	  disabled
	* fixed race condition in UPnP which could lead to crash
	* fixed inversed seed_time ratio logic
	* added get_ip_filter() to session

release 0.14.4

	* connect candidate calculation fix
	* tightened up disk cache memory usage
	* fixed magnet link parser to accept hex-encoded info-hashes
	* fixed inverted logic when picking which peers to connect to
	  (should mean a slight performance improvement)
	* fixed a bug where a failed rename_file() would leave the storage
	  in an error state which would pause the torrent
	* fixed case when move_storage() would fail. Added a new alert
	  to be posted when it does
	* fixed crash bug when shutting down while checking a torrent
	* fixed handling of web seed urls that didn't end with a
	  slash for multi-file torrents
	* lowered the default connection speed to 10 connection attempts
	  per second
	* optimized memory usage when checking files fails
	* fixed bug when checking a torrent twice
	* improved handling of out-of-memory conditions in disk I/O thread
	* fixed bug when force-checking a torrent with partial pieces
	* fixed memory leak in disk cache
	* fixed torrent file path vulnerability
	* fixed upnp
	* fixed bug when dealing with clients that drop requests (i.e. BitComet)
	  fixes assert as well

release 0.14.3

	* added python binding for create_torrent
	* fixed boost-1.38 build
	* fixed bug where web seeds would be connected before the files
	  were checked
	* fixed filename bug when using wide characters
	* fixed rare crash in peer banning code
	* fixed potential HTTP compatibility issue
	* fixed UPnP crash
	* fixed UPnP issue where the control url contained the base url
	* fixed a replace_trackers bug
	* fixed bug where the DHT port mapping would not be removed when
	  changing DHT port
	* fixed move_storage bug when files were renamed to be moved out
	  of the root directory
	* added error handling for set_piece_hashes
	* fixed missing include in enum_if.cpp
	* fixed dual IP stack issue
	* fixed issue where renamed files were sometimes not saved in resume data
	* accepts tracker responses with no 'peers' field, as long as 'peers6'
	  is present
	* fixed CIDR-distance calculation in the precense of IPv6 peers
	* save partial resume data for torrents that are queued for checking
	  or checking, to maintain stats and renamed files
	* Don't try IPv6 on windows if it's not installed
	* move_storage fix
	* fixed potential crash on shutdown
	* fixed leaking exception from bdecode on malformed input
	* fixed bug where connection would hang when receiving a keepalive
	* fixed bug where an asio exception could be thrown when resolving
	  peer countries
	* fixed crash when shutting down while checking a torrent
	* fixed potential crash in connection_queue when a peer_connection
	  fail to open its socket

release 0.14.2

	* added missing functions to the python bindings torrent_info::map_file,
	  torrent_info::map_block and torrent_info::file_at_offset.
	* removed support for boost-1.33 and earlier (probably didn't work)
	* fixed potential freezes issues at shutdown
	* improved error message for python setup script
	* fixed bug when torrent file included announce-list, but no valid
	  tracker urls
	* fixed bug where the files requested from web seeds would be the
	  renamed file names instead of the original file names in the torrent.
	* documentation fix of queing section
	* fixed potential issue in udp_socket (affected udp tracker support)
	* made name, comment and created by also be subject to utf-8 error
	  correction (filenames already were)
	* fixed dead-lock when settings DHT proxy
	* added missing export directives to lazy_entry
	* fixed disk cache expiry settings bug (if changed, it would be set
	  to the cache size)
	* fixed bug in http_connection when binding to a particular IP
	* fixed typo in python binding (torrent_handle::piece_prioritize should
	  be torrent_handle::piece_priorities)
	* fixed race condition when saving DHT state
	* fixed bugs related to lexical_cast being locale dependent
	* added support for SunPro C++ compiler
	* fixed bug where messeges sometimes could be encrypted in the
	  wrong order, for encrypted connections.
	* fixed race condition where torrents could get stuck waiting to
	  get checked
	* fixed mapped files bug where it wouldn't be properly restored
	  from resume data properly
	* removed locale dependency in xml parser (caused asserts on windows)
	* fixed bug when talking to https 1.0 servers
	* fixed UPnP bug that could cause stack overflow

release 0.14.1

	* added converter for python unicode strings to utf-8 paths
	* fixed bug in http downloader where the host field did not
	  include the port number
	* fixed headers to not depend on NDEBUG, which would prohibit
	  linking a release build of libtorrent against a debug application
	* fixed bug in disk I/O thread that would make the thread
	  sometimes quit when an error occurred
	* fixed DHT bug
	* fixed potential shutdown crash in disk_io_thread
	* fixed usage of deprecated boost.filsystem functions
	* fixed http_connection unit test
	* fixed bug in DHT when a DHT state was loaded
	* made rate limiter change in 0.14 optional (to take estimated
	  TCP/IP overhead into account)
	* made the python plugin buildable through the makefile
	* fixed UPnP bug when url base ended with a slash and
	  path started with a slash
	* fixed various potentially leaking exceptions
	* fixed problem with removing torrents that are checking
	* fixed documentation bug regarding save_resume_data()
	* added missing documentation on torrent creation
	* fixed bugs in python client examples
	* fixed missing dependency in package-config file
	* fixed shared geoip linking in Jamfile
	* fixed python bindings build on windows and made it possible
	  to generate a windows installer
	* fixed bug in NAT-PMP implementation

release 0.14

	* deprecated add_torrent() in favor of a new add_torrent()
	  that takes a struct with parameters instead. Torrents
	  are paused and auto managed by default.
	* removed 'connecting_to_tracker' torrent state. This changes
	  the enum values for the other states.
	* Improved seeding and choking behavior.
	* Fixed rare buffer overrun bug when calling get_download_queue
	* Fixed rare bug where torrent could be put back into downloading
	  state even though it was finished, after checking files.
	* Fixed rename_file to work before the file on disk has been
	  created.
	* Fixed bug in tracker connections in case of errors caused
	  in the connection constructor.
	* Updated alert system to be filtered by category instead of
	  severity level. Alerts can generate a message through
	  alert::message().
	* Session constructor will now start dht, upnp, natpmp, lsd by
	  default. Flags can be passed in to the constructor to not
	  do this, if these features are to be enabled and disabled
	  at a later point.
	* Removed 'connecting_to_tracker' torrent state
	* Fix bug where FAST pieces were cancelled on choke
	* Fixed problems with restoring piece states when hash failed.
	* Minimum peer reconnect time fix. Peers with no failures would
	  reconnect immediately.
	* Improved web seed error handling
	* DHT announce fixes and off-by-one loop fix
	* Fixed UPnP xml parse bug where it would ignore the port number
	  for the control url.
	* Fixed bug in torrent writer where the private flag was added
	  outside of the info dictionary
	* Made the torrent file parser less strict of what goes in the
	  announce-list entry
	* Fixed type overflow bug where some statistics was incorrectly
	  reported for file larger than 2 GB
	* boost-1.35 support
	* Fixed bug in statistics from web server peers where it sometimes
	  could report too many bytes downloaded.
	* Fixed bug where statistics from the last second was lost when
	  disconnecting a peer.
	* receive buffer optimizations (memcpy savings and memory savings)
	* Support for specifying the TOS byte for peer traffic.
	* Basic support for queueing of torrents.
	* Better bias to give connections to downloading torrents
	  with fewer peers.
	* Optimized resource usage (removed the checking thread)
	* Support to bind outgoing connections to specific ports
	* Disk cache support.
	* New, more memory efficient, piece picker with sequential download
	  support (instead of the more complicated sequential download threshold).
	* Auto Upload slots. Automtically opens up more slots if
	  upload limit is not met.
	* Improved NAT-PMP support by querying the default gateway
	* Improved UPnP support by ignoring routers not on the clients subnet.

release 0.13
	
	* Added scrape support
	* Added add_extension() to torrent_handle. Can instantiate
	  extensions for torrents while downloading
	* Added support for remove_torrent to delete the files as well
	* Fixed issue with failing async_accept on windows
	* DHT improvements, proper error messages are now returned when
	  nodes sends bad packets
	* Optimized the country table used to resolve country of peers
	* Copying optimization for sending data. Data is no longer copied from
	  the disk I/O buffer to the send buffer.
	* Buffer optimization to use a raw buffer instead of std::vector<char>
	* Improved file storage to use sparse files
	* Updated python bindings
	* Added more clients to the identifiable clients list.
	* Torrents can now be started in paused state (to better support queuing)
	* Improved IPv6 support (support for IPv6 extension to trackers and
	  listens on both IPv6 and IPv4 interfaces).
	* Improved asserts used. Generates a stacktrace on linux
	* Piece picker optimizations and improvements
	* Improved unchoker, connection limit and rate limiter
	* Support for FAST extension
	* Fixed invalid calculation in DHT node distance
	* Fixed bug in URL parser that failed to parse IPv6 addresses
	* added peer download rate approximation
	* added port filter for outgoing connection (to prevent
	  triggering firewalls)
	* made most parameters configurable via session_settings
	* added encryption support
	* added parole mode for peers whose data fails the hash check.
	* optimized heap usage in piece-picker and web seed downloader.
	* fixed bug in DHT where older write tokens weren't accepted.
	* added support for sparse files.
	* introduced speed categories for peers and pieces, to separate
	  slow and fast peers.
	* added a half-open tcp connection limit that takes all connections
	  in to account, not just peer connections.
	* added alerts for filtered IPs.
	* added support for SOCKS4 and 5 proxies and HTTP CONNECT proxies.
	* fixed proper distributed copies calculation.
	* added option to use openssl for sha-1 calculations.
	* optimized the piece picker in the case where a peer is a seed.
	* added support for local peer discovery
	* removed the dependency on the compiled boost.date_time library
	* deprecated torrent_info::print()
	* added UPnP support
	* fixed problem where peer interested flags were not updated correctly
	  when pieces were filtered
	* improvements to ut_pex messages, including support for seed flag
	* prioritizes upload bandwidth to peers that might send back data
	* the following functions have been deprecated:
	  	void torrent_handle::filter_piece(int index, bool filter) const;
	  	void torrent_handle::filter_pieces(std::vector<bool> const& pieces) const;
	  	bool torrent_handle::is_piece_filtered(int index) const;
	  	std::vector<bool> torrent_handle::filtered_pieces() const;
	  	void torrent_handle::filter_files(std::vector<bool> const& files) const;
	  
	  instead, use the piece_priority functions.
	  
	* added support for NAT-PMP
	* added support for piece priorities. Piece filtering is now set as
	  a priority
	* Fixed crash when last piece was smaller than one block and reading
	  fastresume data for that piece
	* Makefiles should do a better job detecting boost
	* Fixed crash when all tracker urls are removed
	* Log files can now be created at user supplied path
	* Log files failing to create is no longer fatal
	* Fixed dead-lock in torrent_handle
	* Made it build with boost 1.34 on windows
	* Fixed bug in URL parser that failed to parse IPv6 addresses
	* Fixed bug in DHT, related to IPv6 nodes
	* DHT accepts transaction IDs that have garbage appended to them
	* DHT logs messages that it fails to decode

release 0.12

	* fixes to make the DHT more compatible
	* http seed improvements including error reporting and url encoding issues.
	* fixed bug where directories would be left behind when moving storage
	  in some cases.
	* fixed crashing bug when restarting or stopping the DHT.
	* added python binding, using boost.python
	* improved character conversion on windows when strings are not utf-8.
	* metadata extension now respects the private flag in the torrent.
	* made the DHT to only be used as a fallback to trackers by default.
	* added support for HTTP redirection support for web seeds.
	* fixed race condition when accessing a torrent that was checking its
	  fast resume data.
	* fixed a bug in the DHT which could be triggered if the network was
	  dropped or extremely rare cases.
	* if the download rate is limited, web seeds will now only use left-over
	  bandwidth after all bt peers have used up as much bandwidth as they can.
	* added the possibility to have libtorrent resolve the countries of
	  the peers in torrents.
	* improved the bandwidth limiter (it now implements a leaky bucket/node bucket).
	* improved the HTTP seed downloader to report accurate progress.
	* added more client peer-id signatures to be recognized.
	* added support for HTTP servers that skip the CR before the NL at line breaks.
	* fixed bug in the HTTP code that only accepted headers case sensitive.
	* fixed bug where one of the session constructors didn't initialize boost.filesystem. 
	* fixed bug when the initial checking of a torrent fails with an exception.
	* fixed bug in DHT code which would send incorrect announce messages.
	* fixed bug where the http header parser was case sensitive to the header
	  names.
	* Implemented an optmization which frees the piece_picker once a torrent
	  turns into a seed.
	* Added support for uT peer exchange extension, implemented by Massaroddel.
	* Modified the quota management to offer better bandwidth balancing
	  between peers.
	* logging now supports multiple sessions (different sessions now log
	  to different directories).
	* fixed random number generator seed problem, generating the same
	  peer-id for sessions constructed the same second.
	* added an option to accept multiple connections from the same IP.
	* improved tracker logging.
	* moved the file_pool into session. The number of open files is now
	  limited per session.
	* fixed uninitialized private flag in torrent_info
	* fixed long standing issue with file.cpp on windows. Replaced the low level
	  io functions used on windows.
	* made it possible to associate a name with torrents without metadata.
	* improved http-downloading performance by requesting entire pieces via
	  http.
	* added plugin interface for extensions. And changed the interface for
	  enabling extensions.

release 0.11

	* added support for incorrectly encoded paths in torrent files
	  (assumes Latin-1 encoding and converts to UTF-8).
	* added support for destructing session objects asynchronously.
	* fixed bug with file_progress() with files = 0 bytes
	* fixed a race condition bug in udp_tracker_connection that could
	  cause a crash.
	* fixed bug occuring when increasing the sequenced download threshold
	  with max availability lower than previous threshold.
	* fixed an integer overflow bug occuring when built with gcc 4.1.x
	* fixed crasing bug when closing while checking a torrent
	* fixed bug causing a crash with a torrent with piece length 0
	* added an extension to the DHT network protocol to support the
	  exchange of nodes with IPv6 addresses.
	* modified the ip_filter api slightly to support IPv6
	* modified the api slightly to make sequenced download threshold
	  a per torrent-setting.
	* changed the address type to support IPv6
	* fixed bug in piece picker which would not behave as
	  expected with regard to sequenced download threshold.
	* fixed bug with file_progress() with files > 2 GB.
	* added --enable-examples option to configure script.
	* fixed problem with the resource distribution algorithm
	  (controlling e.g upload/download rates).
	* fixed incorrect asserts in storage related to torrents with
	  zero-sized files.
	* added support for trackerless torrents (with kademlia DHT).
	* support for torrents with the private flag set.
	* support for torrents containing bootstrap nodes for the
	  DHT network.
	* fixed problem with the configure script on FreeBSD.
	* limits the pipelining used on url-seeds.
	* fixed problem where the shutdown always would delay for
	  session_settings::stop_tracker_timeout seconds.
	* session::listen_on() won't reopen the socket in case the port and
	  interface is the same as the one currently in use.
	* added http proxy support for web seeds.
	* fixed problem where upload and download stats could become incorrect
	  in case of high cpu load.
	* added more clients to the identifiable list.
	* fixed fingerprint parser to cope with latest Mainline versions.

release 0.10

	* fixed a bug where the requested number of peers in a tracker request could
	  be too big.
	* fixed a bug where empty files were not created in full allocation mode.
	* fixed a bug in storage that would, in rare cases, fail to do a
	  complete check.
	* exposed more settings for tweaking parameters in the piece-picker,
	  downloader and uploader (http_settings replaced by session_settings).
	* tweaked default settings to improve high bandwidth transfers.
	* improved the piece picker performance and made it possible to download
	  popular pieces in sequence to improve disk performance.
	* added the possibility to control upload and download limits per peer.
	* fixed problem with re-requesting skipped pieces when peer was sending pieces
	  out of fifo-order.
	* added support for http seeding (the GetRight protocol)
	* renamed identifiers called 'id' in the public interface to support linking
	  with Objective.C++
	* changed the extensions protocol to use the new one, which is also
	  implemented by uTorrent.
	* factorized the peer_connection and added web_peer_connection which is
	  able to download from http-sources.
	* converted the network code to use asio (resulted in slight api changes
	  dealing with network addresses).
	* made libtorrent build in vc7 (patches from Allen Zhao)
	* fixed bug caused when binding outgoing connections to a non-local interface.
	* add_torrent() will now throw if called while the session object is
	  being closed.
	* added the ability to limit the number of simultaneous half-open
	  TCP connections. Flags in peer_info has been added.

release 0.9.1

	* made the session disable file name checks within the boost.filsystem library
	* fixed race condition in the sockets
	* strings that are invalid utf-8 strings are now decoded with the
	  local codepage on windows
	* added the ability to build libtorrent both as a shared library
	* client_test can now monitor a directory for torrent files and automatically
	  start and stop downloads while running
	* fixed problem with file_size() when building on windows with unicode support
	* added a new torrent state, allocating
	* added a new alert, metadata_failed_alert
	* changed the interface to session::add_torrent for some speed optimizations.
	* greatly improved the command line control of the example client_test.
	* fixed bug where upload rate limit was not being applied.
	* files that are being checked will no longer stall files that don't need
	  checking.
	* changed the way libtorrent identifies support for its excentions
	  to look for 'ext' at the end of the peer-id.
	* improved performance by adding a circle buffer for the send buffer.
	* fixed bugs in the http tracker connection when using an http proxy.
	* fixed problem with storage's file pool when creating torrents and then
	  starting to seed them.
	* hard limit on remote request queue and timeout on requests (a timeout
	  triggers rerequests). This makes libtorrent work much better with
	  "broken" clients like BitComet which may ignore requests.

Initial release 0.9

	* multitracker support
	* serves multiple torrents on a single port and a single thread
	* supports http proxies and proxy authentication
	* gzipped tracker-responses
	* block level piece picker
	* queues torrents for file check, instead of checking all of them in parallel
	* uses separate threads for checking files and for main downloader
	* upload and download rate limits
	* piece-wise, unordered, incremental file allocation
	* fast resume support
	* supports files > 2 gigabytes
	* supports the no_peer_id=1 extension
	* support for udp-tracker protocol
	* number of connections limit
	* delays sending have messages
	* can resume pieces downloaded in any order
	* adjusts the length of the request queue depending on download rate
	* supports compact=1
	* selective downloading
	* ip filter
<|MERGE_RESOLUTION|>--- conflicted
+++ resolved
@@ -1,4 +1,3 @@
-<<<<<<< HEAD
 	* remove support for adding a torrent under a UUID (used for previous RSS
 	* support)
 	* remove deprecated feature to add torrents by file:// URL
@@ -6,11 +5,9 @@
 	* requires boost >= 1.66 to build
 	* update networking API to networking TS compatible boost.asio
 
-=======
 1.2.1 release
 
 	* add dht_pkt_alert and alerts_dropped_alert to python bindings
->>>>>>> b61b34a8
 	* fix python bindins for block_uploaded_alert
 	* optimize resolving duplicate filenames in loading torrent files
 	* fix python binding of dht_settings
