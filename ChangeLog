--- conflicted
+++ resolved
@@ -1,4 +1,3 @@
-<<<<<<< HEAD
 	* removed mmap_cache feature
 	* strengthened type safety in handling of piece and file indices
 	* deprecate identify_client() and fingerprint type
@@ -49,10 +48,8 @@
 	* resume data no longer has timestamps of files
 	* require C++11 to build libtorrent
 
-=======
 	* fix division by zero when setting tick_interval > 1000
 	* fix move_storage() to its own directory (would delete the files)
->>>>>>> 5d1fb97b
 	* fix socks5 support for UDP
 	* add setting urlseed_max_request_bytes to handle large web seed requests
 	* fix python build with CC/CXX environment
